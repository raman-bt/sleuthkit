/*
 *
 * The Sleuth Kit
 *
 * Copyright 2013-2015 Basis Technology Corp.
 * Contact: carrier <at> sleuthkit <dot> org
 *
 * Licensed under the Apache License, Version 2.0 (the "License");
 * you may not use this file except in compliance with the License.
 * You may obtain a copy of the License at
 *
 *     http://www.apache.org/licenses/LICENSE-2.0
 *
 * Unless required by applicable law or agreed to in writing, software
 * distributed under the License is distributed on an "AS IS" BASIS,
 * WITHOUT WARRANTIES OR CONDITIONS OF ANY KIND, either express or implied.
 * See the License for the specific language governing permissions and
 * limitations under the License.
 *
 * This is a C++ port of the Rejistry library developed by Willi Ballenthin.
 * See https://github.com/williballenthin/Rejistry for the original Java version.
 */

/**
 * \file VKRecord.h
 *
 */
#ifndef _REJISTRY_VKRECORD_H
#define _REJISTRY_VKRECORD_H

#include <cstdint>
#include <string>

// Local includes
#include "Record.h"
#include "ValueData.h"

namespace Rejistry {

    /**
     * VK Records contain minimal metadata about a single value and store
     * the offset to a cell which contains the value's data.
     */
    class VKRecord : public Record {
    public:
        static const std::wstring DEFAULT_VALUE_NAME;

        typedef VKRecord * VKRecordPtr;
        typedef std::vector< VKRecordPtr > VKRecordPtrList;

        /**
            The AutoNKRecordPtrList class should be used by clients to hold lists of
            VKRecord pointers returned by methods like ValueListRecord::getValues()
            so that the record objects will be automatically freed. Example:
            @code
            AutoVKRecordPtrList valueList(nkRecord->getValueList()->getValues());
            for (VKRecord::VKRecordPtrList::iterator i = valueList.begin(); i != valueList.end(); ++i)
            { ... //do stuff }
            // Don't worry about delete'ing each record object--valueList will take care of
            // that when it goes out of scope.
            @endcode
        */
        class AutoVKRecordPtrList
        {
        public:

            AutoVKRecordPtrList(VKRecordPtrList recordList) : _recordList(recordList) {}
            ~AutoVKRecordPtrList()
            {
                for (VKRecordPtrList::iterator it = _recordList.begin(); it != _recordList.end(); ++it)
                {
                    delete *it;
                }
            }
            VKRecordPtrList::iterator begin() { return _recordList.begin(); }
            VKRecordPtrList::iterator end()   { return _recordList.end(); }
            VKRecordPtrList::size_type size() { return _recordList.size(); }
        private:
            AutoVKRecordPtrList(const AutoVKRecordPtrList&);
            AutoVKRecordPtrList& operator=(const AutoVKRecordPtrList&);

            VKRecordPtrList _recordList;
        };

        VKRecord(RegistryByteBuffer * buf, uint32_t offset);
        VKRecord(const VKRecord &);
<<<<<<< HEAD

=======
>>>>>>> 323c3ae4
        virtual ~VKRecord() {}
    
        /**
         * Does the record have a non-default name?
         * @returns true if the record has an explicit name, or false if the
         * record has the default name.
         */
        bool hasName() const;

        /**
         * @returns true if name is stored as ASCII, or false for UTF-16LE.
         */
        bool hasAsciiName() const;

        /**
         * Get the name of the value stored by this VKRecord.
         * @returns The name of the value.
         */
        std::wstring getName() const;

        /**
         * Get the type of the value stored by this VKRecord.
         * @returns The type of the value.
         * @throws RegistryParseException.
         */
        ValueData::VALUE_TYPES getValueType() const;

        /**
         * @returns The length of the value data.
         */
        uint32_t getDataLength() const;

        /**
         * Get the literal value that describes the value data length.
         * Some interpretation may be required to make this value reasonable.
         * @returns The literal value that describes the value data length.
         */
        uint32_t getRawDataLength() const;

        /**
         * @returns The absolute offset to the value data.
         */
        uint32_t getDataOffset() const;

        /**
         * Parses and returns the data associated with this value.
         * @returns The data associated with this value. The caller is
         * responsible for freeing the data.
         * @throws RegistryParseException
         */
        ValueData::ValueDataPtr getValue() const;

    private:
        static const std::string MAGIC;
        static const uint8_t NAME_LENGTH_OFFSET = 0x02;
        static const uint8_t DATA_LENGTH_OFFSET = 0x04;
        static const uint8_t DATA_OFFSET_OFFSET = 0x08;
        static const uint8_t VALUE_TYPE_OFFSET = 0x0C;
        static const uint8_t NAME_FLAGS_OFFSET = 0x10;
        static const uint8_t NAME_OFFSET_OFFSET = 0x14;

        static const uint8_t SMALL_DATA_SIZE = 0x05;
        static const uint16_t DB_DATA_SIZE = 0x3FD8;
        static const uint32_t LARGE_DATA_SIZE = 0x80000000;

        VKRecord();
        VKRecord& operator=(const VKRecord &);
    };
};

#endif<|MERGE_RESOLUTION|>--- conflicted
+++ resolved
@@ -84,10 +84,6 @@
 
         VKRecord(RegistryByteBuffer * buf, uint32_t offset);
         VKRecord(const VKRecord &);
-<<<<<<< HEAD
-
-=======
->>>>>>> 323c3ae4
         virtual ~VKRecord() {}
     
         /**
