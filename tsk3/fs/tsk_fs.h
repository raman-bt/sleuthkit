/*
** The Sleuth Kit 
**
** Brian Carrier [carrier <at> sleuthkit [dot] org]
** Copyright (c) 2003-2012 Brian Carrier.  All rights reserved
**
** Matt Stillerman [matt@atc-nycorp.com]
** Copyright (c) 2012 ATC-NY.  All rights reserved.
** This file contains data developed with support from the National
** Institute of Justice, Office of Justice Programs, U.S. Department of Justice.
**
** TASK
** Copyright (c) 2002 @stake Inc.  All rights reserved
** 
** Copyright (c) 1997,1998,1999, International Business Machines          
** Corporation and others. All Rights Reserved.
*/

/** \file tsk_fs.h
* External header file for file system support.
* Note that this file is not meant to be directly included.  
* It is included by both libtsk.h and tsk_fs_i.h.
*/

/* LICENSE
* .ad
* .fi
*	This software is distributed under the IBM Public License.
* AUTHOR(S)
*	Wietse Venema
*	IBM T.J. Watson Research
*	P.O. Box 704
*	Yorktown Heights, NY 10598, USA
--*/

/**
* \defgroup fslib C File System Functions
* \defgroup fslib_cpp C++ File System Classes
 */

#ifndef _TSK_FS_H
#define _TSK_FS_H

#include <sys/types.h>

#ifdef __cplusplus
extern "C" {
#endif

    typedef struct TSK_FS_INFO TSK_FS_INFO;
    typedef struct TSK_FS_FILE TSK_FS_FILE;




    /**************** BLOCK Structure *******************/

    /** \name Generic File System Block Data Structure */
    //@{

    /** Flags that are used in TSK_FS_BLOCK and in callback of file_walk. 
    * Note that some of these are dependent. A block can be either TSK_FS_BLOCK_FLAG_ALLOC
    * or TSK_FS_BLOCK_FLAG_UNALLOC.  It can be one of TSK_FS_BLOCK_FLAG_RAW, TSK_FS_BLOCK_FLAG_BAD,
    * TSK_FS_BLOCK_FLAG_RES, TSK_FS_BLOCK_FLAG_SPARSE, or TSK_FS_BLOCK_FLAG_COMP.  Note that some of 
    * these are set only by file_walk because they are file-level details, such as compression and sparse.
    */
    enum TSK_FS_BLOCK_FLAG_ENUM {
        TSK_FS_BLOCK_FLAG_UNUSED = 0x0000,      ///< Used to show that TSK_FS_BLOCK structure has no data in it
        TSK_FS_BLOCK_FLAG_ALLOC = 0x0001,       ///< Block is allocated (and not TSK_FS_BLOCK_FLAG_UNALLOC)
        TSK_FS_BLOCK_FLAG_UNALLOC = 0x0002,     ///< Block is unallocated (and not TSK_FS_BLOCK_FLAG_ALLOC)
        TSK_FS_BLOCK_FLAG_CONT = 0x0004,        ///< Block (could) contain file content (and not TSK_FS_BLOCK_FLAG_META)
        TSK_FS_BLOCK_FLAG_META = 0x0008,        ///< Block (could) contain file system metadata (and not TSK_FS_BLOCK_FLAG_CONT)
        TSK_FS_BLOCK_FLAG_BAD = 0x0010, ///< Block has been marked as bad by the file system
        TSK_FS_BLOCK_FLAG_RAW = 0x0020, ///< The data has been read raw from the disk (and not COMP or SPARSE)
        TSK_FS_BLOCK_FLAG_SPARSE = 0x0040,      ///< The data passed in the file_walk calback was stored as sparse (all zeros) (and not RAW or COMP)
        TSK_FS_BLOCK_FLAG_COMP = 0x0080,        ///< The data passed in the file_walk callback was stored in a compressed form (and not RAW or SPARSE)
        TSK_FS_BLOCK_FLAG_RES = 0x0100,  ///< The data passed in the file_walk callback is from an NTFS resident file
        TSK_FS_BLOCK_FLAG_AONLY = 0x0200    /// < The buffer in TSK_FS_BLOCK has no content (it could be non-empty, but should be ignored), but the flags and such are accurate
    };
    typedef enum TSK_FS_BLOCK_FLAG_ENUM TSK_FS_BLOCK_FLAG_ENUM;


    /**
    * Flags that are used to specify which blocks to call the tsk_fs_block_walk() callback function with.
    */
    enum TSK_FS_BLOCK_WALK_FLAG_ENUM {
        TSK_FS_BLOCK_WALK_FLAG_NONE = 0x00,     ///< No Flags
        TSK_FS_BLOCK_WALK_FLAG_ALLOC = 0x01,    ///< Allocated blocks
        TSK_FS_BLOCK_WALK_FLAG_UNALLOC = 0x02,  ///< Unallocated blocks
        TSK_FS_BLOCK_WALK_FLAG_CONT = 0x04,     ///< Blocks that could store file content
        TSK_FS_BLOCK_WALK_FLAG_META = 0x08,     ///< Blocks that could store file system metadata
        TSK_FS_BLOCK_WALK_FLAG_AONLY = 0x10      ///< Do not include content in callback only address and allocation status
    };
    typedef enum TSK_FS_BLOCK_WALK_FLAG_ENUM TSK_FS_BLOCK_WALK_FLAG_ENUM;


#define TSK_FS_BLOCK_TAG 0x1b7c3f4a
    /** 
    * Generic data strcture to hold block data with metadata
    */
    typedef struct {
        int tag;                ///< \internal Will be set to TSK_FS_BLOCK_TAG if structure is valid / allocated 
        TSK_FS_INFO *fs_info;   ///< Pointer to file system that block is from
        char *buf;              ///< Buffer with block data (of size TSK_FS_INFO::block_size)
        TSK_DADDR_T addr;       ///< Address of block
        TSK_FS_BLOCK_FLAG_ENUM flags;   /// < Flags for block (alloc or unalloc)
    } TSK_FS_BLOCK;


    /**
    * Function definition used for callback to tsk_fs_block_walk(). 
    *
    * @param a_block Pointer to block structure that holds block content and flags
    * @param a_ptr Pointer that was supplied by the caller who called tsk_fs_block_walk
    * @returns Value to identify if walk should continue, stop, or stop because of error
    */
    typedef TSK_WALK_RET_ENUM(*TSK_FS_BLOCK_WALK_CB) (const TSK_FS_BLOCK *
        a_block, void *a_ptr);


    // external block-level functions
    extern void tsk_fs_block_free(TSK_FS_BLOCK * a_fs_block);
    extern TSK_FS_BLOCK *tsk_fs_block_get(TSK_FS_INFO * fs,
        TSK_FS_BLOCK * fs_block, TSK_DADDR_T addr);
    extern TSK_FS_BLOCK *tsk_fs_block_get_flag(TSK_FS_INFO * a_fs, 
        TSK_FS_BLOCK * a_fs_block, TSK_DADDR_T a_addr, 
        TSK_FS_BLOCK_FLAG_ENUM a_flags);
    extern uint8_t tsk_fs_block_walk(TSK_FS_INFO * a_fs,
        TSK_DADDR_T a_start_blk, TSK_DADDR_T a_end_blk,
        TSK_FS_BLOCK_WALK_FLAG_ENUM a_flags, TSK_FS_BLOCK_WALK_CB a_action,
        void *a_ptr);

    //@}

    /**************** DATA and DATA_LIST Structures ************/

    /** \name Generic File System File Content Data Structures */
    //@{

    /* The location of "most" file content is stored in the generic TSK 
     * data structures as runs (starting address and length). 
     */

    /** 
    * Flags used for a TSK_FS_ATTR_RUN entry. 
    */
    typedef enum {
        TSK_FS_ATTR_RUN_FLAG_NONE = 0x00,       ///< No Flag
        TSK_FS_ATTR_RUN_FLAG_FILLER = 0x01,     ///< Entry is a filler for a run that has not been seen yet in the processing (or has been lost)
        TSK_FS_ATTR_RUN_FLAG_SPARSE = 0x02      ///< Entry is a sparse run where all data in the run is zeros
    } TSK_FS_ATTR_RUN_FLAG_ENUM;


    typedef struct TSK_FS_ATTR_RUN TSK_FS_ATTR_RUN;

    /**
    * Holds information about a single data run, which has a starting address and length.
    * A run describes a consecutive list of blocks that have been allocated to a file. 
    * A file may have many such runs and they are stringed together in a linked list.
    * The entries in the list must be stored in sequential order (based on offset in file).
    */
    struct TSK_FS_ATTR_RUN {
        TSK_FS_ATTR_RUN *next;  ///< Pointer to the next run in the attribute (or NULL)
        TSK_DADDR_T offset;     ///< Offset (in blocks) of this run in the file
        TSK_DADDR_T addr;       ///< Starting block address (in file system) of run
        TSK_DADDR_T len;        ///< Number of blocks in run (0 when entry is not in use)
        TSK_FS_ATTR_RUN_FLAG_ENUM flags;        ///< Flags for run
    };



    /**
    * Flags used for the TSK_FS_ATTR structure, which is used to 
    * store file content metadata. 
    */
    typedef enum {
        TSK_FS_ATTR_FLAG_NONE = 0x00,   ///< No Flag
        TSK_FS_ATTR_INUSE = 0x01,       ///< data structure is in use
        TSK_FS_ATTR_NONRES = 0x02,      ///< Contains non-resident data (i.e. located in blocks)
        TSK_FS_ATTR_RES = 0x04, ///< Contains resident data (i.e. in a small buffer)
        TSK_FS_ATTR_ENC = 0x10, ///< Contains encrypted data
        TSK_FS_ATTR_COMP = 0x20,        ///< Contains compressed data
        TSK_FS_ATTR_SPARSE = 0x40,      ///< Contains sparse data
        TSK_FS_ATTR_RECOVERY = 0x80,    ///< Data was determined in file recovery mode
    } TSK_FS_ATTR_FLAG_ENUM;

    /** 
    * File walk callback function definition.  This is called for 
    * chunks of content in the file being processed.  
    * @param a_fs_file Pointer to file being processed
    * @param a_off Byte offset in file that this data is for
    * @param a_addr Address of data being passed (valid only if a_flags have RAW set)
    * @param a_buf Pointer to buffer with file content
    * @param a_len Size of data in buffer (in bytes)
    * @param a_flags Flags about the file content
    * @param a_ptr Pointer that was specified by caller to inode_walk
    * @returns Value that tells file walk to continue or stop
    */
    typedef TSK_WALK_RET_ENUM(*TSK_FS_FILE_WALK_CB) (TSK_FS_FILE *
        a_fs_file, TSK_OFF_T a_off, TSK_DADDR_T a_addr, char *a_buf,
        size_t a_len, TSK_FS_BLOCK_FLAG_ENUM a_flags, void *a_ptr);

    /**
    * Flags used by tsk_fs_file_walk to determine when the callback function should
    * be used. */
    typedef enum {
        TSK_FS_FILE_WALK_FLAG_NONE = 0x00,      ///< No Flag
        TSK_FS_FILE_WALK_FLAG_SLACK = 0x01,     ///< Include the file's slack space in the callback.
        TSK_FS_FILE_WALK_FLAG_NOID = 0x02,      ///< Ignore the Id argument given in the API (use only the type)
        TSK_FS_FILE_WALK_FLAG_AONLY = 0x04,     ///< Provide callback with only addresses and no file content.
        TSK_FS_FILE_WALK_FLAG_NOSPARSE = 0x08,  ///< Do not include sparse blocks in the callback.
    } TSK_FS_FILE_WALK_FLAG_ENUM;


    /**
    * These are based on the NTFS type values. 
     * Added types for HFS+.
    */
    typedef enum {
        TSK_FS_ATTR_TYPE_NOT_FOUND = 0x00,       // 0
        TSK_FS_ATTR_TYPE_DEFAULT = 0x01,        // 1
        TSK_FS_ATTR_TYPE_NTFS_SI = 0x10,        // 16
        TSK_FS_ATTR_TYPE_NTFS_ATTRLIST = 0x20,  // 32
        TSK_FS_ATTR_TYPE_NTFS_FNAME = 0x30,     // 48
        TSK_FS_ATTR_TYPE_NTFS_VVER = 0x40,      // 64 (NT)
        TSK_FS_ATTR_TYPE_NTFS_OBJID = 0x40,     // 64 (2K)
        TSK_FS_ATTR_TYPE_NTFS_SEC = 0x50,       // 80
        TSK_FS_ATTR_TYPE_NTFS_VNAME = 0x60,     // 96
        TSK_FS_ATTR_TYPE_NTFS_VINFO = 0x70,     // 112
        TSK_FS_ATTR_TYPE_NTFS_DATA = 0x80,      // 128
        TSK_FS_ATTR_TYPE_NTFS_IDXROOT = 0x90,   // 144
        TSK_FS_ATTR_TYPE_NTFS_IDXALLOC = 0xA0,  // 160
        TSK_FS_ATTR_TYPE_NTFS_BITMAP = 0xB0,    // 176
        TSK_FS_ATTR_TYPE_NTFS_SYMLNK = 0xC0,    // 192 (NT)
        TSK_FS_ATTR_TYPE_NTFS_REPARSE = 0xC0,   // 192 (2K)
        TSK_FS_ATTR_TYPE_NTFS_EAINFO = 0xD0,    // 208
        TSK_FS_ATTR_TYPE_NTFS_EA = 0xE0,        // 224
        TSK_FS_ATTR_TYPE_NTFS_PROP = 0xF0,      //  (NT)
        TSK_FS_ATTR_TYPE_NTFS_LOG = 0x100,      //  (2K)
        TSK_FS_ATTR_TYPE_UNIX_INDIR = 0x1001,   //  Indirect blocks for UFS and ExtX file systems
        TSK_FS_ATTR_TYPE_UNIX_EXTENT = 0x1002,   //  Extents for Ext4 file system

        // Types for HFS+ File Attributes
        TSK_FS_ATTR_TYPE_HFS_DEFAULT = 0x01,    // 1    Data fork of fs special files and misc
        TSK_FS_ATTR_TYPE_HFS_DATA = 0x1100,     // 4352 Data fork of regular files
        TSK_FS_ATTR_TYPE_HFS_RSRC = 0x1101,     // 4353 Resource fork of regular files
        TSK_FS_ATTR_TYPE_HFS_EXT_ATTR = 0x1102, // 4354 Extended Attributes, except compression records
        TSK_FS_ATTR_TYPE_HFS_COMP_REC = 0x1103, // 4355 Compression records
    } TSK_FS_ATTR_TYPE_ENUM;

#define TSK_FS_ATTR_ID_DEFAULT  0       ///< Default Data ID used if file system does not assign one.

    typedef struct TSK_FS_ATTR TSK_FS_ATTR;
    /**
    * Holds information about the location of file content (or a file attribute). For most file systems, a file
    * has only a single attribute that stores the file content. 
    * Other file systems, such as NTFS, have multiple
    * attributes.  If multiple attributes exist, they are stored in a linked list.
    * Attributes can be "resident", which means the data is stored
    * in a small buffer instead of being stored in a full file system block.
    * "Non-resident" attributes store data in blocks and they are stored in 
    * the data structure as a series of runs.  
    * This structure is used to represent both of these cases.
    *
    * The non-resident data has several size values. 
    * \verbatim
    * |--------------------------------------------------------------------|
    * |skiplen|---------------allocsize------------------------------------|
    * |skiplen|---------------size-----------------------------------|
    * |skiplen|---------------initsize------------|
    * \endverbatim
    */
    struct TSK_FS_ATTR {
        TSK_FS_ATTR *next;      ///< Pointer to next attribute in list
        TSK_FS_FILE *fs_file;   ///< Pointer to the file that this is from
        TSK_FS_ATTR_FLAG_ENUM flags;    ///< Flags for attribute
        char *name;             ///< Name of attribute (in UTF-8).  Will be NULL if attribute doesn't have a name. 
        size_t name_size;       ///< Number of bytes allocated to name
        TSK_FS_ATTR_TYPE_ENUM type;     ///< Type of attribute
        uint16_t id;            ///< Id of attribute

        TSK_OFF_T size;         ///< Size in bytes of the attribute resident and non-resident content (does not include skiplen for non-resident attributes)

        /**
        * Data associated with a non-resident file / attribute. 
        * The data is stored in one or more data runs. 
        */
        struct {
            TSK_FS_ATTR_RUN *run;       ///< Linked list of runs for non-resident attributes
            TSK_FS_ATTR_RUN *run_end;   ///< Pointer to final run in the list
            uint32_t skiplen;   ///< Number of initial bytes in run to skip before content begins. The size field does not include this length. 
            TSK_OFF_T allocsize;        ///< Number of bytes that are allocated in all clusters of non-resident run (will be larger than size - does not include skiplen).  This is defined when the attribute is created and used to determine slack space.
            TSK_OFF_T initsize; ///< Number of bytes (starting from offset 0) that have data (including FILLER) saved for them (smaller then or equal to size).  This is defined when the attribute is created.   
            uint32_t compsize;  ///< Size of compression units (needed only if NTFS file is compressed)
        } nrd;

        /**
        * Data associated with a resident attribute / file.  
        * The data is stored in a buffer. 
        */
        struct {
            uint8_t *buf;       ///< Buffer for resident data
            size_t buf_size;    ///< Number of bytes allocated to buf
            TSK_OFF_T offset;   ///< Starting offset in bytes relative to start of file system (NOT YET IMPLEMENTED)
        } rd;

        /* Special file (compressed, encrypted, etc.) */
         ssize_t(*r) (const TSK_FS_ATTR * fs_attr,
            TSK_OFF_T a_offset, char *a_buf, size_t a_len);
         uint8_t(*w) (const TSK_FS_ATTR * fs_attr,
            int flags, TSK_FS_FILE_WALK_CB, void *);
    };


    /**
    * Structure used as the head of an attribute list.  
    */
    typedef struct {
        TSK_FS_ATTR *head;
    } TSK_FS_ATTRLIST;

    extern uint8_t tsk_fs_attr_walk(const TSK_FS_ATTR * a_fs_attr,
        TSK_FS_FILE_WALK_FLAG_ENUM a_flags, TSK_FS_FILE_WALK_CB a_action,
        void *a_ptr);

    //@}


    /**************** META_NAME_LIST Structure *******************/

    /** \name Generic File System File Metadata Data Structures */
    //@{

    /**
    * Size of name array in TSK_FS_META_NAME_LIST structure
    */
#define TSK_FS_META_NAME_LIST_NSIZE    512


    typedef struct TSK_FS_META_NAME_LIST TSK_FS_META_NAME_LIST;
    /**
    * Relatively generic structure to hold file names that are stored with
    * the file metadata.  Note that this is different from the
    * file name stored in the directory heirarchy, which is 
    * part of the tsk_fs_name_... code.  This is currently
    * used for NTFS and FAT file systems only.
    */
    struct TSK_FS_META_NAME_LIST {
        TSK_FS_META_NAME_LIST *next;    ///< Pointer to next name (or NULL)
        char name[TSK_FS_META_NAME_LIST_NSIZE]; ///< Name in UTF-8 (does not include parent directory name)
        TSK_INUM_T par_inode;   ///< Inode address of parent directory (NTFS only)
        uint32_t par_seq;       ///< Sequence number of parent directory (NTFS only)
    };



    /****************** META Structure ***************/

    /**
    * Metadata flags used in TSK_FS_META.flags and in request to inode_walk
    */
    enum TSK_FS_META_FLAG_ENUM {
        TSK_FS_META_FLAG_ALLOC = 0x01,  ///< Metadata structure is currently in an allocated state
        TSK_FS_META_FLAG_UNALLOC = 0x02,        ///< Metadata structure is currently in an unallocated state
        TSK_FS_META_FLAG_USED = 0x04,   ///< Metadata structure has been allocated at least once
        TSK_FS_META_FLAG_UNUSED = 0x08, ///< Metadata structure has never been allocated. 
        TSK_FS_META_FLAG_COMP = 0x10,   ///< The file contents are compressed. 
        TSK_FS_META_FLAG_ORPHAN = 0x20, ///< Return only metadata structures that have no file name pointing to the (inode_walk flag only)
    };
    typedef enum TSK_FS_META_FLAG_ENUM TSK_FS_META_FLAG_ENUM;

    enum TSK_FS_META_ATTR_FLAG_ENUM {
        TSK_FS_META_ATTR_EMPTY, ///< The data in the attributes (if any) is not for this file
        TSK_FS_META_ATTR_STUDIED,       ///< The data in the attributes are for this file
        TSK_FS_META_ATTR_ERROR, ///< The attributes for this file could not be loaded
    };
    typedef enum TSK_FS_META_ATTR_FLAG_ENUM TSK_FS_META_ATTR_FLAG_ENUM;


    /**
    * Values for the mode field -- which identifies the file type 
    * and permissions.
    */
    enum TSK_FS_META_TYPE_ENUM {
        TSK_FS_META_TYPE_UNDEF = 0x00,
        TSK_FS_META_TYPE_REG = 0x01,    ///< Regular file
        TSK_FS_META_TYPE_DIR = 0x02,    ///< Directory file
        TSK_FS_META_TYPE_FIFO = 0x03,   ///< Named pipe (fifo) 
        TSK_FS_META_TYPE_CHR = 0x04,    ///< Character device 
        TSK_FS_META_TYPE_BLK = 0x05,    ///< Block device 
        TSK_FS_META_TYPE_LNK = 0x06,    ///< Symbolic link
        TSK_FS_META_TYPE_SHAD = 0x07,   ///< SOLARIS ONLY 
        TSK_FS_META_TYPE_SOCK = 0x08,   ///< UNIX domain socket
        TSK_FS_META_TYPE_WHT = 0x09,    ///< Whiteout
        TSK_FS_META_TYPE_VIRT = 0x0a,   ///< "Virtual File" created by TSK for file system areas
    };
    typedef enum TSK_FS_META_TYPE_ENUM TSK_FS_META_TYPE_ENUM;

#define TSK_FS_META_TYPE_STR_MAX 0x0b   ///< Number of file types in shortname array
    extern char tsk_fs_meta_type_str[TSK_FS_META_TYPE_STR_MAX][2];


    enum TSK_FS_META_MODE_ENUM {
        /* The following describe the file permissions */
        TSK_FS_META_MODE_ISUID = 0004000,       ///< set user id on execution 
        TSK_FS_META_MODE_ISGID = 0002000,       ///< set group id on execution 
        TSK_FS_META_MODE_ISVTX = 0001000,       ///< sticky bit 

        TSK_FS_META_MODE_IRUSR = 0000400,       ///< R for owner 
        TSK_FS_META_MODE_IWUSR = 0000200,       ///< W for owner 
        TSK_FS_META_MODE_IXUSR = 0000100,       ///< X for owner 

        TSK_FS_META_MODE_IRGRP = 0000040,       ///< R for group 
        TSK_FS_META_MODE_IWGRP = 0000020,       ///< W for group 
        TSK_FS_META_MODE_IXGRP = 0000010,       ///< X for group 

        TSK_FS_META_MODE_IROTH = 0000004,       ///< R for other 
        TSK_FS_META_MODE_IWOTH = 0000002,       ///< W for other 
        TSK_FS_META_MODE_IXOTH = 0000001        ///< X for other 
    };
    typedef enum TSK_FS_META_MODE_ENUM TSK_FS_META_MODE_ENUM;

    typedef enum TSK_FS_META_CONTENT_TYPE_ENUM {
        TSK_FS_META_CONTENT_TYPE_DEFAULT = 0x0,
        TSK_FS_META_CONTENT_TYPE_EXT4_EXTENTS = 0x1 ///< Ext4 with extents instead of individual pointers
    } TSK_FS_META_CONTENT_TYPE_ENUM;


#define TSK_FS_META_TAG 0x13524635
    /** 
    * TSK data structure to store general file and directory metadata. 
    * Note that the file in the file
    * system may have more metadata than is stored here.  
    * For performance reasons, the run list of the file content is not always known
    * when the file is loaded.  It may be loaded only when needed by the internal code. 
    * The TSK_FS_META::content_ptr pointer contains file system-specific data that will be
    * used to determine the full run. After it has been loaded, the TSK_FS_META::attr field
    * will contain that info.  
    */
    typedef struct {
        int tag;                ///< \internal Will be set to TSK_FS_META_TAG if structure is allocated

        TSK_FS_META_FLAG_ENUM flags;    ///< Flags for this file for its allocation status etc.
        TSK_INUM_T addr;        ///< Address of the meta data structure for this file

        TSK_FS_META_TYPE_ENUM type;     ///< File type
        TSK_FS_META_MODE_ENUM mode;     ///< Unix-style permissions
        int nlink;              ///< link count (number of file names pointing to this)
        TSK_OFF_T size;         ///< file size (in bytes)
        TSK_UID_T uid;          ///< owner id
        TSK_GID_T gid;          ///< group id

        /* @@@ Need to make these 64-bits ... ? */
        time_t mtime;           ///< last file content modification time (stored in number of seconds since Jan 1, 1970 UTC)
        uint32_t mtime_nano;    ///< nano-second resolution in addition to m_time
        time_t atime;           ///< last file content accessed time (stored in number of seconds since Jan 1, 1970 UTC)
        uint32_t atime_nano;    ///< nano-second resolution in addition to a_time
        time_t ctime;           ///< last file / metadata status change time (stored in number of seconds since Jan 1, 1970 UTC)
        uint32_t ctime_nano;    ///< nano-second resolution in addition to c_time
        time_t crtime;          ///< Created time (stored in number of seconds since Jan 1, 1970 UTC)
        uint32_t crtime_nano;   ///< nano-second resolution in addition to cr_time

        /* filesystem specific times */
        union {
            struct {
                time_t dtime;   ///< Linux deletion time
                uint32_t dtime_nano;    ///< nano-second resolution in addition to d_time
            } ext2;
            struct {
                time_t bkup_time;       ///< HFS+ backup time
                uint32_t bkup_time_nano;        ///< nano-second resolution in addition to bkup_time
            } hfs;
        } time2;

        void *content_ptr;      ///< Pointer to file system specific data that is used to store references to file content
        size_t content_len;     ///< size of content  buffer
        TSK_FS_META_CONTENT_TYPE_ENUM content_type; ///< File system-specific and describes type of data in content_ptr in case file systems have multiple ways of storing things. 

        uint32_t seq;           ///< Sequence number for file (NTFS only, is incremented when entry is reallocated) 

        /** Contains run data on the file content (specific locations where content is stored).  
        * Check attr_state to determine if data in here is valid because not all file systems 
        * load this data when a file is loaded.  It may not be loaded until needed by one
        * of the APIs. Most file systems will have only one attribute, but NTFS will have several. */
        TSK_FS_ATTRLIST *attr;
        TSK_FS_META_ATTR_FLAG_ENUM attr_state;  ///< State of the data in the TSK_FS_META::attr structure

        TSK_FS_META_NAME_LIST *name2;   ///< Name of file stored in metadata (FAT and NTFS Only)
        char *link;             ///< Name of target file if this is a symbolic link
    } TSK_FS_META;



    /** String that is prepended to orphan FAT & NTFS files when the file
    * name is known, but the parent is not */
#define TSK_FS_ORPHAN_STR "-ORPHAN_FILE-"

    /* we are using the last inode as the special inode for the orphan directory.  Note that this
     * macro is defined to abstract this convention, but there are many places in the code where
     * there is implied logic about this convention. For example, inode_walks will stop before
     * this value so that special handling can occur. */
#define TSK_FS_ORPHANDIR_INUM(fs_info) \
    (fs_info->last_inum)


    /** 
    * inode walk callback function definition.  This is called for every file
    * that meets the critera specified when inode_walk was called. 
    * @param a_fs_file Pointer to the current file
    * @param a_ptr Pointer that was specified by caller to inode_walk
    * @returns Value that tells inode walk to continue or stop
    */
    typedef TSK_WALK_RET_ENUM(*TSK_FS_META_WALK_CB) (TSK_FS_FILE *
        a_fs_file, void *a_ptr);


    extern uint8_t tsk_fs_meta_walk(TSK_FS_INFO * a_fs, TSK_INUM_T a_start,
        TSK_INUM_T a_end, TSK_FS_META_FLAG_ENUM a_flags,
        TSK_FS_META_WALK_CB a_cb, void *a_ptr);

    extern uint8_t tsk_fs_meta_make_ls(const TSK_FS_META * a_fs_meta,
        char *a_buf, size_t a_len);

    //@}

    /************* NAME / DIR structures **********/

    /** \name Generic File System File Name Data Structures */
    //@{

    /**
    * File name flags that are used when specifying the status of
    * a name in the TSK_FS_NAME structure
    */
    typedef enum {
        TSK_FS_NAME_FLAG_ALLOC = 0x01,  ///< Name is in an allocated state
        TSK_FS_NAME_FLAG_UNALLOC = 0x02,        ///< Name is in an unallocated state
    } TSK_FS_NAME_FLAG_ENUM;


    /**
    * File type values -- as specified in the directory entry structure.
    */
    typedef enum {
        TSK_FS_NAME_TYPE_UNDEF = 0,     ///< Unknown type
        TSK_FS_NAME_TYPE_FIFO = 1,      ///< Named pipe 
        TSK_FS_NAME_TYPE_CHR = 2,       ///< Character device
        TSK_FS_NAME_TYPE_DIR = 3,       ///< Directory 
        TSK_FS_NAME_TYPE_BLK = 4,       ///< Block device
        TSK_FS_NAME_TYPE_REG = 5,       ///< Regular file 
        TSK_FS_NAME_TYPE_LNK = 6,       ///< Symbolic link 
        TSK_FS_NAME_TYPE_SOCK = 7,      ///< Socket 
        TSK_FS_NAME_TYPE_SHAD = 8,      ///< Shadow inode (solaris) 
        TSK_FS_NAME_TYPE_WHT = 9,       ///< Whiteout (openbsd)
        TSK_FS_NAME_TYPE_VIRT = 10,     ///< Special (TSK added "Virtual" files)
    } TSK_FS_NAME_TYPE_ENUM;

#define TSK_FS_NAME_TYPE_STR_MAX 11     ///< Number of types that have a short string name

    /* ascii representation of above types */
    extern char tsk_fs_name_type_str[TSK_FS_NAME_TYPE_STR_MAX][2];

#define  TSK_FS_NAME_TAG 0x23147869
    /**
    * Generic structure to store the file name information that is stored in
    * a directory. Most file systems seperate the file name from the metadata, but
    * some do not (such as FAT). This structure contains the name and address of the 
    * metadata.
    */
    typedef struct {
        int tag;                ///< \internal Set to TSK_FS_NAME_ID if allocated, 0 if not

        char *name;             ///< The name of the file (in UTF-8)
        size_t name_size;       ///< The number of bytes allocated to name

        char *shrt_name;        ///< The short name of the file or null (in UTF-8)
        size_t shrt_name_size;  ///< The number of bytes allocated to shrt_name

        TSK_INUM_T meta_addr;   ///< Address of the metadata structure that the name points to. 
        uint32_t meta_seq;      ///< Sequence number for metadata structure (NTFS only) 
        TSK_INUM_T par_addr;    ///< Metadata address of parent directory (equal to meta_addr if this entry is for root directory). 

        TSK_FS_NAME_TYPE_ENUM type;     ///< File type information (directory, file, etc.)
        TSK_FS_NAME_FLAG_ENUM flags;    ///< Flags that describe allocation status etc. 
    } TSK_FS_NAME;


    /**
    * Definition of callback function that is used by tsk_fs_dir_walk().  This is
    * is called for each file in a directory. 
    * @param a_fs_file Pointer to the current file in the directory
    * @param a_path Path of the file
    * @param a_ptr Pointer that was originally passed by caller to tsk_fs_dir_walk.
    * @returns Value to signal if tsk_fs_dir_walk should stop or continue. 
    */
    typedef TSK_WALK_RET_ENUM(*TSK_FS_DIR_WALK_CB) (TSK_FS_FILE *
        a_fs_file, const char *a_path, void *a_ptr);


#define TSK_FS_DIR_TAG  0x97531246
    /**
    * A handle to a directory so that its files can be individually accessed.
    */
    typedef struct {
        int tag;                ///< \internal Will be set to TSK_FS_DIR_TAG if structure is still allocated, 0 if not

        TSK_FS_FILE *fs_file;   ///< Pointer to the file structure for the directory.

        TSK_FS_NAME *names;     ///< Pointer to list of names in directory. 
        size_t names_used;      ///< Number of name structures in queue being used
        size_t names_alloc;     ///< Number of name structures that were allocated

        TSK_INUM_T addr;        ///< Metadata address of this directory 

        TSK_FS_INFO *fs_info;   ///< Pointer to file system the directory is located in
    } TSK_FS_DIR;

    /**
    * Flags that are used when walking names in directories.  These are used to identify
    * which files to call the callback function on. 
    */
    typedef enum {
        TSK_FS_DIR_WALK_FLAG_NONE = 0x00,       ///< No Flags
        TSK_FS_DIR_WALK_FLAG_ALLOC = 0x01,      ///< Return allocated names in callback
        TSK_FS_DIR_WALK_FLAG_UNALLOC = 0x02,    ///< Return unallocated names in callback
        TSK_FS_DIR_WALK_FLAG_RECURSE = 0x04,    ///< Recurse into sub-directories 
        TSK_FS_DIR_WALK_FLAG_NOORPHAN = 0x08,   ///< Do not return (or recurse into) the special Orphan directory
    } TSK_FS_DIR_WALK_FLAG_ENUM;


    extern TSK_FS_DIR *tsk_fs_dir_open_meta(TSK_FS_INFO * a_fs,
        TSK_INUM_T a_addr);
    extern TSK_FS_DIR *tsk_fs_dir_open(TSK_FS_INFO * a_fs,
        const char *a_dir);
    extern uint8_t tsk_fs_dir_walk(TSK_FS_INFO * a_fs, TSK_INUM_T a_inode,
        TSK_FS_DIR_WALK_FLAG_ENUM a_flags, TSK_FS_DIR_WALK_CB a_action,
        void *a_ptr);
    extern size_t tsk_fs_dir_getsize(const TSK_FS_DIR *);
    extern TSK_FS_FILE *tsk_fs_dir_get(const TSK_FS_DIR *, size_t);
    extern void tsk_fs_dir_close(TSK_FS_DIR *);

    extern int8_t tsk_fs_path2inum(TSK_FS_INFO * a_fs, const char *a_path,
        TSK_INUM_T * a_result, TSK_FS_NAME * a_fs_name);

    //@}

    /********************* FILE Structure *************************/

    /** \name Generic File System File  Data Structures */
    //@{

#define  TSK_FS_FILE_TAG 0x11212212
    /**
    * Generic structure used to refer to files in the file system.  A file will
    * typically have a name and metadata.  This structure holds that type of information.
    * When deleted files are being processed, this structure may have the name defined
    * but not metadata because it no longer exists. Or, if you are calling meta_walk
    * and are not processing at the name level, then the name will not be defined.  
    * always check these to make sure they are not null before they are read. */
    struct TSK_FS_FILE {
        int tag;                ///< \internal Will be set to TSK_FS_FILE_TAG if structure is allocated

        TSK_FS_NAME *name;      ///< Pointer to name of file (or NULL if file was opened using metadata address)
        TSK_FS_META *meta;      ///< Pointer to metadata of file (or NULL if name has invalid metadata address)

        TSK_FS_INFO *fs_info;   ///< Pointer to file system that the file is located in.
    };

    /**
    * Flags used by tsk_fs_file_read */
    typedef enum {
        TSK_FS_FILE_READ_FLAG_NONE = 0x00,      ///< No Flags
        TSK_FS_FILE_READ_FLAG_SLACK = 0x01,     ///< Allow read access into slack space
        TSK_FS_FILE_READ_FLAG_NOID = 0x02,      ///< Ignore the Id argument given in the API (use only the type)
    } TSK_FS_FILE_READ_FLAG_ENUM;

    extern void tsk_fs_file_close(TSK_FS_FILE * a_fs_file);
    extern TSK_FS_FILE *tsk_fs_file_open(TSK_FS_INFO * a_fs,
        TSK_FS_FILE * a_fs_file, const char *a_path);
    extern TSK_FS_FILE *tsk_fs_file_open_meta(TSK_FS_INFO * fs,
        TSK_FS_FILE * fs_file, TSK_INUM_T addr);
    extern ssize_t
        tsk_fs_file_read(TSK_FS_FILE *, TSK_OFF_T, char *, size_t,
        TSK_FS_FILE_READ_FLAG_ENUM);
    extern ssize_t tsk_fs_file_read_type(TSK_FS_FILE *,
        TSK_FS_ATTR_TYPE_ENUM, uint16_t, TSK_OFF_T, char *, size_t,
        TSK_FS_FILE_READ_FLAG_ENUM);
    extern const TSK_FS_ATTR *tsk_fs_file_attr_get(TSK_FS_FILE *
        a_fs_file);
    extern int tsk_fs_file_attr_getsize(TSK_FS_FILE * a_fs_file);
    extern const TSK_FS_ATTR *tsk_fs_file_attr_get_idx(TSK_FS_FILE *
        a_fs_file, int a_idx);
    extern const TSK_FS_ATTR *tsk_fs_file_attr_get_type(TSK_FS_FILE *
        a_fs_file, TSK_FS_ATTR_TYPE_ENUM, uint16_t, uint8_t);
    extern const TSK_FS_ATTR *tsk_fs_file_attr_get_id(TSK_FS_FILE *
        a_fs_file, uint16_t);

    extern uint8_t tsk_fs_file_walk(TSK_FS_FILE * a_fs_file,
        TSK_FS_FILE_WALK_FLAG_ENUM a_flags, TSK_FS_FILE_WALK_CB a_action,
        void *a_ptr);
    extern uint8_t tsk_fs_file_walk_type(TSK_FS_FILE * a_fs_file,
        TSK_FS_ATTR_TYPE_ENUM a_type, uint16_t a_id,
        TSK_FS_FILE_WALK_FLAG_ENUM a_flags, TSK_FS_FILE_WALK_CB a_action,
        void *a_ptr);

    extern ssize_t tsk_fs_attr_read(const TSK_FS_ATTR * a_fs_attr,
        TSK_OFF_T a_offset, char *a_buf, size_t a_len,
        TSK_FS_FILE_READ_FLAG_ENUM a_flags);

    extern uint8_t tsk_fs_file_get_owner_sid(TSK_FS_FILE *, char **);

    //@}


    /****************** Journal Structures *************/

    /** \name Generic File System Journal Data Structures */
    //@{

    typedef struct {
        TSK_DADDR_T jblk;       /* journal block address */
        TSK_DADDR_T fsblk;      /* fs block that journal entry is about */
    } TSK_FS_JENTRY;

    typedef TSK_WALK_RET_ENUM(*TSK_FS_JBLK_WALK_CB) (TSK_FS_INFO *, char *,
        int, void *);
    typedef TSK_WALK_RET_ENUM(*TSK_FS_JENTRY_WALK_CB) (TSK_FS_INFO *,
        TSK_FS_JENTRY *, int, void *);

    //@}


    /******************************* TSK_FS_INFO ******************/

    /** \name Generic File System Handle Data Structure */
    //@{

    /** 
    * Values for the file system type.  Each bit corresponds to a file 
    * system.  
    */
    enum TSK_FS_TYPE_ENUM {
        TSK_FS_TYPE_DETECT = 0x00000000,        ///< Use autodetection methods
        TSK_FS_TYPE_NTFS = 0x00000001,  ///< NTFS file system
        TSK_FS_TYPE_NTFS_DETECT = 0x00000001,   ///< NTFS auto detection
        TSK_FS_TYPE_FAT12 = 0x00000002, ///< FAT12 file system
        TSK_FS_TYPE_FAT16 = 0x00000004, ///< FAT16 file system
        TSK_FS_TYPE_FAT32 = 0x00000008, ///< FAT32 file system
        TSK_FS_TYPE_FAT_DETECT = 0x0000000e,    ///< FAT auto detection
        TSK_FS_TYPE_FFS1 = 0x00000010,  ///< UFS1 (FreeBSD, OpenBSD, BSDI ...)
        TSK_FS_TYPE_FFS1B = 0x00000020, ///< UFS1b (Solaris - has no type)
        TSK_FS_TYPE_FFS2 = 0x00000040,  ///< UFS2 - FreeBSD, NetBSD 
        TSK_FS_TYPE_FFS_DETECT = 0x00000070,    ///< UFS auto detection
        TSK_FS_TYPE_EXT2 = 0x00000080,  ///< Ext2 file system
        TSK_FS_TYPE_EXT3 = 0x00000100,  ///< Ext3 file system
        TSK_FS_TYPE_EXT_DETECT = 0x00002180,    ///< ExtX auto detection
        TSK_FS_TYPE_SWAP = 0x00000200,  ///< SWAP file system
        TSK_FS_TYPE_SWAP_DETECT = 0x00000200,   ///< SWAP auto detection
        TSK_FS_TYPE_RAW = 0x00000400,   ///< RAW file system
        TSK_FS_TYPE_RAW_DETECT = 0x00000400,    ///< RAW auto detection
        TSK_FS_TYPE_ISO9660 = 0x00000800,       ///< ISO9660 file system
        TSK_FS_TYPE_ISO9660_DETECT = 0x00000800,        ///< ISO9660 auto detection
        TSK_FS_TYPE_HFS = 0x00001000,   ///< HFS file system
        TSK_FS_TYPE_HFS_DETECT = 0x00001000,    ///< HFS auto detection
<<<<<<< HEAD
        TSK_FS_TYPE_YAFFS2 = 0x00002000,  ///< YAFFS2 file system
        TSK_FS_TYPE_YAFFS2_DETECT = 0x00002000,   ///< YAFFS2 auto detection
=======
        TSK_FS_TYPE_EXT4 = 0x00002000,  ///< Ext4 file system
>>>>>>> 861dc179
        TSK_FS_TYPE_UNSUPP = 0xffffffff,        ///< Unsupported file system
    };
    typedef enum TSK_FS_TYPE_ENUM TSK_FS_TYPE_ENUM;

    /**
    * \ingroup fslib
    * Macro that takes a file system type and returns 1 if the type
    * is for an NTFS file system. */
#define TSK_FS_TYPE_ISNTFS(ftype) \
    (((ftype) & TSK_FS_TYPE_NTFS_DETECT)?1:0)

    /**
    * \ingroup fslib
    * Macro that takes a file system type and returns 1 if the type
    * is for a FAT file system. */
#define TSK_FS_TYPE_ISFAT(ftype) \
    (((ftype) & TSK_FS_TYPE_FAT_DETECT)?1:0)

    /**
    * \ingroup fslib
    * Macro that takes a file system type and returns 1 if the type
    * is for a FFS file system. */
#define TSK_FS_TYPE_ISFFS(ftype) \
    (((ftype) & TSK_FS_TYPE_FFS_DETECT)?1:0)

    /**
    * \ingroup fslib
    * Macro that takes a file system type and returns 1 if the type
    * is for a ExtX file system. */
#define TSK_FS_TYPE_ISEXT(ftype) \
    (((ftype) & TSK_FS_TYPE_EXT_DETECT)?1:0)

    /**
    * \ingroup fslib
    * Macro that takes a file system type and returns 1 if the type
    * is for a ISO9660 file system. */
#define TSK_FS_TYPE_ISISO9660(ftype) \
    (((ftype) & TSK_FS_TYPE_ISO9660_DETECT)?1:0)

    /**
    * \ingroup fslib
    * Macro that takes a file system type and returns 1 if the type
    * is for a HFS file system. */
#define TSK_FS_TYPE_ISHFS(ftype) \
    (((ftype) & TSK_FS_TYPE_HFS_DETECT)?1:0)

    /**
    * \ingroup fslib
    * Macro that takes a file system type and returns 1 if the type
    * is for a swap "file system". */
#define TSK_FS_TYPE_ISSWAP(ftype) \
    (((ftype) & TSK_FS_TYPE_SWAP_DETECT)?1:0)

    /**
    * \ingroup fslib
    * Macro that takes a file system type and returns 1 if the type
    * is for a YAFFS2 file system. */
#define TSK_FS_TYPE_ISYAFFS2(ftype) \
    (((ftype) & TSK_FS_TYPE_YAFFS2_DETECT)?1:0)

    /**
    * \ingroup fslib
    * Macro that takes a file system type and returns 1 if the type
    * is for a raw "file system". */
#define TSK_FS_TYPE_ISRAW(ftype) \
    (((ftype) & TSK_FS_TYPE_RAW_DETECT)?1:0)


    /**
    * Flags for the FS_INFO structure 
    */
    enum TSK_FS_INFO_FLAG_ENUM {
        TSK_FS_INFO_FLAG_NONE = 0x00,   ///< No Flags
        TSK_FS_INFO_FLAG_HAVE_SEQ = 0x01,        ///< File system has sequence numbers in the inode addresses.
        TSK_FS_INFO_FLAG_HAVE_NANOSEC = 0x02    ///< Nano second field in times will be set.
    };
    typedef enum TSK_FS_INFO_FLAG_ENUM TSK_FS_INFO_FLAG_ENUM;

#define TSK_FS_INFO_TAG  0x10101010
#define TSK_FS_INFO_FS_ID_LEN   32      // set based on largest file system / volume ID supported

    /**
    * Stores state information for an open file system. 
    * One of these are generated for each open files system and it contains
    * file system-type specific data.  These values are all filled in by
    * the file system code and not the caller functions.  This struct
    * (and its subclasses) should be allocated only by tsk_fs_malloc
    * and deallocated only by tsk_fs_free, which handle init/deinit
    * of the locks.
    */
    struct TSK_FS_INFO {
        int tag;                ///< \internal Will be set to TSK_FS_INFO_TAG if structure is still allocated, 0 if not
        TSK_IMG_INFO *img_info; ///< Pointer to the image layer state
        TSK_OFF_T offset;       ///< Byte offset into img_info that fs starts 

        /* meta data */
        TSK_INUM_T inum_count;  ///< Number of metadata addresses 
        TSK_INUM_T root_inum;   ///< Metadata address of root directory  
        TSK_INUM_T first_inum;  ///< First valid metadata address
        TSK_INUM_T last_inum;   ///< Last valid metadata address

        /* content */
        TSK_DADDR_T block_count;        ///< Number of blocks in fs
        TSK_DADDR_T first_block;        ///< Address of first block
        TSK_DADDR_T last_block; ///< Address of last block as reported by file system (could be larger than last_block in image if end of image does not exist)
        TSK_DADDR_T last_block_act;     ///< Address of last block -- adjusted so that it is equal to the last block in the image or volume (if image is not complete)
        unsigned int block_size;        ///< Size of each block (in bytes)
        unsigned int dev_bsize; ///< Size of device block (typically always 512)

        /* The following are used for really RAW images that contain data
           before and after the actual user sector. For example, a raw cd
           image may have 16 bytes before the start of each sector.
         */
        unsigned int block_pre_size;    ///< Number of bytes that preceed each block (currently only used for RAW CDs)
        unsigned int block_post_size;   ///< Number of bytes that follow each block (currently only used for RAW CDs)

        /* Journal */
        TSK_INUM_T journ_inum;  ///< Address of journal inode

        TSK_FS_TYPE_ENUM ftype; ///< type of file system 
        const char *duname;     ///< string "name" of data unit type 
        TSK_FS_INFO_FLAG_ENUM flags;    ///< flags for file system
        uint8_t fs_id[TSK_FS_INFO_FS_ID_LEN];   ///< File system id (as reported in boot sector)
        size_t fs_id_used;      ///< Number of bytes in fs_id that are being used

        TSK_ENDIAN_ENUM endian; ///< Endian order of data

        /* list_inum_named_lock protects list_inum_named */
        tsk_lock_t list_inum_named_lock;        // taken when r/w the list_inum_named list
        TSK_LIST *list_inum_named;      /**< List of unallocated inodes that
                                        * are pointed to by a file name -- 
                                        * Used to find orphan files.  Is filled 
                                        * after looking for orphans
                                        * or afer a full name_walk is performed.
                                        * (r/w shared - lock) */

        /* orphan_hunt_lock protects orphan_dir */
        tsk_lock_t orphan_dir_lock;     // taken for the duration of orphan hunting (not just when updating orphan_dir)
        TSK_FS_DIR *orphan_dir; ///< Files and dirs in the top level of the $OrphanFiles directory.  NULL if orphans have not been hunted for yet. (r/w shared - lock) 

         uint8_t(*block_walk) (TSK_FS_INFO * fs, TSK_DADDR_T start, TSK_DADDR_T end, TSK_FS_BLOCK_WALK_FLAG_ENUM flags, TSK_FS_BLOCK_WALK_CB cb, void *ptr);    ///< FS-specific function: Call tsk_fs_block_walk() instead. 

         TSK_FS_BLOCK_FLAG_ENUM(*block_getflags) (TSK_FS_INFO * a_fs, TSK_DADDR_T a_addr);      ///< \internal

         uint8_t(*inode_walk) (TSK_FS_INFO * fs, TSK_INUM_T start, TSK_INUM_T end, TSK_FS_META_FLAG_ENUM flags, TSK_FS_META_WALK_CB cb, void *ptr);     ///< FS-specific function: Call tsk_fs_meta_walk() instead. 

         uint8_t(*file_add_meta) (TSK_FS_INFO * fs, TSK_FS_FILE * fs_file, TSK_INUM_T addr);    ///< \internal

         TSK_FS_ATTR_TYPE_ENUM(*get_default_attr_type) (const TSK_FS_FILE *);   ///< \internal

         uint8_t(*load_attrs) (TSK_FS_FILE *);  ///< \internal


        /**
        * Pointer to file system specific function that prints details on a specific file to a file handle. 
        *
        * @param fs File system file is located in
        * @param hFile File handle to print text to
        * @param inum Address of file in file system
        * @param numblock The number of blocks in file to force print (can go beyond file size)
        * @param sec_skew Clock skew in seconds to also print times in
        * 
        * @returns 1 on error and 0 on success
        */
         uint8_t(*istat) (TSK_FS_INFO * fs, FILE * hFile, TSK_INUM_T inum,
            TSK_DADDR_T numblock, int32_t sec_skew);

         TSK_RETVAL_ENUM(*dir_open_meta) (TSK_FS_INFO * fs, TSK_FS_DIR ** a_fs_dir, TSK_INUM_T inode);  ///< \internal Call tsk_fs_dir_open_meta() instead. 

         uint8_t(*jopen) (TSK_FS_INFO *, TSK_INUM_T);   ///< \internal

         uint8_t(*jblk_walk) (TSK_FS_INFO *, TSK_DADDR_T, TSK_DADDR_T, int, TSK_FS_JBLK_WALK_CB, void *);       ///< \internal

         uint8_t(*jentry_walk) (TSK_FS_INFO *, int, TSK_FS_JENTRY_WALK_CB, void *);     ///< \internal

         uint8_t(*fsstat) (TSK_FS_INFO * fs, FILE * hFile);     ///< \internal

        int (*name_cmp) (TSK_FS_INFO *, const char *, const char *);    ///< \internal

         uint8_t(*fscheck) (TSK_FS_INFO *, FILE *);     ///< \internal

        void (*close) (TSK_FS_INFO * fs);       ///< FS-specific function: Call tsk_fs_close() instead. 

         uint8_t(*fread_owner_sid) (TSK_FS_FILE *, char **);    // FS-specific function. Call tsk_fs_file_get_owner_sid() instead.
    };


    /* File system level */
    extern TSK_FS_INFO *tsk_fs_open_img(TSK_IMG_INFO *, TSK_OFF_T,
        TSK_FS_TYPE_ENUM);
    extern TSK_FS_INFO *tsk_fs_open_vol(const TSK_VS_PART_INFO *,
        TSK_FS_TYPE_ENUM);
    extern void tsk_fs_close(TSK_FS_INFO *);

    extern TSK_FS_TYPE_ENUM tsk_fs_type_toid_utf8(const char *);
    extern TSK_FS_TYPE_ENUM tsk_fs_type_toid(const TSK_TCHAR *);
    extern void tsk_fs_type_print(FILE *);
    extern const char *tsk_fs_type_toname(TSK_FS_TYPE_ENUM);
    extern TSK_FS_TYPE_ENUM tsk_fs_type_supported();

    extern ssize_t tsk_fs_read(TSK_FS_INFO * a_fs, TSK_OFF_T a_off,
        char *a_buf, size_t a_len);
    extern ssize_t tsk_fs_read_block(TSK_FS_INFO * a_fs,
        TSK_DADDR_T a_addr, char *a_buf, size_t a_len);

    //@}


    /***** LIBRARY ROUTINES FOR COMMAND LINE FUNCTIONS */
    enum TSK_FS_BLKCALC_FLAG_ENUM {
        TSK_FS_BLKCALC_DD = 0x01,
        TSK_FS_BLKCALC_BLKLS = 0x02,
        TSK_FS_BLKCALC_SLACK = 0x04
    };
    typedef enum TSK_FS_BLKCALC_FLAG_ENUM TSK_FS_BLKCALC_FLAG_ENUM;
    extern int8_t tsk_fs_blkcalc(TSK_FS_INFO * fs,
        TSK_FS_BLKCALC_FLAG_ENUM flags, TSK_DADDR_T cnt);


    enum TSK_FS_BLKCAT_FLAG_ENUM {
        TSK_FS_BLKCAT_NONE = 0x00,
        TSK_FS_BLKCAT_HEX = 0x01,
        TSK_FS_BLKCAT_ASCII = 0x02,
        TSK_FS_BLKCAT_HTML = 0x04,
        TSK_FS_BLKCAT_STAT = 0x08
    };
    typedef enum TSK_FS_BLKCAT_FLAG_ENUM TSK_FS_BLKCAT_FLAG_ENUM;
    extern uint8_t tsk_fs_blkcat(TSK_FS_INFO * fs,
        TSK_FS_BLKCAT_FLAG_ENUM flags, TSK_DADDR_T addr,
        TSK_DADDR_T read_num_units);


    enum TSK_FS_BLKLS_FLAG_ENUM {
        TSK_FS_BLKLS_NONE = 0x00,
        TSK_FS_BLKLS_CAT = 0x01,
        TSK_FS_BLKLS_LIST = 0x02,
        TSK_FS_BLKLS_SLACK = 0x04,
    };
    typedef enum TSK_FS_BLKLS_FLAG_ENUM TSK_FS_BLKLS_FLAG_ENUM;
    extern uint8_t tsk_fs_blkls(TSK_FS_INFO * fs,
        TSK_FS_BLKLS_FLAG_ENUM lclflags, TSK_DADDR_T bstart,
        TSK_DADDR_T bend, TSK_FS_BLOCK_WALK_FLAG_ENUM flags);

    extern uint8_t tsk_fs_blkstat(TSK_FS_INFO * fs, TSK_DADDR_T addr);

    enum TSK_FS_FFIND_FLAG_ENUM {
        TSK_FS_FFIND_ALL = 0x01,
    };
    typedef enum TSK_FS_FFIND_FLAG_ENUM TSK_FS_FFIND_FLAG_ENUM;
    extern uint8_t tsk_fs_ffind(TSK_FS_INFO * fs,
        TSK_FS_FFIND_FLAG_ENUM lclflags, TSK_INUM_T inode,
        TSK_FS_ATTR_TYPE_ENUM type, uint8_t type_used,
        uint16_t id, uint8_t id_used, TSK_FS_DIR_WALK_FLAG_ENUM flags);


    enum TSK_FS_FLS_FLAG_ENUM {
        TSK_FS_FLS_NONE = 0x00,
        TSK_FS_FLS_DOT = 0x01,
        TSK_FS_FLS_LONG = 0x02,
        TSK_FS_FLS_FILE = 0x04,
        TSK_FS_FLS_DIR = 0x08,
        TSK_FS_FLS_FULL = 0x10,
        TSK_FS_FLS_MAC = 0x20,
    };
    typedef enum TSK_FS_FLS_FLAG_ENUM TSK_FS_FLS_FLAG_ENUM;
    extern uint8_t tsk_fs_fls(TSK_FS_INFO * fs,
        TSK_FS_FLS_FLAG_ENUM lclflags, TSK_INUM_T inode,
        TSK_FS_DIR_WALK_FLAG_ENUM flags, TSK_TCHAR * pre, int32_t skew);

    extern uint8_t tsk_fs_icat(TSK_FS_INFO * fs,
        TSK_INUM_T inum,
        TSK_FS_ATTR_TYPE_ENUM type, uint8_t type_used,
        uint16_t id, uint8_t id_used, TSK_FS_FILE_WALK_FLAG_ENUM flags);


    enum TSK_FS_IFIND_FLAG_ENUM {
        TSK_FS_IFIND_NONE = 0x00,
        TSK_FS_IFIND_ALL = 0x01,
        TSK_FS_IFIND_PAR_LONG = 0x02,
    };
    typedef enum TSK_FS_IFIND_FLAG_ENUM TSK_FS_IFIND_FLAG_ENUM;
    extern int8_t tsk_fs_ifind_path(TSK_FS_INFO * fs,
        TSK_TCHAR * path, TSK_INUM_T * result);
    extern uint8_t tsk_fs_ifind_data(TSK_FS_INFO * fs,
        TSK_FS_IFIND_FLAG_ENUM flags, TSK_DADDR_T blk);
    extern uint8_t tsk_fs_ifind_par(TSK_FS_INFO * fs,
        TSK_FS_IFIND_FLAG_ENUM flags, TSK_INUM_T par);


    enum TSK_FS_ILS_FLAG_ENUM {
        TSK_FS_ILS_NONE = 0x00,
        TSK_FS_ILS_OPEN = 0x01,
        TSK_FS_ILS_MAC = 0x02,
        TSK_FS_ILS_LINK = 0x04,
        TSK_FS_ILS_UNLINK = 0x08,
    };
    typedef enum TSK_FS_ILS_FLAG_ENUM TSK_FS_ILS_FLAG_ENUM;
    extern uint8_t tsk_fs_ils(TSK_FS_INFO * fs,
        TSK_FS_ILS_FLAG_ENUM lclflags, TSK_INUM_T istart, TSK_INUM_T ilast,
        TSK_FS_META_FLAG_ENUM flags, int32_t skew, const TSK_TCHAR * img);

    /*
     ** Is this string a "." or ".."
     */
#define TSK_FS_ISDOT(str) ( ((str[0] == '.') && \
    ( ((str[1] == '.') && (str[2] == '\0')) || (str[1] == '\0') ) ) ? 1 : 0 )


    extern int tsk_fs_parse_inum(const TSK_TCHAR * str, TSK_INUM_T *,
        TSK_FS_ATTR_TYPE_ENUM *, uint8_t *, uint16_t *, uint8_t *);

#ifdef __cplusplus
}
#endif
#ifdef __cplusplus
/**
 * \ingroup fslib_cpp
 */ class TskFsJEntry {
  private:
    TSK_FS_JENTRY * m_jEntry;
    TskFsJEntry(const TskFsJEntry & rhs);
     TskFsJEntry & operator=(const TskFsJEntry & rhs);

  public:
     TskFsJEntry(TSK_FS_JENTRY * a_jEntry) {
        m_jEntry = a_jEntry;
    };

    ~TskFsJEntry() {
    };
};

/**
* \ingroup fslib_cpp
* Contains information about a single data run, which has a starting address and length.
* A run describes a consecutive list of blocks that have been allocated to a file. 
* A file may have many such runs and they are stringed together in a linked list.
* The entries in the list must be stored in sequential order (based on offset in file).
* See TSK_FS_ATTR_RUN for more details.
*/
class TskFsAttrRun {
  private:
    TSK_FS_ATTR_RUN * m_fsAttrRun;
    TskFsAttrRun(const TskFsAttrRun & rhs);
     TskFsAttrRun & operator=(const TskFsAttrRun & rhs);

  public:
    /**
        * construct a TskFsAttrRun object.
    * @param a_fsAttrRun pointer of TSK_FS_ATTR_RUN. If NULL, then the 
    * getX() method return values are undefined. 
    */
     TskFsAttrRun(TSK_FS_ATTR_RUN * a_fsAttrRun) {
        m_fsAttrRun = a_fsAttrRun;
    };

    ~TskFsAttrRun() {
    };

    /**
    * get offset (in blocks) of this run in the file
    * @return offset of run
    */
    TSK_DADDR_T getOffset() const {
        if (m_fsAttrRun != NULL)
            return m_fsAttrRun->offset;
        else
            return 0;
    };

    /**
        * get starting block address (in file system) of run
    * @return starting block address
    */
    TSK_DADDR_T getAddr() const {
        if (m_fsAttrRun != NULL)
            return m_fsAttrRun->addr;
        else
            return 0;
    };

    /**
    * get number of blocks in run (0 when entry is not in use)
    * @return offset
    */
    TSK_DADDR_T length() const {
        if (m_fsAttrRun != NULL)
            return m_fsAttrRun->len;
        else
            return 0;
    };

    /**
        * get flags for run
    * @return flags for run
    */
    TSK_FS_ATTR_RUN_FLAG_ENUM getFlags() const {
        if (m_fsAttrRun != NULL)
            return m_fsAttrRun->flags;
        else
            return (TSK_FS_ATTR_RUN_FLAG_ENUM) 0;
    };
};                              //TskFsAttrRun

/**
* \ingroup fslib_cpp
* Stores the file name information that is stored in
* a directory. Most file systems seperate the file name from the metadata, but
* some do not (such as FAT). This structure contains the file name and the 
* address of the  metadata. See TSK_FS_NAME for more details.
*/
class TskFsName {
    friend class TskFsInfo;

  private:
     TSK_FS_NAME * m_fsName;
     TskFsName(const TskFsName & rhs);
     TskFsName & operator=(const TskFsName & rhs);

  public:
    /**
    * construct a TskFsName object
    * @param a_fsName a pointer of TSK_FS_NAME. If NULL, the getX() return values are undefined. 
    */
     TskFsName(TSK_FS_NAME * a_fsName) {
        m_fsName = a_fsName;
    };

    ~TskFsName() {
    };

    /**
    * Return the name of the file (in UTF-8)
    * @return the name of the file
    */
    const char *getName() const {
        if (m_fsName != NULL)
            return m_fsName->name;
        else
            return NULL;
    };
    /**
        * Return the short name of the file or null (in UTF-8)
    * @return the short name of the file
    */
    const char *getShortName() const {
        if (m_fsName != NULL)
            return m_fsName->shrt_name;
        else
            return NULL;
    };

    /**
        * Return the address of the metadata structure that the name points to. 
    * @return address of the metadata structure that the name points to 
    */
    TSK_INUM_T getMetaAddr() const {
        if (m_fsName != NULL)
            return m_fsName->meta_addr;
        else
            return 0;
    };

    /**
        * Return the sequence number for metadata structure (NTFS only) 
    * @return sequence number for metadata structure
    */
    uint32_t getMetaSeq() const {
        if (m_fsName != NULL)
            return m_fsName->meta_seq;
        else
            return 0;
    };

    /**
        * Return the metadata address of the parent directory (equal to meta_addr if this entry is for root directory). 
    * @return metadata address of parent directory 
    */
    TSK_INUM_T getParentAddr() const {
        if (m_fsName != NULL)
            return m_fsName->par_addr;
        else
            return 0;
    };

    /**
        * Return the file type information (directory, file, etc.) 
    * @return file type information 
    */
    TSK_FS_NAME_TYPE_ENUM getType() const {
        if (m_fsName != NULL)
            return m_fsName->type;
        else
            return (TSK_FS_NAME_TYPE_ENUM) 0;
    };

    /**
        * Return flags that describe allocation status etc. 
    * @return flags that describe allocation status 
    */
    TSK_FS_NAME_FLAG_ENUM getFlags() const {
        if (m_fsName != NULL)
            return m_fsName->flags;
        else
            return (TSK_FS_NAME_FLAG_ENUM) 0;
    };
};

class TskFsFile;
/** 
* File walk callback function definition.  This is called for 
* chunks of content in the file being processed.  
* @param a_fs_file Pointer to file being processed
* @param a_off Byte offset in file that this data is for
* @param a_addr Address of data being passed (valid only if a_flags have RAW set)
* @param a_buf Pointer to buffer with file content
* @param a_len Size of data in buffer (in bytes)
* @param a_flags Flags about the file content
* @param a_ptr Pointer that was specified by caller to inode_walk
* @returns Value that tells file walk to continue or stop
*/
typedef TSK_WALK_RET_ENUM(*TSK_FS_FILE_WALK_CPP_CB) (TskFsFile *
    a_fs_file, TSK_OFF_T a_off, TSK_DADDR_T a_addr, char *a_buf,
    size_t a_len, TSK_FS_BLOCK_FLAG_ENUM a_flags, void *a_ptr);

/** \internal
* Internal structure to pass C++ file walk data into C file walk call back.
*/
typedef struct {
    TSK_FS_FILE_WALK_CPP_CB cppAction;  // pointer C++ callback
    void *cPtr;                 // pointer to data that was passed into C++ walk method
} TSK_FS_FILE_WALK_CPP_DATA;

/** \internal
* Internal function used to call C++ file Walk callback from C callback.
*/
extern TSK_WALK_RET_ENUM tsk_fs_file_cpp_c_cb(TSK_FS_FILE * a_file,
    TSK_OFF_T a_off, TSK_DADDR_T a_addr, char *a_buf, size_t a_len,
    TSK_FS_BLOCK_FLAG_ENUM a_flags, void *a_ptr);
/**
* \ingroup fslib_cpp
* Stores information about a file attribute.  File attributes store data for a file.
* Most files have at least one attribute that stores the file content.  See TSK_FS_ATTR for 
* details on attributes. 
*/
class TskFsAttribute {
  private:
    const TSK_FS_ATTR *m_fsAttr;
     TskFsAttribute(const TskFsAttribute & rhs);
     TskFsAttribute & operator=(const TskFsAttribute & rhs);

  public:
    /**
        * construct a TskFsAttribute object
    * @param a_fsAttr a pointer of TSK_FS_ATTR.  If NULL, the getX() return values are undefi
    ned.
    */
     TskFsAttribute(const TSK_FS_ATTR * a_fsAttr) {
        m_fsAttr = a_fsAttr;
    };

    ~TskFsAttribute() {
    };

    /**
        * Process an attribute and call a callback function with its contents. The callback will be 
    * called with chunks of data that are fs->block_size or less.  The address given in the callback
    * will be correct only for raw files (when the raw file contents were stored in the block).  For
    * compressed and sparse attributes, the address may be zero.
    *
    * See tsk_fs_attr_walk() for details
    * @param a_flags Flags to use while processing attribute
    * @param a_action Callback action to call with content
    * @param a_ptr Pointer that will passed to callback
    * @returns 1 on error and 0 on success.
    */
    uint8_t walk(TSK_FS_FILE_WALK_FLAG_ENUM a_flags,
        TSK_FS_FILE_WALK_CPP_CB a_action, void *a_ptr) {
        TSK_FS_FILE_WALK_CPP_DATA fileData;
        fileData.cppAction = a_action;
        fileData.cPtr = a_ptr;
        if (m_fsAttr)
            return tsk_fs_attr_walk(m_fsAttr, a_flags,
                tsk_fs_file_cpp_c_cb, &fileData);
        else
            return 1;
    };

    /**
        * Read the contents of this attribute using a typical read() type interface.
    * 0s are returned for missing runs. 
    * 
    * See tsk_fs_attr_read() for details
    * @param a_offset The byte offset to start reading from.
    * @param a_buf The buffer to read the data into.
    * @param a_len The number of bytes to read from the file.
    * @param a_flags Flags to use while reading
    * @returns The number of bytes read or -1 on error (incl if offset is past end of file).
    */
    ssize_t read(TSK_OFF_T a_offset, char *a_buf, size_t a_len,
        TSK_FS_FILE_READ_FLAG_ENUM a_flags) {
        if (m_fsAttr != NULL)
            return tsk_fs_attr_read(m_fsAttr, a_offset, a_buf, a_len,
                a_flags);
        else
            return -1;
    };

    /**
        * get the attribute's flags 
    * @return flags for attribute
    */
    TSK_FS_ATTR_FLAG_ENUM getFlags() const {
        if (m_fsAttr != NULL)
            return m_fsAttr->flags;
        else
            return (TSK_FS_ATTR_FLAG_ENUM) 0;
    };
    /**
        * get the attributes's name (in UTF-8).  
    * @return name of attribute (or NULL if attribute doesn't have one)
    */
    const char *getName() const {
        if (m_fsAttr != NULL)
            return m_fsAttr->name;
        else
            return NULL;
    };

    /**
        * get type of attribute
    * @return type of attribute
    */
    TSK_FS_ATTR_TYPE_ENUM getType() const {
        if (m_fsAttr != NULL)
            return m_fsAttr->type;
        else
            return (TSK_FS_ATTR_TYPE_ENUM) 0;
    };

    /**
        * get id of attribute
    * @return id of attribute
    */
    uint16_t getId() const {
        if (m_fsAttr != NULL)
            return m_fsAttr->id;
        else
            return 0;
    };

    /**
        * get size in bytes of attribute (does not include skiplen for non-resident)
    * @return size in bytes of attribute
    */
    TSK_OFF_T getSize() const {
        if (m_fsAttr != NULL)
            return m_fsAttr->size;
        else
            return 0;
    };

    /**
        * get a run for a non-resident attribute. 
    * It's caller's responsibility to free memory of TskFsAttrRun
    * @param a_idx The index of the run to return.
    * @return A run in the attribute.
    */
    const TskFsAttrRun *getRun(int a_idx) const {
        if (m_fsAttr != NULL) {
            TSK_FS_ATTR_RUN *run = m_fsAttr->nrd.run;
            int i = 0;
            while (run != NULL) {
                if (i == a_idx)
                    return new TskFsAttrRun(run);
                i++;
                run = run->next;
            }
        }
        return NULL;
    };

    /**
          * gets the number of runs in a non-resident attribute. 
     * @return number of runs.
     */
    int getRunCount() const {
        int size = 0;
        if (m_fsAttr != NULL) {
            TSK_FS_ATTR_RUN *run = m_fsAttr->nrd.run;
            while (run != NULL) {
                size++;
                run = run->next;
            }
        }
        return size;
    }

    /**
        * get number of initial bytes in run to skip before content begins. 
    * The size field does not include this length. 
    * @return number of initial bytes in run to skip before content begins
    */
    uint32_t getSkipLen() const {
        if (m_fsAttr != NULL)
            return m_fsAttr->nrd.skiplen;
        else
            return 0;
    };

    /**
        * get number of bytes that are allocated in all clusters of non-resident run 
    * (will be larger than size - does not include skiplen).  
    * This is defined when the attribute is created and used to determine slack space. 
    * @return number of bytes that are allocated in all clusters of non-resident run
    */
    TSK_OFF_T getAllocSize() const {
        if (m_fsAttr != NULL)
            return m_fsAttr->nrd.allocsize;
        else
            return 0;
    };

    /**
        * get number of bytes (starting from offset 0) that have data 
    * (including FILLER) saved for them (smaller then or equal to size).  
    * This is defined when the attribute is created. 
    * @return number of bytes (starting from offset 0) that have data 
    */
    TSK_OFF_T getInitSize() const {
        if (m_fsAttr != NULL)
            return m_fsAttr->nrd.initsize;
        else
            return 0;
    };

    /**
        * get size of compression units (needed only if NTFS file is compressed)
    * @return size of compression units (needed only if NTFS file is compressed)
    */
    uint32_t getCompSize() const {
        if (m_fsAttr != NULL)
            return m_fsAttr->nrd.compsize;
        return 0;
    };

    /**
        * Pointer to buffer with resident data.  Only getSize() bytes will be valid.
    * @return pointer to buffer with resident data.
    */
    const uint8_t *getBuf() const {
        if (m_fsAttr != NULL)
            return m_fsAttr->rd.buf;
        else
            return NULL;
    };

};                              //TskfsAttr


class TskFsBlock;
class TskFsInfo;
/**
* Function definition used for callback to blockWalk(). 
*
* @param a_block Pointer to TskFsBlock object that holds block content and flags
* @param a_ptr Pointer that was supplied by the caller who called tsk_fs_block_walk
* @returns Value to identify if walk should continue, stop, or stop because of error
*/
typedef TSK_WALK_RET_ENUM(*TSK_FS_BLOCK_WALK_CPP_CB) (const TskFsBlock *
    a_block, void *a_ptr);


/** \internal
* Internal structure to pass C++ block walk data into C block walk call back.
*/
typedef struct {
    TSK_FS_BLOCK_WALK_CPP_CB cppAction; // pointer C++ callback
    void *cPtr;                 // pointer to data that was passed into C++ walk method
} TSK_FS_BLOCK_WALK_CPP_DATA;

/** \internal
* Internal function used to call C++ Block Walk callback from C callback.
*/
extern TSK_WALK_RET_ENUM tsk_fs_block_cpp_c_cb(const TSK_FS_BLOCK *
    a_block, void *a_ptr);
/**
* Function definition for callback in TskFsInfo.jblkWalk(). 
*
* @param a_fsInfo File system being analyzed 
* @param a_string 
* @param a_num 
* @param a_ptr Pointer that was supplied by the caller 
* @returns Value to identify if walk should continue, stop, or stop because of error
*/
typedef TSK_WALK_RET_ENUM(*TSK_FS_JBLK_WALK_CPP_CB) (TskFsInfo * a_fsInfo,
    char *a_string, int a_num, void *a_ptr);

/** \internal
* Internal structure to pass C++ JBLK walk data into C JBLK walk call back.
*/
typedef struct {
    TSK_FS_JBLK_WALK_CPP_CB cppAction;  // pointer C++ callback
    void *cPtr;                 // pointer to data that was passed into C++ walk method
} TSK_FS_JBLK_WALK_CPP_DATA;

/** \internal
* Internal function used to call C++ JBLK Walk callback from C callback.
*/
extern TSK_WALK_RET_ENUM tsk_fs_jblk_walk_cpp_c_cb(TSK_FS_INFO * a_fsInfo,
    char *a_string, int a_num, void *a_ptr);

/**
* Function definition  for callback in TskFsInfo.jentryWalk().
*
* @param a_fsInfo File system being analyzed
* @param a_jentry journal entry
* @param a_num 
* @param a_ptr Pointer that was supplied by the caller. 
* @returns Value to identify if walk should continue, stop, or stop because of error
*/
typedef TSK_WALK_RET_ENUM(*TSK_FS_JENTRY_WALK_CPP_CB) (TskFsInfo *
    a_fsInfo, TskFsJEntry * a_jentry, int a_num, void *a_ptr);

/** \internal
* Internal structure to pass C++ JENTRY walk data into C JENTRY walk call back.
*/
typedef struct {
    TSK_FS_JENTRY_WALK_CPP_CB cppAction;        // pointer C++ callback
    void *cPtr;                 // pointer to data that was passed into C++ walk method
} TSK_FS_JENTRY_WALK_CPP_DATA;

/** \internal
* Internal function used to call C++ JENTRY Walk callback from C callback.
*/
extern TSK_WALK_RET_ENUM tsk_fs_jentry_walk_cpp_c_cb(TSK_FS_INFO *
    a_fsInfo, TSK_FS_JENTRY * a_jentry, int a_num, void *a_ptr);
/** 
* inode walk callback function definition.  This is called for every file
* that meets the critera specified when inode_walk was called. 
* @param a_fs_file Pointer to the current file
* @param a_ptr Pointer that was specified by caller to inode_walk
* @returns Value that tells inode walk to continue or stop
*/
typedef TSK_WALK_RET_ENUM(*TSK_FS_META_WALK_CPP_CB) (TskFsFile *
    a_fs_file, void *a_ptr);
/** \internal
* Internal structure to pass C++ metadata walk data into C metadata walk call back.
*/
typedef struct {
    TSK_FS_META_WALK_CPP_CB cppAction;  // pointer C++ callback
    void *cPtr;                 // pointer to data that was passed into C++ walk method
} TSK_FS_META_WALK_CPP_DATA;

/** \internal
* Internal function used to call C++ Meta Walk callback from C callback.
*/
extern TSK_WALK_RET_ENUM tsk_fs_meta_walk_cpp_c_cb(TSK_FS_FILE * a_file,
    void *a_ptr);
/**
* Definition of callback function that is used by tsk_fs_dir_walk().  This is
* is called for each file in a directory. 
* @param a_fs_file Pointer to the current file in the directory
* @param a_path Path of the file
* @param a_ptr Pointer that was originally passed by caller to tsk_fs_dir_walk.
* @returns Value to signal if tsk_fs_dir_walk should stop or continue. 
*/
typedef TSK_WALK_RET_ENUM(*TSK_FS_DIR_WALK_CPP_CB) (TskFsFile *
    a_fs_file, const char *a_path, void *a_ptr);

/** \internal
* Internal structure to pass C++ dir walk data into C block walk call back.
*/
typedef struct {
    TSK_FS_DIR_WALK_CPP_CB cppAction;   // pointer C++ callback
    void *cPtr;                 // pointer to data that was passed into C++ walk method
} TSK_FS_DIR_WALK_CPP_DATA;

/** \internal
* Internal function used to call C++ Dir Walk callback from C callback.
*/
extern TSK_WALK_RET_ENUM tsk_fs_dir_walk_cpp_c_cb(TSK_FS_FILE * a_file,
    const char *a_path, void *a_ptr);

/**
* \ingroup fslib_cpp
* Stores information about an open file system.  One of the open() 
* commands needs to be used before any of the getX() or read() methods will return
* valid data.  See TSK_FS_INFO for more details.
*/
class TskFsInfo {
    friend class TskFsBlock;
    friend class TskFsFile;
    friend class TskFsDir;

  private:
     TSK_FS_INFO * m_fsInfo;
     TskFsInfo(const TskFsInfo & rhs);
     TskFsInfo & operator=(const TskFsInfo & rhs);

  public:
     TskFsInfo(TSK_FS_INFO * a_fsInfo) {
        m_fsInfo = a_fsInfo;
    };

    TskFsInfo() {
        m_fsInfo = NULL;
    };

    ~TskFsInfo() {
        close();
    }

    /**
    * Read arbitrary data from inside of the file system. 
    * See tsk_fs_block_free() for details
    * @param a_off The byte offset to start reading from (relative to start of file system)
    * @param a_buf The buffer to store the block in.
    * @param a_len The number of bytes to read
    * @return The number of bytes read or -1 on error. 
    */
    ssize_t read(TSK_OFF_T a_off, char *a_buf, size_t a_len) {
        if (m_fsInfo)
            return tsk_fs_read(m_fsInfo, a_off, a_buf, a_len);
        else
            return -1;
    };

    /**
    * Read a file system block.
    * See tsk_fs_read_block() for details
    * @param a_addr The starting block file system address. 
    * @param a_buf The char * buffer to store the block data in.
    * @param a_len The number of bytes to read (must be a multiple of the block size)
    * @return The number of bytes read or -1 on error. 
    */
    ssize_t readBlock(TSK_DADDR_T a_addr, char *a_buf, size_t a_len) {
        if (m_fsInfo)
            return tsk_fs_read_block(m_fsInfo, a_addr, a_buf, a_len);
        else
            return -1;
    };

    /**
    * Walk a range of metadata structures and call a callback for each
    * structure that matches the flags supplied.   For example, it can
    * call the callback on only allocated or unallocated entries. 
    * See tsk_fs_meta_walk() for details
    * @param a_start Metadata address to start walking from
    * @param a_end Metadata address to walk to
    * @param a_flags Flags that specify the desired metadata features
    * @param a_cb Callback function to call
    * @param a_ptr Pointer to pass to the callback
    * @returns 1 on error and 0 on success
    */
    uint8_t metaWalk(TSK_INUM_T a_start,
        TSK_INUM_T a_end, TSK_FS_META_FLAG_ENUM a_flags,
        TSK_FS_META_WALK_CPP_CB a_cb, void *a_ptr) {
        TSK_FS_META_WALK_CPP_DATA metaData;
        metaData.cppAction = a_cb;
        metaData.cPtr = a_ptr;
        if (m_fsInfo)
            return tsk_fs_meta_walk(m_fsInfo, a_start,
                a_end, a_flags, tsk_fs_meta_walk_cpp_c_cb, &metaData);
        else
            return 1;
    };

    /*    * Walk the file names in a directory and obtain the details of the files via a callback. 
     * See tsk_fs_dir_walk() for details
     * @param a_addr Metadata address of the directory to analyze
     * @param a_flags Flags used during analysis
     * @param a_action Callback function that is called for each file name
     * @param a_ptr Pointer to data that is passed to the callback function each time
     * @returns 1 on error and 0 on success
     */
    uint8_t dirWalk(TSK_INUM_T a_addr,
        TSK_FS_DIR_WALK_FLAG_ENUM a_flags, TSK_FS_DIR_WALK_CPP_CB a_action,
        void *a_ptr) {
        TSK_FS_DIR_WALK_CPP_DATA dirData;
        dirData.cppAction = a_action;
        dirData.cPtr = a_ptr;
        if (m_fsInfo != NULL)
            return tsk_fs_dir_walk(m_fsInfo, a_addr,
                a_flags, tsk_fs_dir_walk_cpp_c_cb, &dirData);
        else
            return 1;
    };

    /** 
        *
    * Walk a range of file system blocks and call the callback function
    * with the contents and allocation status of each.
    * See tsk_fs_block_walk() for details.
    * @param a_start_blk Block address to start walking from
    * @param a_end_blk Block address to walk to
    * @param a_flags Flags used during walk to determine which blocks to call callback with
    * @param a_action Callback function
    * @param a_ptr Pointer that will be passed to callback
    * @returns 1 on error and 0 on success
    */
    uint8_t blockWalk(TSK_DADDR_T a_start_blk,
        TSK_DADDR_T a_end_blk, TSK_FS_BLOCK_WALK_FLAG_ENUM a_flags,
        TSK_FS_BLOCK_WALK_CPP_CB a_action, void *a_ptr) {

        TSK_FS_BLOCK_WALK_CPP_DATA blockData;
        blockData.cppAction = a_action;
        blockData.cPtr = a_ptr;

        return tsk_fs_block_walk(m_fsInfo, a_start_blk, a_end_blk, a_flags, tsk_fs_block_cpp_c_cb, &blockData); //tsk_fs_block_walk will check the input data

    };

    /**
        * Opens a file system that is inside of a Volume.
    * Returns a structure that can be used for analysis and reporting. 
    * See tsk_fs_open_vol() for details
    * @param a_part_info Open volume to read from and analyze
    * @param a_ftype Type of file system (or autodetect)
    *
    * @return 1 on error 0 on success.
    */
    uint8_t open(const TskVsPartInfo * a_part_info,
        TSK_FS_TYPE_ENUM a_ftype) {
        if ((m_fsInfo =
                tsk_fs_open_vol(a_part_info->m_vsPartInfo, a_ftype))
            != NULL)
            return 0;
        return 1;
    };

    /**
        * Opens a file system at a given offset in a disk image.
    * Returns a structure that can be used for analysis and reporting. 
    * See tsk_fs_open_img() for details
    * @param a_img_info Disk image to analyze
    * @param a_offset Byte offset to start analyzing from
    * @param a_ftype Type of file system (or autodetect)
    *
    * @return 1 on error 0 on success.
    */
    uint8_t open(TskImgInfo * a_img_info, TSK_OFF_T a_offset,
        TSK_FS_TYPE_ENUM a_ftype) {
        if ((m_fsInfo =
                tsk_fs_open_img(a_img_info->m_imgInfo, a_offset, a_ftype))
            != NULL)
            return 0;
        return 1;
    };



    /**
    * \internal
    */
    uint8_t jopen(TSK_INUM_T a_inum) {
        if (m_fsInfo == NULL)
            return 0;

        return m_fsInfo->jopen(m_fsInfo, a_inum);
    }

    /**
    * \internal 
    */
    uint8_t jblkWalk(TSK_DADDR_T a_addr1, TSK_DADDR_T a_addr2, int a_num,
        TSK_FS_JBLK_WALK_CPP_CB a_action, void *a_ptr) {
        if (m_fsInfo == NULL)
            return 0;
        TSK_FS_JBLK_WALK_CPP_DATA jblkData;
        jblkData.cppAction = a_action;
        jblkData.cPtr = a_ptr;
        return m_fsInfo->jblk_walk(m_fsInfo, a_addr1, a_addr2, a_num,
            tsk_fs_jblk_walk_cpp_c_cb, &jblkData);
    };

    /**
    * \internal
    */
    uint8_t jentryWalk(int a_num, TSK_FS_JENTRY_WALK_CPP_CB a_action,
        void *a_ptr) {
        if (m_fsInfo == NULL)
            return 0;
        TSK_FS_JENTRY_WALK_CPP_DATA jentryData;
        jentryData.cppAction = a_action;
        jentryData.cPtr = a_ptr;
        return m_fsInfo->jentry_walk(m_fsInfo, a_num,
            tsk_fs_jentry_walk_cpp_c_cb, &jentryData);

    };

    /**
        * Parse a string with the file system type and return its internal ID.
    * See tsk_fs_type_toid() for details
    * @param a_str String to parse.
    * @returns ID of string (or unsupported if the name is unknown)
    */
    static TSK_FS_TYPE_ENUM typeToId(const TSK_TCHAR * a_str) {
        return tsk_fs_type_toid(a_str);
    };

    /**
        * Return the string name of a file system type id.
    * See tsk_fs_type_toname() for details
    * @param a_ftype File system type id
    * @returns Name or NULL on error
    */
    static const char *typeToName(TSK_FS_TYPE_ENUM a_ftype) {
        return tsk_fs_type_toname(a_ftype);
    };

    /**
        * Return the supported file system types. 
    * See tsk_fs_type_supported() for details
    * @returns The bit in the return value is 1 if the type is supported.
    */
    static TSK_FS_TYPE_ENUM typeSupported() {
        return tsk_fs_type_supported();
    };

    /**
        * Print the supported file system types to a file handle
    * See tsk_fs_type_print() for details
    * @param a_hFile File handle to print to
    */
    static void typePrint(FILE * a_hFile) {
        tsk_fs_type_print(a_hFile);
    };

    /**
        * 
    * Find the meta data address for a given file name (UTF-8).
    * See tsk_fs_path2inum() for details

    * @param a_path UTF-8 path of file to search for
    * @param [out] a_result Meta data address of file
    * @param [out] a_fs_name Copy of name details (or NULL if details not wanted)
    * @returns -1 on (system) error, 0 if found, and 1 if not found
    */
    int8_t path2INum(const char *a_path,
        TSK_INUM_T * a_result, TskFsName * a_fs_name) {
        if (m_fsInfo != NULL)
            return tsk_fs_path2inum(m_fsInfo, a_path, a_result,
                a_fs_name->m_fsName);
        else
            return -1;
    };

    /**
        * Parse a TSK_TCHAR string of an inode, type, and id pair (not all parts
    * need to be there).  This assumes the string is either:
    * INUM, INUM-TYPE, or INUM-TYPE-ID.  Return the values in integer form. 
    * See tsk_fs_parse_inum() for details
    * @param [in] a_str Input string to parse
    * @param [out] a_inum Pointer to location where inode can be stored.
    * @param [out] a_type Pointer to location where type can be stored (or NULL)
    * @param [out] a_type_used Pointer to location where the value can be set
    * to 1 if the type was set (to differentiate between meanings of 0) (or NULL).
    * @param [out] a_id Pointer to location where id can be stored (or NULL)
    * @param [out] a_id_used Pointer to location where the value can be set
    * to 1 if the id was set (to differentiate between meanings of 0) (or NULL).
    *
    * @return 1 on error or if not an inode and 0 on success
    */
    static int parseINum(const TSK_TCHAR * a_str, TSK_INUM_T * a_inum,
        TSK_FS_ATTR_TYPE_ENUM * a_type, uint8_t * a_type_used,
        uint16_t * a_id, uint8_t * a_id_used) {
        return tsk_fs_parse_inum(a_str, a_inum, a_type, a_type_used, a_id,
            a_id_used);
    };

    /**
        * return byte offset in image that fs starts 
    * @return offset in bytes.
    */
    TSK_OFF_T getOffset() const {
        if (m_fsInfo != NULL)
            return m_fsInfo->offset;
        else
            return 0;
    };

    /**
        * return number of metadata addresses in FS
    * @return number of metatdata addresses 
    */
    TSK_INUM_T getINumCount() const {
        if (m_fsInfo != NULL)
            return m_fsInfo->inum_count;
        else
            return 0;
    };

    /**
        * return metadata address of root directory 
    * @return metadata address of root directory  
    */
    TSK_INUM_T getRootINum() const {
        if (m_fsInfo != NULL)
            return m_fsInfo->root_inum;
        else
            return 0;
    };
    /**
        * return first valid metadata address
    * @return first valid metadata address 
    */
    TSK_INUM_T getFirstINum() const {
        if (m_fsInfo != NULL)
            return m_fsInfo->first_inum;
        else
            return 0;
    };
    /**
        * return last valid metadata address
    * @return last valid metadata address 
    */
    TSK_INUM_T getLastINum() const {
        if (m_fsInfo != NULL)
            return m_fsInfo->last_inum;
        else
            return 0;
    };
    /**
        * return address of journal inode
    * @return address of journal inode 
    */
    TSK_INUM_T getJournalINum() const {
        if (m_fsInfo != NULL)
            return m_fsInfo->journ_inum;
        else
            return 0;
    };

    /**
        * return number of blocks in fs
    * @return number of blocks in fs 
    */
    TSK_DADDR_T getBlockCount() const {
        if (m_fsInfo != NULL)
            return m_fsInfo->block_count;
        else
            return 0;
    };
    /**
        * return address of first block
    * @return address of first block 
    */
    TSK_DADDR_T getFirstBlock() const {
        if (m_fsInfo != NULL)
            return m_fsInfo->first_block;
        else
            return 0;
    };
    /**
        * return address of last block as reported by file system
    * (it is equal to the last block in the image or volume (if image is not complete)
    * @return address of last block 
    */
    TSK_DADDR_T getLastBlockAct() const {
        if (m_fsInfo != NULL)
            return m_fsInfo->last_block_act;
        else
            return 0;
    };
    /**
        * return address of last block that is adjusted so that 
    * (could be larger than last_block in image if end of image does not exist)
    * @return address of last block 
    */
    TSK_DADDR_T getLastBlock() const {
        if (m_fsInfo != NULL)
            return m_fsInfo->last_block;
        else
            return 0;
    };
    /**
        * return size of each file system block (in bytes)
    * @return size of each block 
    */
    unsigned int getBlockSize() const {
        if (m_fsInfo != NULL)
            return m_fsInfo->block_size;
        else
            return 0;
    };
    /**
        * return size of device block (typically always 512)
    * @return size of device block 
    */
    unsigned int getDeviceSize() const {
        if (m_fsInfo != NULL)
            return m_fsInfo->dev_bsize;
        else
            return 0;
    };

    /**
        * return type of file system 
    * @return type of file system 
    */
    TSK_FS_TYPE_ENUM getFsType() const {
        if (m_fsInfo != NULL)
            return m_fsInfo->ftype;
        else
            return (TSK_FS_TYPE_ENUM) 0;
    };
    /**
        * return the "name" of data unit type  as a string ("Cluster", for example)
    * @return string "name" of data unit type 
    */
    const char *getDataUnitName() const {
        if (m_fsInfo != NULL)
            return m_fsInfo->duname;
        else
            return NULL;
    };

    /**
        * return flags for file system
    * @return flags for file system 
    */
    TSK_FS_INFO_FLAG_ENUM getFlags() const {
        if (m_fsInfo != NULL)
            return m_fsInfo->flags;
        else
            return (TSK_FS_INFO_FLAG_ENUM) 0;
    };
    /**
        * return file system id (as reported in boot sector).  Use getFsIdLen() to determine how many byts in buffer are used. 
    * @return Buffer with file system id 
    */
    const uint8_t *getFsId() const {
        if (m_fsInfo != NULL)
            return m_fsInfo->fs_id;
        else
            return 0;
    };

    /**
        * return the number of bytes used in the buffer returned by getFsId().
    * @return number of bytes used.
    */
    size_t getFsIdLen() const {
        if (m_fsInfo == NULL)
            return 0;

        return m_fsInfo->fs_id_used;
    };

    /**
      * Close an open file system. See tsk_fs_close() for details.
     */
    void close() {
        tsk_fs_close(m_fsInfo);
    };


  private:
    const TSK_IMG_INFO *getTskImgInfo() const {
        if (m_fsInfo != NULL)
            return m_fsInfo->img_info;
        else
            return NULL;
    }
};                              //TskFsInfo



/**
* \ingroup fslib_cpp
* Stores information about a file system block.  Must be created by either
* allocating an empty block and opening one or by passing in a TSK_FS_BLOCK struct.
* If NULL is passed to the contstructor and open() is not called, the other methods
* return undefined data. See TSK_FS_BLOCK for more details.
*/
class TskFsBlock {
  private:
    TSK_FS_BLOCK * m_fsBlock;
    bool m_opened;              // true if open() was called and we need to free it

     TskFsBlock(const TskFsBlock & rhs);
     TskFsBlock & operator=(const TskFsBlock & rhs);

  public:
    /**
    * constuct a TskFsBlock using a TSK_FS_BLOCK structure
    * @param a_fsBlock a pointer of TSK_FS_BLOCK.  If NULL, the getX() methods return undefined data. 
    */
     TskFsBlock(const TSK_FS_BLOCK * a_fsBlock) {
        m_fsBlock = const_cast < TSK_FS_BLOCK * >(a_fsBlock);
        m_opened = false;
    };

    /**
    * default constructor to constuct a TskFsBlock.  Must call open() before using other methods.
    */
    TskFsBlock() {
        m_fsBlock = NULL;
    };

    /**
        * Free the memory associated with the TSK_FS_BLOCK structure. 
    * See tsk_fs_block_free() for details
    */
    ~TskFsBlock() {
        if (m_opened)
            tsk_fs_block_free(m_fsBlock);
        m_fsBlock = NULL;
    };

    /**
        * Open a block (use only if created with default constructor).
    *
    * @param a_fs The file system to read the block from.
    * @param a_addr The file system address to read.
    * @return 1 on error and 0 on success.
    */
    uint8_t open(TskFsInfo * a_fs, TSK_DADDR_T a_addr) {
        if (m_fsBlock)
            return 1;

        if ((m_fsBlock =
                tsk_fs_block_get(a_fs->m_fsInfo, m_fsBlock,
                    a_addr)) != NULL) {
            m_opened = true;
            return 0;
        }
        else {
            return 1;
        }
    };

    /**
        * Get buffer with block data (of size TSK_FS_INFO::block_size)
    *
    * @return buffer with block data
    */
    const char *getBuf() const {
        if (m_fsBlock != NULL)
            return m_fsBlock->buf;
        else
            return NULL;
    };

    /**
        * Get address of block
    * @return address of block
    */
    TSK_DADDR_T getAddr() const {
        if (m_fsBlock != NULL)
            return m_fsBlock->addr;
        else
            return 0;
    };

    /**
        * Get flags for block (alloc or unalloc)
    * @return flags for block 
    */
    TSK_FS_BLOCK_FLAG_ENUM getFlags() const {
        if (m_fsBlock != NULL)
            return m_fsBlock->flags;
        else
            return (TSK_FS_BLOCK_FLAG_ENUM) 0;
    };

  private:
    /**
        * Get pointer to file system that block is from
    * @return pointer to file system that block is from
    */
    const TSK_FS_INFO *getFsInfo() const {
        if (m_fsBlock != NULL)
            return m_fsBlock->fs_info;
        else
            return NULL;
    };
};



/**
 * \ingroup fslib_cpp
 * Stores information about names that are located in metadata structures.  See
 * TSK_FS_META_NAME for more details.
 */
class TskFsMetaName {
  private:
    TSK_FS_META_NAME_LIST * m_fsMetaNameList;
    TskFsMetaName(const TskFsMetaName & rhs);
    TskFsMetaName & operator=(const TskFsMetaName & rhs);

  public:
    /**
     * Allocates an object based on a C struct.
     * @param a_fsMetaNameList C struct of name list. If NULL, get() methods return undefined values.
     */
     TskFsMetaName(TSK_FS_META_NAME_LIST * a_fsMetaNameList) {
        m_fsMetaNameList = a_fsMetaNameList;
    };

    /**
     * Get the text name in UTF-8 (does not include parent directory name).
     * @returns name of file.
     */
    const char *getName() const {
        if (m_fsMetaNameList != NULL)
            return m_fsMetaNameList->name;
        else
            return NULL;
    };

    /**
     * Get the parent inode (NTFS Only)
     * @return Address of parent directory.
     */
    TSK_INUM_T getParInode() const {
        if (m_fsMetaNameList != NULL)
            return m_fsMetaNameList->par_inode;
        else
            return 0;
    };

    /** 
     * get the parent sequence (NTFS Only)
     * @return Sequence of parent directory.
     */
    uint32_t getParSeq() const {
        return m_fsMetaNameList->par_seq;
    };
};

/**
 * \ingroup fslib_cpp
 * Stores metadata about a file. See TSK_FS_META for more details.
 */
class TskFsMeta {
  private:
    TSK_FS_META * m_fsMeta;
    TskFsMeta(const TskFsMeta & rhs);
    TskFsMeta & operator=(const TskFsMeta & rhs);

  public:
    /**
          * construct a TskFsMeta object.  If NULL is passed as an argument, the getX() behavior
     * is not defined.
     * @param a_fsMeta a pointer of TSK_FS_META
     */
     TskFsMeta(TSK_FS_META * a_fsMeta) {
        m_fsMeta = a_fsMeta;
#if 0
        if (m_fsMeta != NULL) {
            m_nameList = m_fsMeta->name2;
            size_t numOfList = 0;
            TSK_FS_META_NAME_LIST *nameList = m_nameList;
            while (nameList != NULL) {
                nameList = nameList->next;
                numOfList += 1;
            }
            m_nameListLen = numOfList;
        }
        else {
            m_nameList = NULL;
            m_nameListLen = 0;
        }
#endif
    };

    ~TskFsMeta() {
    };

    /**
          * Makes the "ls -l" permissions string for a file. 
     * See tsk_fs_meta_make_ls() for details
     * @param a_buf [out] Buffer to write results to (must be 12 bytes or longer)
     * @param a_len Length of buffer
     */
    uint8_t getLs(char *a_buf, size_t a_len) const {
        if (m_fsMeta != NULL)
            return tsk_fs_meta_make_ls(m_fsMeta, a_buf, a_len);
        else
            return 0;
    };
    /**
          * get flags for this file for its allocation status etc.
     * @return flags for this file
     */
    TSK_FS_META_FLAG_ENUM getFlags() const {
        if (m_fsMeta != NULL)
            return m_fsMeta->flags;
        else
            return (TSK_FS_META_FLAG_ENUM) 0;
    }
    /**
          * get address of the meta data structure for this file
     * @return address of the meta data structure for this file
     */ TSK_INUM_T getAddr() const {
        if (m_fsMeta != NULL)
            return m_fsMeta->addr;
        else
            return 0;
    };
    /**
          * get file type
     * @return file type
     */
    TSK_FS_META_TYPE_ENUM getType() const {
        if (m_fsMeta != NULL)
            return m_fsMeta->type;
        else
            return (TSK_FS_META_TYPE_ENUM) 0;
    };
    /**
          * get Unix-style permissions
     * @return Unix-style permissions mode
     */
    TSK_FS_META_MODE_ENUM getMode() const {
        if (m_fsMeta != NULL)
            return m_fsMeta->mode;
        else
            return (TSK_FS_META_MODE_ENUM) 0;
    };
    /**
          * get link count (number of file names pointing to this)
     * @return link count
     */
    int getNLink() const {
        if (m_fsMeta != NULL)
            return m_fsMeta->nlink;
        else
            return 0;
    };
    /**
          * get file size (in bytes)
     * @return file size
     */
    TSK_OFF_T getSize() const {
        if (m_fsMeta != NULL)
            return m_fsMeta->size;
        else
            return 0;
    };
    /**
          * get owner id
     * @return owner id
     */
    TSK_UID_T getUid() const {
        if (m_fsMeta != NULL)
            return m_fsMeta->uid;
        else
            return 0;
    };

    /**
          * get group id
     * @return group id
     */
    TSK_GID_T getGid() const {
        if (m_fsMeta != NULL)
            return m_fsMeta->gid;
        else
            return 0;
    };

    /**
          * get last file content modification time (stored in number of seconds since Jan 1, 1970 UTC)
     * @return last file content modification time
     */
    time_t getMTime() const {
        if (m_fsMeta != NULL)
            return m_fsMeta->mtime;
        else
            return 0;
    };

    /**
          * get nano-second resolution of modification time
     * @return nano-second resolution of modification time
     */
    uint32_t getMTimeNano() const {
        if (m_fsMeta != NULL)
            return m_fsMeta->mtime_nano;
        else
            return 0;
    };

    /**
          * get last file content accessed time (stored in number of seconds since Jan 1, 1970 UTC)
     * @return last file content accessed time
     */
    time_t getATime() const {
        if (m_fsMeta != NULL)
            return m_fsMeta->atime;
        else
            return 0;
    };

    /**
          * get nano-second resolution of accessed time
     * @return nano-second resolution of accessed time
     */
    uint32_t getATimeNano() const {
        if (m_fsMeta != NULL)
            return m_fsMeta->atime_nano;
        else
            return 0;
    };

    /**
          * get last file / metadata status change time (stored in number of seconds since Jan 1, 1970 UTC)
     * @return last file / metadata status change time
     */
    time_t getCTime() const {
        if (m_fsMeta != NULL)
            return m_fsMeta->ctime;
        else
            return 0;
    };

    /**
          * get nano-second resolution of change time
     * @return nano-second resolution of change time
     */
    uint32_t getCTimeNano() const {
        if (m_fsMeta != NULL)
            return m_fsMeta->ctime_nano;
        else
            return 0;
    };

    /**
          * get created time (stored in number of seconds since Jan 1, 1970 UTC)
     * @return created time
     */
    time_t getCrTime() const {
        if (m_fsMeta != NULL)
            return m_fsMeta->crtime;
        else
            return 0;
    };

    /**
          * get nano-second resolution of created time
     * @return nano-second resolution of created time
     */
    uint32_t getCrTimeNano() const {
        if (m_fsMeta != NULL)
            return m_fsMeta->crtime_nano;
        else
            return 0;
    };

    /**
          * get linux deletion time
     * @return linux deletion time
     */
    time_t getDTime() const {
        if (m_fsMeta != NULL)
            return m_fsMeta->time2.ext2.dtime;
        else
            return 0;
    };

    /**
          * get nano-second resolution of deletion time
     * @return nano-second resolution of deletion time
     */
    uint32_t getDTimeNano() const {
        if (m_fsMeta != NULL)
            return m_fsMeta->time2.ext2.dtime_nano;
        else
            return 0;
    };

    /**
          * get HFS+ backup time
     * @return HFS+ backup time
     */
    time_t getBackUpTime() const {
        if (m_fsMeta != NULL)
            return m_fsMeta->time2.hfs.bkup_time;
        else
            return 0;
    };

    /**
          * get nano-second resolution of HFS+ backup time
     * @return nano-second resolution of HFS+ backup time
     */
    uint32_t getBackUpTimeNano() const {
        if (m_fsMeta != NULL)
            return m_fsMeta->time2.hfs.bkup_time_nano;
        else
            return 0;
    };

    /**
          * get sequence number for file (NTFS only, is incremented when entry is reallocated) 
     * @return sequence number for file, or 0xFFFF on error.
     */
    uint32_t getSeq() const {
        if (m_fsMeta != NULL)
            return m_fsMeta->seq;
	return 0xFFFF;
    };

    /**
          * get name of target file if this is a symbolic link
     * @return name of target file if this is a symbolic link
     */
    const char *getLink() const {
        if (m_fsMeta != NULL)
            return m_fsMeta->link;
        else
            return NULL;
    };

    /**
     * Return the number of names that are stored in the metadata.
     * @returns number of names.
     */
    int getName2Count() const {
        int size = 0;
        if (m_fsMeta != NULL) {
            TSK_FS_META_NAME_LIST *name = m_fsMeta->name2;
            while (name != NULL) {
                size++;
                name = name->next;
            }
        }
        return size;
    };

    /**
     * Return a name that is stored in the metadata.  
     * @param a_idx Index of the name to return
     * @returns NULL on error.  Caller must free this memory.
     */
    const TskFsMetaName *getName2(int a_idx) const {
        if (m_fsMeta != NULL) {
            TSK_FS_META_NAME_LIST *name = m_fsMeta->name2;
            int i = 0;
            while (name != NULL) {
                if (i == a_idx)
                    return new TskFsMetaName(name);
                i++;
                name = name->next;
            }
        }
        return NULL;
    };

  private:
    /**
          * get structure used as the head of an attribute list
     * @return structure used as the head of an attribute list
     */
    const TSK_FS_ATTRLIST *getAttr() const {
        if (m_fsMeta != NULL)
            return m_fsMeta->attr;
        else
            return NULL;
    };
};


/**
 * \ingroup fslib_cpp
* Class that represents an allocated or deleted file. The non-default constructor or
* open method must be called first.  otherwise, the results of the getX() methods are
* undefined. See TSK_FS_FILE for more details. 
*/
class TskFsFile {
  private:
    TSK_FS_FILE * m_fsFile;
    bool m_opened;
     TskFsFile(const TskFsFile & rhs);
     TskFsFile & operator=(const TskFsFile & rhs);

  public:
    /**
        * Construct a TskFsFile object from a C struct
    * @param a_fsFile a pointer of TSK_FS_FILE
    */
     TskFsFile(TSK_FS_FILE * a_fsFile) {
        m_fsFile = a_fsFile;
        m_opened = false;
    };

    /**
        * default constructor to construct a TskFsFile object
    */
    TskFsFile() {
        m_fsFile = NULL;
        m_opened = false;
    };

    /**
        * Close an open file.
    */
    ~TskFsFile() {
        close();
    };

    /**
        * Close an open file.
    * See tsk_fs_file_close() for details.
    */
    void close() {
        if (m_opened)
            tsk_fs_file_close(m_fsFile);
        m_fsFile = NULL;
    };

    /** 
        *
    * Open a file given its metadata address. This function loads the metadata
    * and returns a handle that can be used to read and process the file.   Note
    * that the returned class will not have the file name set because
    * it was not used to load the file and this function does not search the 
    * directory structure to find the name that points to the address.   In general,
    * if you know the metadata address of a file, this function is more effecient 
    * then tsk_fs_file_open, which first maps a file name to the metadata address 
    * and then open the file using this function. 
    * See tsk_fs_file_open_meta() for details
    * @param a_fs File system to analyze
    * @param a_fs_file object to store file data in or NULL to have one allocated. 
    * @param a_addr Metadata address of file to lookup
    * @returns 1 on error and 0 on success.
    */
    uint8_t open(TskFsInfo * a_fs, TskFsFile * a_fs_file,
        TSK_INUM_T a_addr) {
        if ((m_fsFile =
                tsk_fs_file_open_meta(a_fs->m_fsInfo, a_fs_file->m_fsFile,
                    a_addr)) != NULL) {
            m_opened = true;
            return 0;
        }
        else {
            return 1;
        }
    };

    /** 
        * Return the handle structure for a specific file, given its full path. Note that
    * if you have the metadata address fo the file, then tsk_fs_file_open_meta() is a
    * more effecient approach. 
    * See tsk_fs_file_open() for details
    * @param a_fs File system to analyze
    * @param a_fs_file Structure to store file data in or NULL to have one allocated. 
    * @param a_path Path of file to open
    * @returns 1 on error and 0 on success.
    */
    uint8_t open(TskFsInfo * a_fs, TskFsFile * a_fs_file,
        const char *a_path) {
        if ((m_fsFile =
                tsk_fs_file_open(a_fs->m_fsInfo, a_fs_file->m_fsFile,
                    a_path))
            != NULL) {
            m_opened = true;
            return 0;
        }
        else {
            return 1;
        }
    };

    /*    * Return the number of attributes in the file. 
     * See tsk_fs_file_attr_getsize() for details
     * @returns number of attributes in file
     */
    int getAttrSize() {
        return tsk_fs_file_attr_getsize(m_fsFile);      //m_fsFile is checked by this C function
    };

    /*    * Get a file's attribute based on the 0-based index in the list (and not type, id pair).
     * It's caller's responsibility to free TskFsAttribute*
     * See tsk_fs_file_attr_get_idx() for details
     * @param a_idx 0-based index of attribute to return.
     * @returns Pointer to attribute or NULL on error
     */
    const TskFsAttribute *getAttr(int a_idx) {
        TskFsAttribute *fsAttr = new TskFsAttribute(tsk_fs_file_attr_get_idx(m_fsFile, a_idx)); //m_fsFile is checked by this C function
        return fsAttr;
    };

    /*    * Return the default attribute for the file
     * It's caller's responsibility to free TskFsAttribute*
     * See tsk_fs_file_attr_get() for details
     * @returns Pointer to attribute or NULL on error
     */
    const TskFsAttribute *getAttrDefault() {
        TskFsAttribute *fsAttr = new TskFsAttribute(tsk_fs_file_attr_get(m_fsFile));    //m_fsFile is checked by this C function
        return fsAttr;
    };

    /*    * Return a specific type and id attribute for the file.
     * It's caller's responsibility to free TskFsAttribute*
     * See tsk_fs_file_attr_get_type() for details
     * @param a_type Type of attribute to load
     * @param a_id Id of attribute to load 
     * @param a_id_used Set to 1 if ID is actually set or 0 to use default
     * @returns Pointer to attribute or NULL on error
     */
    const TskFsAttribute *getAttr(TSK_FS_ATTR_TYPE_ENUM a_type,
        uint16_t a_id, uint8_t a_id_used) {
        TskFsAttribute *fsAttr = new TskFsAttribute(tsk_fs_file_attr_get_type(m_fsFile, //m_fsFile is checked by this C function
                a_type, a_id, a_id_used));
        return fsAttr;
    };

    /**
        * Process a specific attribute in a file and call a callback function with the file contents. 
    * See tsk_fs_file_walk_type() for details
    * @param a_type Attribute type to process
    * @param a_id Id if attribute to process 
    * @param a_flags Flags to use while processing file
    * @param a_action Callback action to call with content
    * @param a_ptr Pointer that will passed to callback
    * @returns 1 on error and 0 on success.
    */
    uint8_t walk(TSK_FS_ATTR_TYPE_ENUM a_type, uint16_t a_id,
        TSK_FS_FILE_WALK_FLAG_ENUM a_flags,
        TSK_FS_FILE_WALK_CPP_CB a_action, void *a_ptr) {
        TSK_FS_FILE_WALK_CPP_DATA fileData;
        fileData.cppAction = a_action;
        fileData.cPtr = a_ptr;
        return tsk_fs_file_walk_type(m_fsFile, a_type, a_id, a_flags, tsk_fs_file_cpp_c_cb, &fileData); //m_fsFile is checked by this C function
    };

    /**
     * Process the default attribute for the file and call a callback function with the file contents. 
    * See tsk_fs_file_walk_type() for details
    * @param a_flags Flags to use while processing file
    * @param a_action Callback action to call with content
    * @param a_ptr Pointer that will passed to callback
    * @returns 1 on error and 0 on success.
    */
    uint8_t walk(TSK_FS_FILE_WALK_FLAG_ENUM a_flags,
        TSK_FS_FILE_WALK_CPP_CB a_action, void *a_ptr) {
        TSK_FS_FILE_WALK_CPP_DATA fileData;
        fileData.cppAction = a_action;
        fileData.cPtr = a_ptr;
        return tsk_fs_file_walk(m_fsFile, a_flags, tsk_fs_file_cpp_c_cb, &fileData);    //m_fsFile is checked by this C function
    };

    /**
     * Read the contents of a specific attribute of a file using a typical read() type interface.
    * 0s are returned for missing runs of files. 
    * See tsk_fs_file_read_type() for details
    * @param a_type The type of attribute to load
    * @param a_id The id of attribute to load (use 0 and set a_flags if you do not care)
    * @param a_offset The byte offset to start reading from.
    * @param a_buf The buffer to read the data into.
    * @param a_len The number of bytes to read from the file.
    * @param a_flags Flags to use while reading
    * @returns The number of bytes read or -1 on error (incl if offset is past EOF).
    */
    ssize_t read(TSK_FS_ATTR_TYPE_ENUM a_type, uint16_t a_id,
        TSK_OFF_T a_offset, char *a_buf, size_t a_len,
        TSK_FS_FILE_READ_FLAG_ENUM a_flags) {
        return tsk_fs_file_read_type(m_fsFile, a_type, a_id, a_offset, a_buf, a_len, a_flags);  //m_fsFile is checked by this C function
    };
    /**
     * Read the contents of the default attribute of a file using a typical read() type interface.
    * 0s are returned for missing runs of files. 
    * See tsk_fs_file_read() for details
    * @param a_offset The byte offset to start reading from.
    * @param a_buf The buffer to read the data into.
    * @param a_len The number of bytes to read from the file.
    * @param a_flags Flags to use while reading
    * @returns The number of bytes read or -1 on error (incl if offset is past EOF).
    */
    ssize_t read(TSK_OFF_T a_offset, char *a_buf, size_t a_len,
        TSK_FS_FILE_READ_FLAG_ENUM a_flags) {
        return tsk_fs_file_read(m_fsFile, a_offset, a_buf, a_len, a_flags);     //m_fsFile is checked by this C function
    };

    /**
     * Return pointer to the file's name (or NULL if file was opened using metadata address)
    * @returns pointer to name of file.  It is the caller's responsibility to free this.
    */
    TskFsName *getName() {
        if (m_fsFile != NULL)
            return new TskFsName(m_fsFile->name);
        else
            return NULL;
    };

    /**
     * Return pointer to the file's metadata (or NULL if name has invalid metadata address)
    * @returns pointer metadata of file. It is the caller's responsibility to free this.
    */
    TskFsMeta *getMeta() {
        if (m_fsFile != NULL)
            return new TskFsMeta(m_fsFile->meta);
        else
            return NULL;
    };

    /**
    * Return pointer file system that the file is located in.
    * @returns pointer to file system that the file is located in.
    */
    TskFsInfo *getFsInfo() {
        if (m_fsFile != NULL)
            return new TskFsInfo(m_fsFile->fs_info);
        else
            return NULL;
    };
};                              //TskFsFile

/**
 * \ingroup fslib_cpp
* Stores information about a directory in the file system. The open() method
* must be called before any of hte other methods return defined data. See
* TSK_FS_DIR for more details.
*/
class TskFsDir {
  private:
    TSK_FS_DIR * m_fsDir;
    TskFsDir(const TskFsDir & rhs);
    TskFsDir & operator=(const TskFsDir & rhs);

  public:
     TskFsDir() {
        m_fsDir = NULL;
    };
    /*    
     * Close the directory that was opened with tsk_fs_dir_open()
     */
    ~TskFsDir() {
        close();
    }

    /*    
     * Open a directory (using its metadata addr) so that each of the files in it can be accessed.
     * See for tsk_fs_dir_open_meta() details.
     * @param a_fs File system to analyze
     * @param a_addr Metadata address of the directory to open
     * @returns 1 on error and 0 on success
     */
    uint8_t open(TskFsInfo * a_fs, TSK_INUM_T a_addr) {
        if ((m_fsDir =
                tsk_fs_dir_open_meta(a_fs->m_fsInfo, a_addr)) != NULL)
            return 0;
        else
            return 1;
    };

    /*    
     * Open a directory (using its path) so that each of the files in it can be accessed.
     * See for tsk_fs_dir_open() details.
     * @param a_fs File system to analyze
     * @param a_dir Path of the directory to open
     * @returns 1 on error and 0 on success
     */
    uint8_t open(TskFsInfo * a_fs, const char *a_dir) {
        if ((m_fsDir = tsk_fs_dir_open(a_fs->m_fsInfo, a_dir)) != NULL)
            return 0;
        else
            return 1;
    };

    /*    
     * Close the directory that was opened with tsk_fs_dir_open()
     * See tsk_fs_dir_close() for details
     */
    void close() {
        tsk_fs_dir_close(m_fsDir);
    };

    /*    
     * Returns the number of files and subdirectories in a directory.
     * See tsk_fs_dir_getsize() for details
     * @returns Number of files and subdirectories (or 0 on error)
     */
    size_t getSize() const {
        return tsk_fs_dir_getsize(m_fsDir);     //m_fsDir is checked by this C function
    };

    /*    
     * Return a specific file or subdirectory from an open directory. 
     * It's caller's responsibility to free TskFsFile*
     * See tsk_fs_dir_getsize() for details
     * @param a_idx Index of file in directory to open (0-based)
     * @returns NULL on error
     */
    TskFsFile *getFile(size_t a_idx) const {
        TSK_FS_FILE *fs_file = tsk_fs_dir_get(m_fsDir, a_idx);
        if (fs_file != NULL)
             return new TskFsFile(fs_file);
        else
             return NULL;
    };

    /*    
     * Return metadata address of this directory 
     * @returns metadata address of this directory 
     */
    TSK_INUM_T getMetaAddr() const {
        if (m_fsDir != NULL)
            return m_fsDir->addr;
        else
            return 0;
    };

    /*    
     * Return pointer to the file structure for the directory.
     * @returns NULL on error. it is the caller's responsibility to free this object.
     */
    const TskFsFile *getFsFile() const {
        if (m_fsDir != NULL)
            return new TskFsFile(m_fsDir->fs_file);
        else
            return NULL;
    };

  private:

    /*    
     * Return pointer to file system the directory is located in
     * @returns NULL on error
     */
    const TSK_FS_INFO *getFsInfo() const {
        if (m_fsDir != NULL)
            return m_fsDir->fs_info;
        else
            return NULL;
    };
};

#endif
#endif<|MERGE_RESOLUTION|>--- conflicted
+++ resolved
@@ -762,12 +762,9 @@
         TSK_FS_TYPE_ISO9660_DETECT = 0x00000800,        ///< ISO9660 auto detection
         TSK_FS_TYPE_HFS = 0x00001000,   ///< HFS file system
         TSK_FS_TYPE_HFS_DETECT = 0x00001000,    ///< HFS auto detection
-<<<<<<< HEAD
-        TSK_FS_TYPE_YAFFS2 = 0x00002000,  ///< YAFFS2 file system
-        TSK_FS_TYPE_YAFFS2_DETECT = 0x00002000,   ///< YAFFS2 auto detection
-=======
         TSK_FS_TYPE_EXT4 = 0x00002000,  ///< Ext4 file system
->>>>>>> 861dc179
+        TSK_FS_TYPE_YAFFS2 = 0x00003000,  ///< YAFFS2 file system
+        TSK_FS_TYPE_YAFFS2_DETECT = 0x00003000,   ///< YAFFS2 auto detection
         TSK_FS_TYPE_UNSUPP = 0xffffffff,        ///< Unsupported file system
     };
     typedef enum TSK_FS_TYPE_ENUM TSK_FS_TYPE_ENUM;
