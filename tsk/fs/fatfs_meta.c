/*
** fatfs
** The Sleuth Kit
**
** Meta data layer support for the FAT file system.
**
** Brian Carrier [carrier <at> sleuthkit [dot] org]
** Copyright (c) 2006-2013 Brian Carrier, Basis Technology.  All Rights reserved
** Copyright (c) 2003-2005 Brian Carrier.  All rights reserved
**
** TASK
** Copyright (c) 2002 Brian Carrier, @stake Inc.  All rights reserved
**
**
** This software is distributed under the Common Public License 1.0
**
** Unicode added with support from I.D.E.A.L. Technology Corp (Aug '05)
**
*/

/**
 * \file fatfs_meta.c
 * Meta data layer support for FAT file systems.
 */

#include "tsk_fatfs.h"
#include "tsk_fatxxfs.h"
#include "tsk_exfatfs.h"

TSK_FS_ATTR_TYPE_ENUM
fatfs_get_default_attr_type(const TSK_FS_FILE * a_file)
{
    return TSK_FS_ATTR_TYPE_DEFAULT;
}

/**
 * \internal
 * Create an TSK_FS_META structure for the root directory.  FAT does
 * not have a directory entry for the root directory, but this
 * function collects the data needed to make one.
 *
 * @param fatfs File system to analyze.
 * @param fs_meta Inode structure to copy root directory information into.
 * @return 1 on error and 0 on success
 */
static uint8_t
fatfs_make_root(FATFS_INFO *a_fatfs, TSK_FS_META *a_fs_meta)
{
    const char *func_name = "fatfs_make_root";
    TSK_DADDR_T *first_clust_addr_ptr = NULL;

    tsk_error_reset();
    if (fatfs_ptr_arg_is_null(a_fatfs, "a_fatfs", func_name) ||
        fatfs_ptr_arg_is_null(a_fs_meta, "a_fs_meta", func_name)) {
        return 1;
    }

    /* Manufacture some metadata. */
    a_fs_meta->type = TSK_FS_META_TYPE_DIR;
    a_fs_meta->mode = TSK_FS_META_MODE_UNSPECIFIED;
    a_fs_meta->nlink = 1;
    a_fs_meta->addr = FATFS_ROOTINO;
    a_fs_meta->flags = (TSK_FS_META_FLAG_ENUM)(TSK_FS_META_FLAG_USED | TSK_FS_META_FLAG_ALLOC);
    a_fs_meta->uid = a_fs_meta->gid = 0;
    a_fs_meta->mtime = a_fs_meta->atime = a_fs_meta->ctime = a_fs_meta->crtime = 0;
    a_fs_meta->mtime_nano = a_fs_meta->atime_nano = a_fs_meta->ctime_nano =
        a_fs_meta->crtime_nano = 0;

    /* Give the root directory an empty name. */
    if (a_fs_meta->name2 == NULL) {
        if ((a_fs_meta->name2 = (TSK_FS_META_NAME_LIST *)
                tsk_malloc(sizeof(TSK_FS_META_NAME_LIST))) == NULL) {
            return 1;
        }
        a_fs_meta->name2->next = NULL;
    }
    a_fs_meta->name2->name[0] = '\0';

    /* Mark the generic attribute list as not in use (in the generic file model
     * attributes are containers for data or metadata). Population of this 
     * list is done by lazy look up. */
    a_fs_meta->attr_state = TSK_FS_META_ATTR_EMPTY;
    if (a_fs_meta->attr) {
        tsk_fs_attrlist_markunused(a_fs_meta->attr);
    }

    /* Determine the size of the root directory and the address of its 
     * first cluster. */
    first_clust_addr_ptr = (TSK_DADDR_T*)a_fs_meta->content_ptr;
    if (a_fatfs->fs_info.ftype == TSK_FS_TYPE_FAT32 ||
        a_fatfs->fs_info.ftype == TSK_FS_TYPE_EXFAT) {
        TSK_DADDR_T cnum = 0;
        TSK_DADDR_T clust = 0;
        TSK_LIST *list_seen = NULL;

        /* Convert the address of the first sector of the root directory into
         * the address of its first cluster. */
        clust = FATFS_SECT_2_CLUST(a_fatfs, a_fatfs->rootsect);
        first_clust_addr_ptr[0] = clust;

        /* Walk the FAT and count the clusters allocated to the root directory. */
        cnum = 0;
        while ((clust) && (0 == FATFS_ISEOF(clust, FATFS_32_MASK))) {
            TSK_DADDR_T nxt = 0;

            /* Make sure we do not get into an infinite loop */
            if (tsk_list_find(list_seen, clust)) {
                if (tsk_verbose) {
                    tsk_fprintf(stderr,
                        "Loop found while determining root directory size\n");
                }
                break;
            }
            if (tsk_list_add(&list_seen, clust)) {
                tsk_list_free(list_seen);
                list_seen = NULL;
                return 1;
            }

            cnum++;
            if (fatfs_getFAT(a_fatfs, clust, &nxt)) {
                break;
            }
            else {
                clust = nxt;
            }
        }
        tsk_list_free(list_seen);
        list_seen = NULL;

        /* Calculate the size of the root directory. */
        a_fs_meta->size = (cnum * a_fatfs->csize) << a_fatfs->ssize_sh;
    }
    else {
        /* FAT12 and FAT16 don't use the FAT for the root directory, so set 
         * the first cluster address to a distinguished value that other code
         * will have to check as a special condition. */ 
        first_clust_addr_ptr[0] = 1;

        /* Set the size equal to the number of bytes between the end of the 
         * FATs and the start of the clusters. */
        a_fs_meta->size = (a_fatfs->firstclustsect - a_fatfs->firstdatasect) << a_fatfs->ssize_sh;
    }

    return 0;
}

/**
* \internal
 * Create an TSK_FS_META structure for the master boot record.
 *
 * @param fatfs File system to analyze
 * @param fs_meta Inode structure to copy file information into.
 * @return 1 on error and 0 on success
 */
static uint8_t
fatfs_make_mbr(FATFS_INFO *fatfs, TSK_FS_META *fs_meta)
{
    TSK_DADDR_T *addr_ptr;

    fs_meta->type = TSK_FS_META_TYPE_VIRT;
    fs_meta->mode = TSK_FS_META_MODE_UNSPECIFIED;
    fs_meta->nlink = 1;
    fs_meta->addr = fatfs->mbr_virt_inum;
    fs_meta->flags = (TSK_FS_META_FLAG_ENUM)
        (TSK_FS_META_FLAG_USED | TSK_FS_META_FLAG_ALLOC);
    fs_meta->uid = fs_meta->gid = 0;
    fs_meta->mtime = fs_meta->atime = fs_meta->ctime = fs_meta->crtime = 0;
    fs_meta->mtime_nano = fs_meta->atime_nano = fs_meta->ctime_nano =
        fs_meta->crtime_nano = 0;

    if (fs_meta->name2 == NULL) {
        if ((fs_meta->name2 = (TSK_FS_META_NAME_LIST *)
                tsk_malloc(sizeof(TSK_FS_META_NAME_LIST))) == NULL) {
            return 1;
        }
        fs_meta->name2->next = NULL;
    }
    strncpy(fs_meta->name2->name, FATFS_MBRNAME,
        TSK_FS_META_NAME_LIST_NSIZE);

    fs_meta->attr_state = TSK_FS_META_ATTR_EMPTY;
    if (fs_meta->attr) {
        tsk_fs_attrlist_markunused(fs_meta->attr);
    }

    addr_ptr = (TSK_DADDR_T*)fs_meta->content_ptr;
    addr_ptr[0] = 0;
    fs_meta->size = 512;

    return 0;
}

/**
* \internal
 * Create an TSK_FS_META structure for the FAT tables.
 *
 * @param fatfs File system to analyze
 * @param a_which 1 or 2 to choose between defining FAT1 or FAT2
 * @param fs_meta Inode structure to copy file information into.
 * @return 1 on error and 0 on success
 */
static uint8_t
fatfs_make_fat(FATFS_INFO *fatfs, uint8_t a_which, TSK_FS_META *fs_meta)
{
    TSK_FS_INFO *fs = (TSK_FS_INFO*)fatfs;
    TSK_DADDR_T *addr_ptr = (TSK_DADDR_T *)fs_meta->content_ptr;

    if ((a_which != 1) && (a_which != 2)) {
        return 1;
    }

    if (a_which > fatfs->numfat) {
        return 1;
    }

    fs_meta->type = TSK_FS_META_TYPE_VIRT;
    fs_meta->mode = TSK_FS_META_MODE_UNSPECIFIED;
    fs_meta->nlink = 1;

    fs_meta->flags = (TSK_FS_META_FLAG_ENUM)
        (TSK_FS_META_FLAG_USED | TSK_FS_META_FLAG_ALLOC);
    fs_meta->uid = fs_meta->gid = 0;
    fs_meta->mtime = fs_meta->atime = fs_meta->ctime = fs_meta->crtime = 0;
    fs_meta->mtime_nano = fs_meta->atime_nano = fs_meta->ctime_nano =
        fs_meta->crtime_nano = 0;

    if (fs_meta->name2 == NULL) {
        if ((fs_meta->name2 = (TSK_FS_META_NAME_LIST *)
                tsk_malloc(sizeof(TSK_FS_META_NAME_LIST))) == NULL)
            return 1;
        fs_meta->name2->next = NULL;
    }

    if (a_which == 1) {
        fs_meta->addr = fatfs->fat1_virt_inum;
        strncpy(fs_meta->name2->name, FATFS_FAT1NAME,
            TSK_FS_META_NAME_LIST_NSIZE);
        addr_ptr[0] = fatfs->firstfatsect;
    }
    else {
        fs_meta->addr = fatfs->fat2_virt_inum;
        strncpy(fs_meta->name2->name, FATFS_FAT2NAME,
            TSK_FS_META_NAME_LIST_NSIZE);
        addr_ptr[0] = fatfs->firstfatsect + fatfs->sectperfat;
    }

    fs_meta->attr_state = TSK_FS_META_ATTR_EMPTY;
    if (fs_meta->attr) {
        tsk_fs_attrlist_markunused(fs_meta->attr);
    }

    fs_meta->size = fatfs->sectperfat * fs->block_size;

    return 0;
}

/**
 * \internal
 * Load a FATFS_DENTRY structure with the bytes at a given inode address.
 *
 * @param [in] a_fs The file system from which to read the bytes.
 * @param [out] a_de The FATFS_DENTRY.
 * @param [in] a_inum An inode address.
 * @return 0 on success, 1 on failure. 
 */
uint8_t
fatfs_dentry_load(FATFS_INFO *a_fatfs, FATFS_DENTRY *a_dentry, TSK_INUM_T a_inum)
{
    const char *func_name = "fatfs_dentry_load";
    TSK_FS_INFO *fs = (TSK_FS_INFO*)a_fatfs;
    TSK_DADDR_T sect = 0;
    size_t off = 0;
    ssize_t cnt = 0;

    tsk_error_reset();
    if (fatfs_ptr_arg_is_null(a_fatfs, "a_fatfs", func_name) ||
        fatfs_ptr_arg_is_null(a_dentry, "a_dentry", func_name) ||
        !fatfs_inum_arg_is_in_range(a_fatfs, a_inum, func_name)) {
        return 1;
    }
    
    /* Map the inode address to a sector. */
    sect = FATFS_INODE_2_SECT(a_fatfs, a_inum);
    if (sect > fs->last_block) {
        tsk_error_reset();
        tsk_error_set_errno(TSK_ERR_FS_INODE_NUM);
        tsk_error_set_errstr("%s: Inode %" PRIuINUM
            " in sector too big for image: %" PRIuDADDR, func_name, a_inum, sect);
        return 1;
    }

    /* Get the byte offset of the inode address within the sector. */
    off = FATFS_INODE_2_OFF(a_fatfs, a_inum);

    /* Read in the bytes. */
    cnt = tsk_fs_read(fs, sect * fs->block_size + off, (char*)a_dentry, sizeof(FATFS_DENTRY));
    if (cnt != sizeof(FATFS_DENTRY)) {
        if (cnt >= 0) {
            tsk_error_reset();
            tsk_error_set_errno(TSK_ERR_FS_READ);
        }
        tsk_error_set_errstr2("%s: block: %" PRIuDADDR,
            func_name, sect);
        return 1;
    }

    return 0;
}

/**
 * \internal
 * Populate the TSK_FS_META structure of a TSK_FS_FILE structure for a 
 * given inode address.
 *
 * @param [in] a_fs File system that contains the inode.
 * @param [out] a_fs_file The file corresponding to the inode.
 * @param [in] a_inum The inode address.
 * @returns 1 if an error occurs or if the inode address is not
 * for a valid inode, 0 otherwise.
 */
uint8_t
fatfs_inode_lookup(TSK_FS_INFO *a_fs, TSK_FS_FILE *a_fs_file,
    TSK_INUM_T a_inum)
{
    const char *func_name = "fatfs_inode_lookup";
    FATFS_INFO *fatfs = (FATFS_INFO*)a_fs;

    tsk_error_reset();
    if (fatfs_ptr_arg_is_null(a_fs, "a_fs", func_name) ||
        fatfs_ptr_arg_is_null(a_fs_file, "a_fs_file", func_name) ||
        !fatfs_inum_arg_is_in_range(fatfs, a_inum, func_name)) {
        return 1;
    }

    /* Allocate or reset the TSK_FS_META struct. */
    if (a_fs_file->meta == NULL) {
        if ((a_fs_file->meta =
                tsk_fs_meta_alloc(FATFS_FILE_CONTENT_LEN)) == NULL) {
            return 1;
        }
    }
    else {
        tsk_fs_meta_reset(a_fs_file->meta);
    }

    /* Manufacture an inode for the root directory or a FAT virtual file,
     * or do a look up. */
    if (a_inum == a_fs->root_inum) {
        if (fatfs_make_root(fatfs, a_fs_file->meta))
            return 1;
        else
            return 0;
    }
    else if (a_inum == fatfs->mbr_virt_inum) {
        if (fatfs_make_mbr(fatfs, a_fs_file->meta))
            return 1;
        else
            return 0;
    }
    else if (a_inum == fatfs->fat1_virt_inum) {
        if (fatfs_make_fat(fatfs, 1, a_fs_file->meta))
            return 1;
        else
            return 0;
    }
    else if (a_inum == fatfs->fat2_virt_inum && fatfs->numfat == 2) {
        if (fatfs_make_fat(fatfs, 2, a_fs_file->meta))
            return 1;
        else
            return 0;
    }
    else if (a_inum == TSK_FS_ORPHANDIR_INUM(a_fs)) {
        if (tsk_fs_dir_make_orphan_dir_meta(a_fs, a_fs_file->meta))
            return 1;
        else
            return 0;
    }
    else {
        return fatfs->inode_lookup(fatfs, a_fs_file, a_inum);
    }
}

/** \internal
 * Make data runs out of the clusters allocated to a file represented by a 
 * TSK_FS_FILE structure. Each data run will have a starting sector and a 
 * length in sectors. The runs will be stored as a non-resident attribute in 
 * the TSK_FS_ATTRLIST of the TSK_FS_META structure of the TSK_FS_FILE. 
 *
 * @param a_fs_file A representation of a file.
 * @return 1 on error and 0 on success
 */
uint8_t
fatfs_make_data_runs(TSK_FS_FILE * a_fs_file)
{
    const char *func_name = "fatfs_make_data_runs";
    TSK_FS_INFO *fs = NULL;
    TSK_FS_META *fs_meta = NULL;
    FATFS_INFO *fatfs = NULL;
    TSK_DADDR_T clust = 0;
    TSK_OFF_T size_remain = 0;
    TSK_FS_ATTR *fs_attr = NULL;

    if ((fatfs_ptr_arg_is_null(a_fs_file, "a_fs_file", func_name)) ||
        (fatfs_ptr_arg_is_null(a_fs_file->meta, "a_fs_file->meta", func_name)) ||
        (fatfs_ptr_arg_is_null(a_fs_file->fs_info, "a_fs_file->fs_info", func_name))) {
        return TSK_ERR;
    }

    fs_meta = a_fs_file->meta;
    fs = a_fs_file->fs_info;
    fatfs = (FATFS_INFO*)fs;

    /* Check for an already populated attribute list, since a lazy strategy
     * is used to fill in attributes. If the attribute list is not yet 
     * allocated, do so now. */  
    if ((fs_meta->attr != NULL)
        && (fs_meta->attr_state == TSK_FS_META_ATTR_STUDIED)) {
        return 0;
    }
    else if (fs_meta->attr_state == TSK_FS_META_ATTR_ERROR) {
        return 1;
    }
    else if (fs_meta->attr != NULL) {
        tsk_fs_attrlist_markunused(fs_meta->attr);
    }
    else if (fs_meta->attr == NULL) {
        fs_meta->attr = tsk_fs_attrlist_alloc();
    }

    /* Get the stashed first cluster address of the file. */
    clust = ((TSK_DADDR_T*)fs_meta->content_ptr)[0];
    if ((clust > (fatfs->lastclust)) &&
        (FATFS_ISEOF(clust, fatfs->mask) == 0)) {
        fs_meta->attr_state = TSK_FS_META_ATTR_ERROR;
        tsk_error_reset();
        if (a_fs_file->meta->flags & TSK_FS_META_FLAG_UNALLOC) {
            tsk_error_set_errno(TSK_ERR_FS_RECOVER);
        }
        else {
            tsk_error_set_errno(TSK_ERR_FS_INODE_COR);
        }
        tsk_error_set_errstr
            ("%s: Starting cluster address too large: %"
            PRIuDADDR, func_name, clust);
        return 1;
    }

    /* Figure out the allocated length of the file in bytes. Because the
     * allocation unit for FAT file systems is the cluster, round the
     * size up to a multiple of cluster size. */
    size_remain = roundup(fs_meta->size, fatfs->csize * fs->block_size);

    if ((a_fs_file->meta->addr == fs->root_inum) && 
        (fs->ftype != TSK_FS_TYPE_FAT32) &&
        (fs->ftype != TSK_FS_TYPE_EXFAT) &&
        (clust == 1)) {
        /* Make a single contiguous data run for a FAT12 or FAT16 root 
         * directory. The root directory for these file systems is not 
         * tracked in the FAT. */
        TSK_FS_ATTR_RUN *data_run;

        if (tsk_verbose) {
            tsk_fprintf(stderr,
                "%s: Loading root directory\n", func_name);
        }

        /* Allocate the run. */
        data_run = tsk_fs_attr_run_alloc();
        if (data_run == NULL) {
            return 1;
        }

        /* Set the starting sector address and run length. The run begins with 
         * the first sector of the data area. */
        data_run->addr = fatfs->rootsect;
        data_run->len = fatfs->firstclustsect - fatfs->firstdatasect;

        /* Allocate a non-resident attribute to hold the run and add it
         to the attribute list. */
        if ((fs_attr =
                tsk_fs_attrlist_getnew(fs_meta->attr,
                    TSK_FS_ATTR_NONRES)) == NULL) {
            return 1;
        }

        /* Tie everything together. */
        if (tsk_fs_attr_set_run(a_fs_file, fs_attr, data_run, NULL,
                TSK_FS_ATTR_TYPE_DEFAULT, TSK_FS_ATTR_ID_DEFAULT,
                data_run->len * fs->block_size,
                data_run->len * fs->block_size,
                data_run->len * fs->block_size, 0, 0)) {
            return 1;
        }

        fs_meta->attr_state = TSK_FS_META_ATTR_STUDIED;

        return 0;
    }
    else if ((a_fs_file->meta->addr >= fatfs->mbr_virt_inum) &&
             (a_fs_file->meta->addr <= fatfs->mbr_virt_inum + fatfs->numfat)) {
        /* Make a single contiguous data run for a virtual file (MBR, FAT). */ 
        TSK_FS_ATTR_RUN *data_run;

        if (tsk_verbose) {
            tsk_fprintf(stderr,
                "%s: Loading virtual file: %" PRIuINUM
                "\n", func_name, a_fs_file->meta->addr);
        }

        /* Allocate the run. */
        data_run = tsk_fs_attr_run_alloc();
        if (data_run == NULL) {
            return 1;
        }

        /* Set the starting sector address and run length. */
        data_run->addr = clust;
        data_run->len = a_fs_file->meta->size / fs->block_size;

        /* Allocate a non-resident attribute to hold the run and add it
         to the attribute list. */
        if ((fs_attr =
                tsk_fs_attrlist_getnew(fs_meta->attr,
                    TSK_FS_ATTR_NONRES)) == NULL) {
            return 1;
        }

        /* Tie everything together. */
        if (tsk_fs_attr_set_run(a_fs_file, fs_attr, data_run, NULL,
                TSK_FS_ATTR_TYPE_DEFAULT, TSK_FS_ATTR_ID_DEFAULT,
                data_run->len * fs->block_size,
                data_run->len * fs->block_size,
                data_run->len * fs->block_size, 0, 0)) {
            return 1;
        }

        fs_meta->attr_state = TSK_FS_META_ATTR_STUDIED;
        return 0;
    }
    else if (fs_meta->flags & TSK_FS_META_FLAG_UNALLOC) {
        /* Make data runs for a deleted file that we want to recover.
         * In this case, we could get a lot of errors because of inconsistent
         * data.  To make it clear that these are from a recovery, we set most
         * error codes to _RECOVER so that they can be more easily suppressed.
         */
        TSK_DADDR_T sbase;
        TSK_DADDR_T startclust = clust;
        TSK_OFF_T recoversize = fs_meta->size;
        int retval;
        TSK_FS_ATTR_RUN *data_run = NULL;
        TSK_FS_ATTR_RUN *data_run_tmp = NULL;
        TSK_FS_ATTR_RUN *data_run_head = NULL;
        TSK_OFF_T full_len_s = 0;
        uint8_t canRecover = 1; // set to 0 if recovery is not possible

        if (tsk_verbose)
            tsk_fprintf(stderr,
                "%s: Processing deleted file %" PRIuINUM
                " in recovery mode\n", func_name, fs_meta->addr);

        /* We know the size and the starting cluster
         *
         * We are going to take the clusters from the starting cluster
         * onwards and skip the clusters that are current allocated
         */

		/* Quick check for exFAT only
		 * Empty deleted files have a starting cluster of zero, which
		 * causes problems in the exFAT functions since the first data
		 * cluster should be 2. Since a starting cluster of zero indicates
		 * no data, make an empty data run and skip any further processing
		 */
		if((fs->ftype == TSK_FS_TYPE_EXFAT) && (startclust == 0)){
            // initialize the data run
			fs_attr = tsk_fs_attrlist_getnew(a_fs_file->meta->attr, TSK_FS_ATTR_NONRES);
			if (fs_attr == NULL) {
				a_fs_file->meta->attr_state = TSK_FS_META_ATTR_ERROR;
				return 1;
			}

			// Add the empty data run
            if (tsk_fs_attr_set_run(a_fs_file, fs_attr, NULL, NULL,
                    TSK_FS_ATTR_TYPE_DEFAULT, TSK_FS_ATTR_ID_DEFAULT,
                    0, 0, 0, (TSK_FS_ATTR_FLAG_ENUM)0, 0)) {
                fs_meta->attr_state = TSK_FS_META_ATTR_ERROR;
                return 1;
            }
			fs_meta->attr_state = TSK_FS_META_ATTR_STUDIED;
			return 0;
		}

        /* Sanity checks on the starting cluster */
        /* Convert the cluster addr to a sector addr */
        sbase = FATFS_CLUST_2_SECT(fatfs, startclust);

        if (sbase > fs->last_block) {
            tsk_error_reset();
            tsk_error_set_errno(TSK_ERR_FS_RECOVER);
            tsk_error_set_errstr
                ("%s: Starting cluster address too large (recovery): %"
                PRIuDADDR, func_name, sbase);
            fs_meta->attr_state = TSK_FS_META_ATTR_ERROR;
            return 1;
        }
        else {

            /* If the starting cluster is already allocated then we can't
             * recover it */
            retval = fatfs->is_cluster_alloc(fatfs, startclust);
            if (retval != 0) {
                canRecover = 0;
            }
        }

        /* Part 1 is to make sure there are enough unallocated clusters
         * for the size of the file
         */
        clust = startclust;
        size_remain = recoversize;

        // we could make this negative so sign it for the comparison
        while (((int64_t) size_remain > 0) && (canRecover)) {
            int retval;
            sbase = FATFS_CLUST_2_SECT(fatfs, clust);

            /* Are we past the end of the FS?
             * that means we could not find enough unallocated clusters
             * for the file size */
            if (sbase + fatfs->csize - 1 > fs->last_block) {
                canRecover = 0;

                if (tsk_verbose)
                    tsk_fprintf(stderr,
                        "%s: Could not find enough unallocated sectors to recover with - aborting\n", func_name);
                break;
            }

            /* Skip allocated clusters */
            retval = fatfs->is_cluster_alloc(fatfs, clust);
            if (retval == -1) {
                canRecover = 0;
                break;
            }
            else if (retval == 1) {
                clust++;
                continue;
            }

            /* We can use this sector */
            // see if we need a new run
            if ((data_run == NULL)
                || (data_run->addr + data_run->len != sbase)) {

                TSK_FS_ATTR_RUN *data_run_tmp = tsk_fs_attr_run_alloc();
                if (data_run_tmp == NULL) {
                    fs_meta->attr_state = TSK_FS_META_ATTR_ERROR;
                    tsk_fs_attr_run_free(data_run_head);
                    return 1;
                }

                if (data_run_head == NULL) {
                    data_run_head = data_run_tmp;
                    data_run_tmp->offset = 0;
                }
                else if (data_run != NULL) {
                    data_run->next = data_run_tmp;
                    data_run_tmp->offset =
                        data_run->offset + data_run->len;
                }
                data_run = data_run_tmp;
                data_run->len = 0;
                data_run->addr = sbase;
            }
            data_run->len += fatfs->csize;
            full_len_s += fatfs->csize;

            size_remain -= (fatfs->csize << fatfs->ssize_sh);
            clust++;
        }

        // Get a FS_DATA structure and add the runlist to it
        if ((fs_attr =
                tsk_fs_attrlist_getnew(fs_meta->attr,
                    TSK_FS_ATTR_NONRES)) == NULL) {
            fs_meta->attr_state = TSK_FS_META_ATTR_ERROR;
            tsk_fs_attr_run_free(data_run_head);
            return 1;
        }

        if (canRecover) {
            /* We can recover the file */

            // initialize the data run
            if (tsk_fs_attr_set_run(a_fs_file, fs_attr, data_run_head,
                    NULL, TSK_FS_ATTR_TYPE_DEFAULT, TSK_FS_ATTR_ID_DEFAULT,
                    fs_meta->size, fs_meta->size, roundup(fs_meta->size,
                        fatfs->csize * fs->block_size), 0, 0)) {
                fs_meta->attr_state = TSK_FS_META_ATTR_ERROR;
                return 1;
            }

            fs_meta->attr_state = TSK_FS_META_ATTR_STUDIED;
        }
        // create a one cluster run
        else {
            tsk_fs_attr_run_free(data_run_head);

<<<<<<< HEAD
            TSK_FS_ATTR_RUN *data_run_tmp = tsk_fs_attr_run_alloc();
=======
            data_run_tmp = tsk_fs_attr_run_alloc();
>>>>>>> 4ee8b8f7
            if (data_run_tmp == NULL) {
                fs_meta->attr_state = TSK_FS_META_ATTR_ERROR;
                return 1;
            }
            data_run_tmp->addr = sbase;
            data_run_tmp->len = fatfs->csize;

            // initialize the data run
            if (tsk_fs_attr_set_run(a_fs_file, fs_attr, data_run_tmp, NULL,
                    TSK_FS_ATTR_TYPE_DEFAULT, TSK_FS_ATTR_ID_DEFAULT,
                    fs_meta->size, fs_meta->size, roundup(fs_meta->size,
                        fatfs->csize * fs->block_size), 0, 0)) {
                fs_meta->attr_state = TSK_FS_META_ATTR_ERROR;
                return 1;
            }

            fs_meta->attr_state = TSK_FS_META_ATTR_STUDIED;
        }

        return 0;
    }
    else {
        TSK_LIST *list_seen = NULL;
        TSK_FS_ATTR_RUN *data_run = NULL;
        TSK_FS_ATTR_RUN *data_run_head = NULL;
        TSK_OFF_T full_len_s = 0;
        TSK_DADDR_T sbase;
        /* Do normal cluster chain walking for a file or directory, including
         * FAT32 and exFAT root directories. */

        if (tsk_verbose) {
            tsk_fprintf(stderr,
                "%s: Processing file %" PRIuINUM
                " in normal mode\n", func_name, fs_meta->addr);
        }

        /* Cycle through the cluster chain */
        while ((clust & fatfs->mask) > 0 && (int64_t) size_remain > 0 &&
            (0 == FATFS_ISEOF(clust, fatfs->mask))) {

            /* Convert the cluster addr to a sector addr */
            sbase = FATFS_CLUST_2_SECT(fatfs, clust);

            if (sbase + fatfs->csize - 1 > fs->last_block) {
                fs_meta->attr_state = TSK_FS_META_ATTR_ERROR;
                tsk_error_reset();

                tsk_error_set_errno(TSK_ERR_FS_INODE_COR);
                tsk_error_set_errstr
                    ("%s: Invalid sector address in FAT (too large): %"
                    PRIuDADDR " (plus %d sectors)", func_name, sbase, fatfs->csize);
                return 1;
            }

            // see if we need a new run
            if ((data_run == NULL)
                || (data_run->addr + data_run->len != sbase)) {

                TSK_FS_ATTR_RUN *data_run_tmp = tsk_fs_attr_run_alloc();
                if (data_run_tmp == NULL) {
                    tsk_fs_attr_run_free(data_run_head);
                    fs_meta->attr_state = TSK_FS_META_ATTR_ERROR;
                    return 1;
                }

                if (data_run_head == NULL) {
                    data_run_head = data_run_tmp;
                    data_run_tmp->offset = 0;
                }
                else if (data_run != NULL) {
                    data_run->next = data_run_tmp;
                    data_run_tmp->offset =
                        data_run->offset + data_run->len;
                }
                data_run = data_run_tmp;
                data_run->len = 0;
                data_run->addr = sbase;
            }

            data_run->len += fatfs->csize;
            full_len_s += fatfs->csize;
            size_remain -= (fatfs->csize * fs->block_size);

            if ((int64_t) size_remain > 0) {
                TSK_DADDR_T nxt;
                if (fatfs_getFAT(fatfs, clust, &nxt)) {
                    tsk_error_set_errstr2("%s: Inode: %" PRIuINUM
                        "  cluster: %" PRIuDADDR, func_name, fs_meta->addr, clust);
                    fs_meta->attr_state = TSK_FS_META_ATTR_ERROR;
                    tsk_fs_attr_run_free(data_run_head);
                    tsk_list_free(list_seen);
                    list_seen = NULL;
                    return 1;
                }
                clust = nxt;

                /* Make sure we do not get into an infinite loop */
                if (tsk_list_find(list_seen, clust)) {
                    if (tsk_verbose)
                        tsk_fprintf(stderr,
                            "Loop found while processing file\n");
                    break;
                }

                if (tsk_list_add(&list_seen, clust)) {
                    fs_meta->attr_state = TSK_FS_META_ATTR_ERROR;
                    tsk_list_free(list_seen);
                    list_seen = NULL;
                    return 1;
                }
            }
        }

        // add the run list to the inode structure
        if ((fs_attr =
                tsk_fs_attrlist_getnew(fs_meta->attr,
                    TSK_FS_ATTR_NONRES)) == NULL) {
            fs_meta->attr_state = TSK_FS_META_ATTR_ERROR;
            return 1;
        }

        // initialize the data run
        if (tsk_fs_attr_set_run(a_fs_file, fs_attr, data_run_head, NULL,
                TSK_FS_ATTR_TYPE_DEFAULT, TSK_FS_ATTR_ID_DEFAULT,
                fs_meta->size, fs_meta->size, roundup(fs_meta->size,
                    fatfs->csize * fs->block_size), 0, 0)) {
            fs_meta->attr_state = TSK_FS_META_ATTR_ERROR;
            return 1;
        }

        tsk_list_free(list_seen);
        list_seen = NULL;

        fs_meta->attr_state = TSK_FS_META_ATTR_STUDIED;

        return 0;
    }
}

/* Used for istat callback */
typedef struct {
    FILE *hFile;
    int idx;
    int istat_seen;
} FATFS_PRINT_ADDR;

/* Callback a_action for file_walk to print the sector addresses
 * of a file, used for istat
 */
static TSK_WALK_RET_ENUM
print_addr_act(TSK_FS_FILE * fs_file, TSK_OFF_T a_off, TSK_DADDR_T addr,
    char *buf, size_t size, TSK_FS_BLOCK_FLAG_ENUM a_flags, void *a_ptr)
{
    FATFS_PRINT_ADDR *print = (FATFS_PRINT_ADDR *) a_ptr;

    tsk_fprintf(print->hFile, "%" PRIuDADDR " ", addr);

    if (++(print->idx) == 8) {
        tsk_fprintf(print->hFile, "\n");
        print->idx = 0;
    }
    print->istat_seen = 1;

    return TSK_WALK_CONT;
}

/**
 * Print details on a specific file to a file handle. 
 *
 * @param a_fs File system file is located in.
 * @param a_hFile File handle to print text to.
 * @param a_inum Address of file in file system.
 * @param a_numblock The number of blocks in file to force print (can go beyond file size).
 * @param a_sec_skew Clock skew in seconds to also print times in.
 * 
 * @returns 1 on error and 0 on success.
 */
uint8_t
fatfs_istat(TSK_FS_INFO *a_fs, FILE *a_hFile, TSK_INUM_T a_inum,
    TSK_DADDR_T a_numblock, int32_t a_sec_skew)
{
    const char* func_name = "fatfs_istat";
    FATFS_INFO *fatfs = (FATFS_INFO*)a_fs;
    TSK_FS_META *fs_meta = NULL; 
    TSK_FS_FILE *fs_file =  NULL;
    TSK_FS_META_NAME_LIST *fs_name_list = NULL;
    FATFS_PRINT_ADDR print;
    char timeBuf[128];
 
    tsk_error_reset();
    if (fatfs_ptr_arg_is_null(a_fs, "a_fs", func_name) ||
        fatfs_ptr_arg_is_null(a_hFile, "a_hFile", func_name) ||
        !fatfs_inum_arg_is_in_range(fatfs, a_inum, func_name)) {
        return 1;
    }

    /* Create a TSK_FS_FILE corresponding to the specified inode. */
    if ((fs_file = tsk_fs_file_open_meta(a_fs, NULL, a_inum)) == NULL) {
        return 1;
    }
    fs_meta = fs_file->meta;

    /* Print the inode address. */
    tsk_fprintf(a_hFile, "Directory Entry: %" PRIuINUM "\n", a_inum);

    /* Print the allocation status. */
    tsk_fprintf(a_hFile, "%sAllocated\n",
        (fs_meta->flags & TSK_FS_META_FLAG_UNALLOC) ? "Not " : "");

    /* Print the attributes. */
    tsk_fprintf(a_hFile, "File Attributes: ");

    if (a_inum == a_fs->root_inum) {
        tsk_fprintf(a_hFile, "Root Directory\n");
    }
    else if (fs_meta->type == TSK_FS_META_TYPE_VIRT) {
        tsk_fprintf(a_hFile, "Virtual File\n");
    }
    else if (fs_meta->addr == TSK_FS_ORPHANDIR_INUM(a_fs)) {
        tsk_fprintf(a_hFile, "Virtual Directory\n");
    }
    else {
        if (fatfs->istat_attr_flags(fatfs, a_inum, a_hFile)) {
            return 1;
        }
    }

    /* Print the file size. */
    tsk_fprintf(a_hFile, "Size: %" PRIuOFF "\n", fs_meta->size);

    /* Print the name. */
    if (fs_meta->name2) {
        fs_name_list = fs_meta->name2;
        tsk_fprintf(a_hFile, "Name: %s\n", fs_name_list->name);
    }

    /* Print the times. */
    if (a_sec_skew != 0) {
        tsk_fprintf(a_hFile, "\nAdjusted Directory Entry Times:\n");

        if (fs_meta->mtime)
            fs_meta->mtime -= a_sec_skew;
        if (fs_meta->atime)
            fs_meta->atime -= a_sec_skew;
        if (fs_meta->crtime)
            fs_meta->crtime -= a_sec_skew;

        tsk_fprintf(a_hFile, "Written:\t%s\n",
            tsk_fs_time_to_str(fs_meta->mtime, timeBuf));
        tsk_fprintf(a_hFile, "Accessed:\t%s\n",
            tsk_fs_time_to_str(fs_meta->atime, timeBuf));
        tsk_fprintf(a_hFile, "Created:\t%s\n",
            tsk_fs_time_to_str(fs_meta->crtime, timeBuf));

        if (fs_meta->mtime)
            fs_meta->mtime += a_sec_skew;
        if (fs_meta->atime)
            fs_meta->atime += a_sec_skew;
        if (fs_meta->crtime)
            fs_meta->crtime += a_sec_skew;

        tsk_fprintf(a_hFile, "\nOriginal Directory Entry Times:\n");
    }
    else {
        tsk_fprintf(a_hFile, "\nDirectory Entry Times:\n");
    }

    tsk_fprintf(a_hFile, "Written:\t%s\n", tsk_fs_time_to_str(fs_meta->mtime,
            timeBuf));
    tsk_fprintf(a_hFile, "Accessed:\t%s\n",
        tsk_fs_time_to_str(fs_meta->atime, timeBuf));
    tsk_fprintf(a_hFile, "Created:\t%s\n",
        tsk_fs_time_to_str(fs_meta->crtime, timeBuf));

    /* Print the specified number of sector addresses. */
    tsk_fprintf(a_hFile, "\nSectors:\n");
    if (a_numblock > 0) {
        /* A bad hack to force a specified number of blocks */
        fs_meta->size = a_numblock * a_fs->block_size;
    }
    print.istat_seen = 0;
    print.idx = 0;
    print.hFile = a_hFile;
    if (tsk_fs_file_walk(fs_file,
            (TSK_FS_FILE_WALK_FLAG_ENUM)(TSK_FS_FILE_WALK_FLAG_AONLY | TSK_FS_FILE_WALK_FLAG_SLACK),
            print_addr_act, (void *) &print)) {
        tsk_fprintf(a_hFile, "\nError reading file\n");
        tsk_error_print(a_hFile);
        tsk_error_reset();
    }
    else if (print.idx != 0) {
        tsk_fprintf(a_hFile, "\n");
    }

    tsk_fs_file_close(fs_file);
    return 0;
}

/* Mark the sector used in the bitmap */
static TSK_WALK_RET_ENUM
inode_walk_file_act(TSK_FS_FILE * fs_file, TSK_OFF_T a_off,
    TSK_DADDR_T addr, char *buf, size_t size,
    TSK_FS_BLOCK_FLAG_ENUM a_flags, void *a_ptr)
{
    setbit((uint8_t *) a_ptr, addr);
    return TSK_WALK_CONT;
}

/* The inode_walk call back for each file.  we want only the directories */
static TSK_WALK_RET_ENUM
inode_walk_dent_act(TSK_FS_FILE * fs_file, const char *a_path, void *a_ptr)
{
    unsigned int flags = TSK_FS_FILE_WALK_FLAG_SLACK | TSK_FS_FILE_WALK_FLAG_AONLY;

    if ((fs_file->meta == NULL)
        || (fs_file->meta->type != TSK_FS_META_TYPE_DIR))
        return TSK_WALK_CONT;

    /* Get the sector addresses & ignore any errors */
    if (tsk_fs_file_walk(fs_file,
            (TSK_FS_FILE_WALK_FLAG_ENUM)flags,
            inode_walk_file_act, a_ptr)) {
        tsk_error_reset();
    }

    return TSK_WALK_CONT;
}

/**
 * Walk the inodes in a specified range and do a TSK_FS_META_WALK_CB callback
 * for each inode that satisfies criteria specified by a set of 
 * TSK_FS_META_FLAG_ENUM flags. The following flags are supported: 
 * TSK_FS_META_FLAG_ALLOC, TSK_FS_META_FLAG_UNALLOC, TSK_FS_META_FLAG_ORPHAN,
 * TSK_FS_META_FLAG_USED (FATXX only), and TSK_FS_META_FLAG_UNUSED 
 * (FATXX only).
 *
 * @param [in] a_fs File system that contains the inodes.
 * @param [in] a_start_inum Inclusive lower bound of inode range.
 * @param [in] a_end_inum Inclusive upper bound of inode range.
 * @param [in] a_selection_flags Inode selection criteria.
 * @param [in] a_action Callback function for selected inodes.
 * @param [in] a_ptr Private data pointer passed through to callback function.
 * @return 0 on success, 1 on failure, per TSK convention
 */
uint8_t
fatfs_inode_walk(TSK_FS_INFO *a_fs, TSK_INUM_T a_start_inum,
    TSK_INUM_T a_end_inum, TSK_FS_META_FLAG_ENUM a_selection_flags,
    TSK_FS_META_WALK_CB a_action, void *a_ptr)
{
    char *func_name = "fatfs_inode_walk";
    FATFS_INFO *fatfs = (FATFS_INFO*)a_fs;
    unsigned int flags = a_selection_flags;
    TSK_INUM_T end_inum_tmp = 0;
    TSK_FS_FILE *fs_file =  NULL;
    TSK_DADDR_T ssect = 0; 
    TSK_DADDR_T lsect = 0; 
    TSK_DADDR_T sect = 0; 
    char *dino_buf = NULL;
    FATFS_DENTRY *dep = NULL;
    unsigned int dentry_idx = 0;
    uint8_t *dir_sectors_bitmap = NULL;
    ssize_t cnt = 0;
    uint8_t done = 0;

    tsk_error_reset();
    if (fatfs_ptr_arg_is_null(a_fs, "a_fs", func_name) ||
        fatfs_ptr_arg_is_null(a_action, "a_action", func_name)) {
        return 1;
    }

    if (a_start_inum < a_fs->first_inum || a_start_inum > a_fs->last_inum) {
        tsk_error_set_errno(TSK_ERR_FS_WALK_RNG);
        tsk_error_set_errstr("%s: Begin inode out of range:  %" PRIuINUM "", 
            func_name, a_start_inum);
        return 1;
    }
    else if (a_end_inum < a_fs->first_inum || 
             a_end_inum > a_fs->last_inum ||
             a_end_inum < a_start_inum) {
        tsk_error_set_errno(TSK_ERR_FS_WALK_RNG);
        tsk_error_set_errstr("%s: End inode out of range: %" PRIuINUM "", 
            func_name, a_end_inum);
        return 1;
    }

    /* FAT file systems do not really have the concept of unused inodes. */
    if ((flags & TSK_FS_META_FLAG_UNUSED) && !(flags & TSK_FS_META_FLAG_USED)) {
        return 0;
    }
    flags |= TSK_FS_META_FLAG_USED;
    flags &= ~TSK_FS_META_FLAG_UNUSED;

    /* Make sure the inode selection flags are set correctly. */
    if (flags & TSK_FS_META_FLAG_ORPHAN) {
        /* If ORPHAN file inodes are wanted, make sure that the UNALLOC
         * selection flag is set. */
        flags |= TSK_FS_META_FLAG_UNALLOC;
        flags &= ~TSK_FS_META_FLAG_ALLOC;
    }
    else {
        /* If neither of the ALLOC or UNALLOC inode selection flags are set,
        *  then set them both. */
        if (((flags & TSK_FS_META_FLAG_ALLOC) == 0) &&
            ((flags & TSK_FS_META_FLAG_UNALLOC) == 0)) {
            flags |= (TSK_FS_META_FLAG_ALLOC | TSK_FS_META_FLAG_UNALLOC);
        }
    }

    if (tsk_verbose) {
        tsk_fprintf(stderr,
            "%s: Inode walking %" PRIuINUM " to %"
            PRIuINUM "\n", func_name, a_start_inum, a_end_inum);
    }

    /* If we are looking for orphan files and have not yet populated
     * the list of files reachable by name for this file system, do so now.
     */
    if ((flags & TSK_FS_META_FLAG_ORPHAN)) {
        if (tsk_fs_dir_load_inum_named(a_fs) != TSK_OK) {
            tsk_error_errstr2_concat(
                "%s: Identifying orphan inodes", func_name);
            return 1;
        }
    }

    /* Allocate a TSK_FS_FILE object with a TSK_FS_META object to populate and 
     * pass to the callback function when an inode that fits the inode 
     * selection criteria is found. */
    if ((fs_file = tsk_fs_file_alloc(a_fs)) == NULL) {
        return 1;
    }

    if ((fs_file->meta =
            tsk_fs_meta_alloc(FATFS_FILE_CONTENT_LEN)) == NULL) {
        return 1;
    }

    /* Process the root directory inode, if it's included in the walk. */
    if (a_start_inum == a_fs->root_inum) {
        if (((TSK_FS_META_FLAG_ALLOC & flags) == TSK_FS_META_FLAG_ALLOC)
            && ((TSK_FS_META_FLAG_ORPHAN & flags) == 0)) {
            TSK_WALK_RET_ENUM retval = TSK_WALK_CONT;

            if (fatfs_make_root(fatfs, fs_file->meta)) {
                tsk_fs_file_close(fs_file);
                return 1;
            }

            retval = a_action(fs_file, a_ptr);
            if (retval == TSK_WALK_STOP) {
                tsk_fs_file_close(fs_file);
                return 0;
            }
            else if (retval == TSK_WALK_ERROR) {
                tsk_fs_file_close(fs_file);
                return 1;
            }
        }

        a_start_inum++;
        if (a_start_inum == a_end_inum) {
            tsk_fs_file_close(fs_file);
            return 0;
        }
    }

    /* Allocate a bitmap to keep track of which sectors are allocated to
     * directories. */
    if ((dir_sectors_bitmap =
            (uint8_t*)tsk_malloc((size_t) ((a_fs->block_count +
                        7) / 8))) == NULL) {
        tsk_fs_file_close(fs_file);
        return 1;
    }

    /* If not doing an orphan files search, populate the directory sectors 
     * bitmap. The bitmap will be used to make sure that no sector marked as
     * allocated to a directory is skipped when searching for directory 
     * entries to map to inodes. */
    if ((flags & TSK_FS_META_FLAG_ORPHAN) == 0) {
        if (tsk_verbose) {
            tsk_fprintf(stderr,
                "fatfs_inode_walk: Walking directories to collect sector info\n");
        }

        /* Manufacture an inode for the root directory. */
        if (fatfs_make_root(fatfs, fs_file->meta)) {
            tsk_fs_file_close(fs_file);
            free(dir_sectors_bitmap);
            return 1;
        }

        /* Do a file_walk on the root directory to set the bits in the 
         * directory sectors bitmap for each sector allocated to the root
         * directory. */
        if (tsk_fs_file_walk(fs_file,
                (TSK_FS_FILE_WALK_FLAG_ENUM)(TSK_FS_FILE_WALK_FLAG_SLACK | TSK_FS_FILE_WALK_FLAG_AONLY),
                inode_walk_file_act, (void*)dir_sectors_bitmap)) {
            tsk_fs_file_close(fs_file);
            free(dir_sectors_bitmap);
            return 1;
        }

        /* Now walk recursively through the entire directory tree to set the 
         * bits in the directory sectors bitmap for each sector allocated to 
         * the children of the root directory. */
        if (tsk_fs_dir_walk(a_fs, a_fs->root_inum,
                (TSK_FS_DIR_WALK_FLAG_ENUM)(TSK_FS_DIR_WALK_FLAG_ALLOC | TSK_FS_DIR_WALK_FLAG_RECURSE |
                TSK_FS_DIR_WALK_FLAG_NOORPHAN), inode_walk_dent_act,
                (void *) dir_sectors_bitmap)) {
            tsk_error_errstr2_concat
                ("- fatfs_inode_walk: mapping directories");
            tsk_fs_file_close(fs_file);
            free(dir_sectors_bitmap);
            return 1;
        }
    }

    /* If the end inode is the one of the virtual virtual FAT files or the 
     * virtual orphan files directory, adjust the end inum and handle the 
     * virtual inodes after the main inode walking loop below completes. */
    if (a_end_inum > a_fs->last_inum - FATFS_NUM_VIRT_FILES(fatfs)) {
        end_inum_tmp = a_fs->last_inum - FATFS_NUM_VIRT_FILES(fatfs);
    }
    else {
        end_inum_tmp = a_end_inum;
    }

    /* Map the begin and end inodes to the sectors that contain them. 
     * This sets the image level boundaries for the inode walking loop. */
    ssect = FATFS_INODE_2_SECT(fatfs, a_start_inum);
    if (ssect > a_fs->last_block) {
        tsk_error_reset();
        tsk_error_set_errno(TSK_ERR_FS_WALK_RNG);
        tsk_error_set_errstr
            ("%s: Begin inode in sector too big for image: %"
            PRIuDADDR, func_name, ssect);
        tsk_fs_file_close(fs_file);
        free(dir_sectors_bitmap);
        return 1;
    }

    lsect = FATFS_INODE_2_SECT(fatfs, end_inum_tmp);
    if (lsect > a_fs->last_block) {
        tsk_error_reset();
        tsk_error_set_errno(TSK_ERR_FS_WALK_RNG);
        tsk_error_set_errstr
            ("%s: End inode in sector too big for image: %"
            PRIuDADDR, func_name, lsect);
        tsk_fs_file_close(fs_file);
        free(dir_sectors_bitmap);
        return 1;
    }

    /* Allocate a buffer big enough to read in a cluster at a time. */
    if ((dino_buf = (char*)tsk_malloc(fatfs->csize << fatfs->ssize_sh)) ==
        NULL) {
        tsk_fs_file_close(fs_file);
        free(dir_sectors_bitmap);
        return 1;
    }

    /* Walk the inodes. */
    sect = ssect;
    while (sect <= lsect) {
        int cluster_is_alloc = 0;
        size_t num_sectors_to_process = 0;       
        size_t sector_idx = 0;            
        uint8_t do_basic_dentry_test = 0; 

        /* Read in a chunk of the image to process on this iteration of the inode
         * walk. The actual size of the read will depend on whether or not it is 
         * coming from the root directory of a FAT12 or FAT16 file system. As 
         * indicated by the size of the buffer, the data area (exFAT cluster 
         * heap) will for the most part be read in a cluster at a time. 
         * However, the root directory for a FAT12/FAT16 file system precedes 
         * the data area and the read size for it should be a sector, not a 
         * cluster. */
        if (sect < fatfs->firstclustsect) {

            if ((flags & TSK_FS_META_FLAG_ORPHAN) != 0) {
                /* If orphan file hunting, there are no orphans in the root 
                 * directory, so skip ahead to the data area. */
                sect = fatfs->firstclustsect;
                continue;
            }

            /* Read in a FAT12/FAT16 root directory sector. */
            cnt = tsk_fs_read_block(a_fs, sect, dino_buf, fatfs->ssize);
            if (cnt != fatfs->ssize) {
                if (cnt >= 0) {
                    tsk_error_reset();
                    tsk_error_set_errno(TSK_ERR_FS_READ);
                }
                tsk_error_set_errstr2
                    ("%s (root dir): sector: %" PRIuDADDR,
                    func_name, sect);
                tsk_fs_file_close(fs_file);
                free(dir_sectors_bitmap);
                free(dino_buf);
                return 1;
            }

            cluster_is_alloc = 1;
            num_sectors_to_process = 1;
        }
        else {
            /* The walk has proceeded into the data area (exFAT cluster heap).
             * It's time to read in a cluster at a time. Get the base sector 
             * for the cluster that contains the current sector. */
            sect =
                FATFS_CLUST_2_SECT(fatfs, (FATFS_SECT_2_CLUST(fatfs,
                        sect)));

            /* Determine whether the cluster is allocated. Skip it if it is
             * not allocated and the UNALLOCATED inode selection flag is not 
             * set. */
            cluster_is_alloc = fatfs_is_sectalloc(fatfs, sect);
            if ((cluster_is_alloc == 0)
                && ((flags & TSK_FS_META_FLAG_UNALLOC) == 0)) {
                sect += fatfs->csize;
                continue;
            }
            else if (cluster_is_alloc == -1) {
                tsk_fs_file_close(fs_file);
                free(dir_sectors_bitmap);
                free(dino_buf);
                return 1;
            }

            /* If the cluster is allocated but is not allocated to a 
             * directory, then skip it.  NOTE: This will miss orphan file 
             * entries in the slack space of files.
             */
            if ((cluster_is_alloc == 1) && (isset(dir_sectors_bitmap, sect) == 0)) {
                sect += fatfs->csize;
                continue;
            }

            /* The final cluster may not be full. */
            if (lsect - sect + 1 < fatfs->csize) {
                num_sectors_to_process = (size_t) (lsect - sect + 1);
            }
            else {
                num_sectors_to_process = fatfs->csize;
            }

            /* Read in a cluster. */
            cnt = tsk_fs_read_block
                (a_fs, sect, dino_buf, num_sectors_to_process << fatfs->ssize_sh);
            if (cnt != (num_sectors_to_process << fatfs->ssize_sh)) {
                if (cnt >= 0) {
                    tsk_error_reset();
                    tsk_error_set_errno(TSK_ERR_FS_READ);
                }
                tsk_error_set_errstr2("%s: sector: %"
                    PRIuDADDR, func_name, sect);
                tsk_fs_file_close(fs_file);
                free(dir_sectors_bitmap);
                free(dino_buf);
                return 1;
            }
        }

        /* Now that the sectors are read in, prepare to step through them in 
         * directory entry size chunks. Only do a basic test to confirm the 
         * contents of each chunk is a directory entry unless the sector that
         * contains it is not allocated to a directory or is unallocated.*/
        do_basic_dentry_test = 1;
        if ((isset(dir_sectors_bitmap, sect) == 0) || (cluster_is_alloc == 0)) {
            do_basic_dentry_test = 0;
        }

        /* Walk through the sectors read in. */
        for (sector_idx = 0; sector_idx < num_sectors_to_process; sector_idx++) {
            TSK_INUM_T inum = 0;

            /* If the last inode in this sector is before the start 
             * inode, skip the sector. */
            if (FATFS_SECT_2_INODE(fatfs, sect + 1) < a_start_inum) {
                sect++;
                continue;
            }

            /* Advance the directory entry pointer to the start of the 
             * sector. */
            dep = (FATFS_DENTRY*)(&dino_buf[sector_idx << fatfs->ssize_sh]);

            /* If the sector is not allocated to a directory and the first 
             * chunk is not a directory entry, skip the sector. */
            if (!isset(dir_sectors_bitmap, sect) &&
                !fatfs->is_dentry(fatfs, dep, (FATFS_DATA_UNIT_ALLOC_STATUS_ENUM)cluster_is_alloc, do_basic_dentry_test)) {
                sect++;
                continue;
            }

            /* Get the base inode address of this sector. */
            inum = FATFS_SECT_2_INODE(fatfs, sect);
            if (tsk_verbose) {
                tsk_fprintf(stderr,
                    "%s: Processing sector %" PRIuDADDR
                    " starting at inode %" PRIuINUM "\n", func_name, sect, inum);
            }

            /* Walk through the potential directory entries in the sector. */
            for (dentry_idx = 0; dentry_idx < fatfs->dentry_cnt_se;
                dentry_idx++, inum++, dep++) {
                int retval;
                TSK_RETVAL_ENUM retval2 = TSK_OK;

                /* If the inode address of the potential entry is less than
                 * the beginning inode address for the inode walk, skip it. */
                if (inum < a_start_inum) {
                    continue;
                }

                /* If inode address of the potential entry is greater than the
                 * ending inode address for the walk, terminate the inode walk. */ 
                if (inum > end_inum_tmp) {
                    done = 1;
                    break;
                }

                /* If the potential entry is likely not an entry, or it is an  
                 * entry that is not reported in an inode walk, or it does not   
                 * satisfy the inode selection flags, then skip it. */
                if (!fatfs->is_dentry(fatfs, dep, (FATFS_DATA_UNIT_ALLOC_STATUS_ENUM)cluster_is_alloc, do_basic_dentry_test) ||
                    fatfs->inode_walk_should_skip_dentry(fatfs, inum, dep, flags, cluster_is_alloc)) {
                    continue;
                }

                retval2 = fatfs->dinode_copy(fatfs, inum, dep, cluster_is_alloc, fs_file);

                if (retval2 != TSK_OK) {
                    if (retval2 == TSK_COR) {
                        /* Corrupted, move on to the next chunk. */
                        if (tsk_verbose) {
                            tsk_error_print(stderr);
                        }
                        tsk_error_reset();
                        continue;
                    }
                    else {
                        tsk_fs_file_close(fs_file);
                        free(dir_sectors_bitmap);
                        free(dino_buf);
                        return 1;
                    }
                }

                if (tsk_verbose) {
                    tsk_fprintf(stderr,
                        "%s: Directory Entry %" PRIuINUM
                        " (%u) at sector %" PRIuDADDR "\n", func_name, inum, dentry_idx,
                        sect);
                }

                /* Do the callback. */
                retval = a_action(fs_file, a_ptr);
                if (retval == TSK_WALK_STOP) {
                    tsk_fs_file_close(fs_file);
                    free(dir_sectors_bitmap);
                    free(dino_buf);
                    return 0;
                }
                else if (retval == TSK_WALK_ERROR) {
                    tsk_fs_file_close(fs_file);
                    free(dir_sectors_bitmap);
                    free(dino_buf);
                    return 1;
                }
            }                  
            sect++;
            if (done) {
                break;
            }
        }
        if (done) {
            break;
        }
    }

    free(dir_sectors_bitmap);
    free(dino_buf);

    // handle the virtual orphans folder and FAT files if they asked for them
    if ((a_end_inum > a_fs->last_inum - FATFS_NUM_VIRT_FILES(fatfs))
        && (flags & TSK_FS_META_FLAG_ALLOC)
        && ((flags & TSK_FS_META_FLAG_ORPHAN) == 0)) {
        TSK_INUM_T inum;

        // cycle through the special files
        for (inum = a_fs->last_inum - FATFS_NUM_VIRT_FILES(fatfs) + 1;
            inum <= a_end_inum; inum++) {
            int retval;

            tsk_fs_meta_reset(fs_file->meta);

            if (inum == fatfs->mbr_virt_inum) {
                if (fatfs_make_mbr(fatfs, fs_file->meta)) {
                    tsk_fs_file_close(fs_file);
                    return 1;
                }
            }
            else if (inum == fatfs->fat1_virt_inum) {
                if (fatfs_make_fat(fatfs, 1, fs_file->meta)) {
                    tsk_fs_file_close(fs_file);
                    return 1;
                }
            }
            else if (inum == fatfs->fat2_virt_inum && fatfs->numfat == 2) {
                if (fatfs_make_fat(fatfs, 2, fs_file->meta)) {
                    tsk_fs_file_close(fs_file);
                    return 1;
                }
            }
            else if (inum == TSK_FS_ORPHANDIR_INUM(a_fs)) {
                if (tsk_fs_dir_make_orphan_dir_meta(a_fs, fs_file->meta)) {
                    tsk_fs_file_close(fs_file);
                    return 1;
                }
            }

            retval = a_action(fs_file, a_ptr);
            if (retval == TSK_WALK_STOP) {
                tsk_fs_file_close(fs_file);
                return 0;
            }
            else if (retval == TSK_WALK_ERROR) {
                tsk_fs_file_close(fs_file);
                return 1;
            }
        }
    }

    tsk_fs_file_close(fs_file);
    return 0;
}<|MERGE_RESOLUTION|>--- conflicted
+++ resolved
@@ -706,11 +706,7 @@
         else {
             tsk_fs_attr_run_free(data_run_head);
 
-<<<<<<< HEAD
-            TSK_FS_ATTR_RUN *data_run_tmp = tsk_fs_attr_run_alloc();
-=======
             data_run_tmp = tsk_fs_attr_run_alloc();
->>>>>>> 4ee8b8f7
             if (data_run_tmp == NULL) {
                 fs_meta->attr_state = TSK_FS_META_ATTR_ERROR;
                 return 1;
