/*
** The Sleuth Kit
**
** Brian Carrier [carrier <at> sleuthkit [dot] org]
** Copyright (c) 2010-2013 Brian Carrier.  All Rights reserved
**
** This software is distributed under the Common Public License 1.0
**
*/

/**
* \file db_postgresql.cpp
* Contains code to perform operations against PostgreSQL database.
*/
#include "tsk_db.h"
#ifdef HAVE_LIBPQ_
#include "tsk_db_postgresql.h"
#include <string.h>
#include <sstream>
#include <algorithm>
#include "guid.h"

using std::stringstream;
using std::sort;
using std::for_each;

TskDbPostgreSQL::TskDbPostgreSQL(const TSK_TCHAR * a_dbFilePath, bool a_blkMapFlag)
    : TskDb(a_dbFilePath, a_blkMapFlag)
{
    conn = NULL;
	snprintf(m_dBName, MAX_CONN_INFO_FIELD_LENGTH - 1, "%" PRIttocTSK "", a_dbFilePath);
    m_blkMapFlag = a_blkMapFlag;

	strcpy(userName, "");
	strcpy(password, "");
	strcpy(hostNameOrIpAddr, "");
	strcpy(hostPort, "");

}

TskDbPostgreSQL::~TskDbPostgreSQL()
{
    if (conn) {
        PQfinish(conn);
        conn = NULL;
    }
}

TSK_RETVAL_ENUM TskDbPostgreSQL::setConnectionInfo(CaseDbConnectionInfo * info){

    if (info->getDbType() != CaseDbConnectionInfo::POSTGRESQL) {
        tsk_error_reset();
        tsk_error_set_errno(TSK_ERR_AUTO_DB);
        tsk_error_set_errstr("TskDbPostgreSQL::setConnectionInfo: Connection info is for wrong database type %d", info->getDbType());
        return TSK_ERR;
    }

    // verify input string sizes
    if (verifyConnectionInfoStringLengths(info->getUserName().size(), info->getPassword().size(), info->getHost().size(), info->getPort().size()) != TSK_OK) {
        return TSK_ERR;
    }

    strncpy(userName, info->getUserName().c_str(), sizeof(userName));
    strncpy(password, info->getPassword().c_str(), sizeof(password));
    strncpy(hostNameOrIpAddr, info->getHost().c_str(), sizeof(hostNameOrIpAddr));
    strncpy(hostPort, info->getPort().c_str(), sizeof(hostPort));

    return TSK_OK;
}

TSK_RETVAL_ENUM TskDbPostgreSQL::verifyConnectionInfoStringLengths(size_t userNameStrLen, size_t pwdStrLen, size_t hostNameStrLen, size_t portStrLen) {

    if (userNameStrLen >= MAX_CONN_INFO_FIELD_LENGTH - 1) {
        tsk_error_reset();
        tsk_error_set_errno(TSK_ERR_AUTO_DB);
        tsk_error_set_errstr("TskDbPostgreSQL::connectToDatabase: User name is too long. Length = %zd, Max length = %d", userNameStrLen, MAX_CONN_INFO_FIELD_LENGTH - 1);
        return TSK_ERR;
    }

    if (pwdStrLen >= MAX_CONN_INFO_FIELD_LENGTH - 1) {
        tsk_error_reset();
        tsk_error_set_errno(TSK_ERR_AUTO_DB);
        tsk_error_set_errstr("TskDbPostgreSQL::connectToDatabase: Password is too long. Length = %zd, Max length = %d", pwdStrLen, MAX_CONN_INFO_FIELD_LENGTH - 1);
        return TSK_ERR;
    }

    if (hostNameStrLen >= MAX_CONN_INFO_FIELD_LENGTH - 1) {
        tsk_error_reset();
        tsk_error_set_errno(TSK_ERR_AUTO_DB);
        tsk_error_set_errstr("TskDbPostgreSQL::connectToDatabase: Host name is too long. Length = %zd, Max length = %d", hostNameStrLen, MAX_CONN_INFO_FIELD_LENGTH - 1);
        return TSK_ERR;
    }

    if (portStrLen > MAX_CONN_PORT_FIELD_LENGTH) {
        tsk_error_reset();
        tsk_error_set_errno(TSK_ERR_AUTO_DB);
        tsk_error_set_errstr("TskDbPostgreSQL::connectToDatabase: Host port string is too long. Length = %zd, Max length = %d", portStrLen, MAX_CONN_PORT_FIELD_LENGTH);
        return TSK_ERR;
    }

    return TSK_OK;
}

PGconn* TskDbPostgreSQL::connectToDatabase(char *dbName) {

    // Make a connection to postgres database server
    char connectionString[1024];

    // verify input string sizes
    if (verifyConnectionInfoStringLengths(strlen(userName), strlen(password), strlen(hostNameOrIpAddr), strlen(hostPort)) != TSK_OK) {
        return NULL;
    }

    // escape strings for use within an SQL command. Usually use PQescapeLiteral but it requires connection to be already established.
    char userName_sql[MAX_CONN_INFO_FIELD_LENGTH];
    char password_sql[MAX_CONN_INFO_FIELD_LENGTH];
    char hostName_sql[MAX_CONN_INFO_FIELD_LENGTH];
    PQescapeString(&userName_sql[0], userName, strlen(userName));
    PQescapeString(&password_sql[0], password, strlen(password));
    PQescapeString(&hostName_sql[0], hostNameOrIpAddr, strlen(hostNameOrIpAddr));
    snprintf(connectionString, 1024, "user=%s password=%s dbname=%s host=%s port=%s", userName_sql, password_sql, dbName, hostName_sql, hostPort);	
    PGconn *dbConn = PQconnectdb(connectionString);

    // Check to see that the backend connection was successfully made
    if (verifyResultCode(PQstatus(dbConn), CONNECTION_OK, "TskDbPostgreSQL::connectToDatabase: Connection to PostgreSQL database failed, result code %d"))
    {
        PQfinish(dbConn);
        return NULL;
    }
    return dbConn;
}

TSK_RETVAL_ENUM TskDbPostgreSQL::createDatabase(){

    TSK_RETVAL_ENUM result = TSK_OK;

    // Connect to PostgreSQL server first
    char defaultPostgresDb[32] = "postgres";
    PGconn *serverConn = connectToDatabase(&defaultPostgresDb[0]);
    if (!serverConn)
        return TSK_ERR;

    /*
    http://www.postgresql.org/docs/9.4/static/manage-ag-templatedbs.html
    CREATE DATABASE actually works by copying an existing database. By default, it copies the standard system database named template1.
    Thus that database is the "template" from which new databases are made. If you add objects to template1, these objects will be copied
    into subsequently created user databases. This behavior allows site-local modifications to the standard set of objects in databases.
    For example, if you install the procedural language PL/Perl in template1, it will automatically be available in user databases without
    any extra action being taken when those databases are created.

    ELTODO: perhaps we should create a default template TSK database with all tables created and use that as template for creating new databases.
    This will require recognizing that a template might not exist (first time TSK is run with PostgreSQL) and creating it.
    */

    // IMPORTANT: PostgreSQL database names are case sensitive but ONLY if you surround the db name in double quotes.
    // If you use single quotes, PostgreSQL will convert db name to lower case. If database was created using double quotes
    // you now need to always use double quotes when referring to it (e.dg when deleting database).
    char createDbString[1024];
    snprintf(createDbString, 1024, "CREATE DATABASE \"%s\" WITH ENCODING='UTF8';", m_dBName);    
    PGresult *res = PQexec(serverConn, createDbString);
    if (!res || PQresultStatus(res) != PGRES_COMMAND_OK) {
        tsk_error_reset();
        tsk_error_set_errno(TSK_ERR_AUTO_DB);
        char * str = PQerrorMessage(serverConn);
        tsk_error_set_errstr("TskDbPostgreSQL::createDatabase: Database creation failed, %s", str);
        result = TSK_ERR;
    }

    PQclear(res);
    PQfinish(serverConn);
    return result;
}

/*
* Create or open the PostgreSQL database
* @param createDbFlag Set to true if this is a new database that needs to be created and have the tables created
* @ returns 1 on error and 0 on success
*/
int TskDbPostgreSQL::open(bool createDbFlag)
{
    // close database connection if there is one open
    if (conn)
        close();

    if (createDbFlag) {
        // create new database first
        if (verifyResultCode(createDatabase(), TSK_OK, "TskDbPostgreSQL::open: Unable to create database, result code %d")){
            return -1;
        }
    }

    // connect to existing database
    conn = connectToDatabase(&m_dBName[0]);
    if (!conn){
        tsk_error_reset();
        tsk_error_set_errno(TSK_ERR_AUTO_DB);
       	tsk_error_set_errstr("TskDbPostgreSQL::open: Couldn't connect to database %s", m_dBName);
        return -1;
    }

    if (createDbFlag) {
        // initialize TSK tables
        if (initialize()) {
            tsk_error_set_errstr2("TskDbPostgreSQL::open: Couldn't initialize database %s", m_dBName);
            close();    // close connection to database
            return -1;
        }
    }

    return 0;
}

/*
* Close PostgreSQL database.
* Return 0 on success, 1 on failure
*/
int TskDbPostgreSQL::close()
{
    if (conn) {
        PQfinish(conn);
        conn = NULL;
    }
    return 0;
}


bool TskDbPostgreSQL::dbExists() {

    int numDb = 0;

    // Connect to PostgreSQL server first
    char defaultPostgresDb[32] = "postgres";
    PGconn *serverConn = connectToDatabase(&defaultPostgresDb[0]);
    if (!serverConn)
        return false;

    // Poll PostreSQL server for existing databases.
    char selectString[1024];
    snprintf(selectString, 1024, "SELECT datname FROM pg_catalog.pg_database WHERE datname = '%s';", m_dBName);
    
    PGresult *res = PQexec(serverConn, selectString);
    if (!res || PQresultStatus(res) != PGRES_TUPLES_OK)
    {
        tsk_error_reset();
        tsk_error_set_errno(TSK_ERR_AUTO_DB);
        char * str = PQerrorMessage(conn);
        tsk_error_set_errstr("TskDbPostgreSQL::dbExists: Existing database lookup failed, %s", str);
        numDb = 0;
    } else {
        // number of existing databases that matched name (if search is case sensitive then max is 1)
        numDb = PQntuples(res);
    }

    PQclear(res);
    PQfinish(serverConn);

    if (numDb > 0)
        return true;

    return false;
}

/**
* Execute SQL command returning no data. Sets TSK error values on error.
* @returns 1 on error, 0 on success
*/
int TskDbPostgreSQL::attempt_exec(const char *sql, const char *errfmt)
{
    if (!conn) {
        tsk_error_reset();
        tsk_error_set_errno(TSK_ERR_AUTO_DB);
        tsk_error_set_errstr("Can't execute PostgreSQL query, not connected to database. Query: %s", sql);
        return 1;
    }

    PGresult *res = PQexec(conn, sql);

    if (!isQueryResultValid(res, sql)) {
        return 1;
    }

    if (PQresultStatus(res) != PGRES_COMMAND_OK) {
        tsk_error_reset();
        tsk_error_set_errno(TSK_ERR_AUTO_DB);
        char * str = PQerrorMessage(conn);
        tsk_error_set_errstr(errfmt, str);
        PQclear(res);
        return 1;
    }
    PQclear(res);
    return 0;
}


/**
* Validate string that was escaped by a call to PQescapeLiteral(). Sets TSK error values on error.
* @returns 1 if string is valid, 0 otherwise
*/
int TskDbPostgreSQL::isEscapedStringValid(const char *sql_str, const char *orig_str, const char *errfmt){

    if (sql_str == NULL){
        tsk_error_reset();
        tsk_error_set_errno(TSK_ERR_AUTO_DB);
        char * str = PQerrorMessage(conn);
        tsk_error_set_errstr(errfmt, orig_str, str);
        return 0;
    }
    return 1;
}

/**
* Execute SQL statement and returns PostgreSQL result sets in ASCII format. Sets TSK error values on error.
* IMPORTANT: result set needs to be freed by calling PQclear(res) when no longer needed.
* @returns Result set on success, NULL on error
*/
PGresult* TskDbPostgreSQL::get_query_result_set(const char *sql, const char *errfmt)
{
    if (!conn){
        tsk_error_reset();
        tsk_error_set_errno(TSK_ERR_AUTO_DB);
        tsk_error_set_errstr("Can't execute PostgreSQL query, not connected to database. Query: %s", sql);
        return NULL;
    }

    PGresult *res = PQexec(conn, sql);
    if (!isQueryResultValid(res, sql)) {
        return NULL;
    }

    if (PQresultStatus(res) != PGRES_TUPLES_OK) {
        tsk_error_reset();
        tsk_error_set_errno(TSK_ERR_AUTO_DB);
        char * str = PQerrorMessage(conn);
        tsk_error_set_errstr(errfmt, str);
        PQclear(res);
        return NULL;
    }
    return res;
}

/**
* Execute a statement and returns PostgreSQL result sets in binary format. Sets TSK error values on error.
* IMPORTANT: PostgreSQL returns binary representations in network byte order, which need to be converted to the local byte order.
* IMPORTANT: result set needs to be freed by calling PQclear(res) when no longer needed.
* @returns Result set on success, NULL on error
*/
PGresult* TskDbPostgreSQL::get_query_result_set_binary(const char *sql, const char *errfmt)
{
    if (!conn){
        tsk_error_reset();
        tsk_error_set_errno(TSK_ERR_AUTO_DB);
        tsk_error_set_errstr("Can't execute PostgreSQL query, not connected to database. Query: %s", sql);
        return NULL;
    }

    PGresult *res = PQexecParams(conn,
                       sql,
                       0,       /* no additional params, they are part sql string */
                       NULL,    /* let the backend deduce param type */
                       NULL,    /* no params */
                       NULL,    /* don't need param lengths since text */
                       NULL,    /* default to all text params */
                       1);      /* ask for binary results */

    if (!isQueryResultValid(res, sql)) {
        return NULL;
    }

    if (PQresultStatus(res) != PGRES_TUPLES_OK) {
        tsk_error_reset();
        tsk_error_set_errno(TSK_ERR_AUTO_DB);
        char * str = PQerrorMessage(conn);
        tsk_error_set_errstr(errfmt, str);
        PQclear(res);
        return NULL;
    }
    return res;
}

/* Verifies that result code matches expected result code. Sets TSK error values if result codes do not match.
* @returns 0 if result codes match, 1 if they don't
*/
int TskDbPostgreSQL::verifyResultCode(int resultCode, int expectedResultCode, const char *errfmt)
{
    if (resultCode != expectedResultCode) {
        tsk_error_reset();
        tsk_error_set_errno(TSK_ERR_AUTO_DB);
        tsk_error_set_errstr(errfmt, resultCode);
        return 1;
    }
    return 0;
}

/* Verifies if PGresult is valid. Result set must contain at least one row. Number of returned fileds must match expected number of fields.
* Sets TSK error values if result is invalid.
* @returns 0 if result is valid, 1 if result is invalid	or empty
*/
int TskDbPostgreSQL::verifyNonEmptyResultSetSize(const char *sql, PGresult *res, int expectedNumFileds, const char *errfmt)
{
    if (!isQueryResultValid(res, sql)) {
        return 1;
    }

    // this query must produce at least one result
    if (PQntuples(res) < 1){
        tsk_error_reset();
        tsk_error_set_errno(TSK_ERR_AUTO_DB);
        tsk_error_set_errstr("SQL command returned empty result set: %s", sql);
        return 1;
    }

    if (PQnfields(res) != expectedNumFileds){
        tsk_error_reset();
        tsk_error_set_errno(TSK_ERR_AUTO_DB);
        tsk_error_set_errstr(errfmt, PQnfields(res), expectedNumFileds);
        return 1;
    }
    return 0;
}

/* Verifies if PGresult is valid. It's acceptable for result set to be empty. If result set is not empty, number of returned fileds must match expected number of fields.
* Sets TSK error values if result is invalid.
* @returns 0 if result is valid or empty, 1 if result is invalid
*/
int TskDbPostgreSQL::verifyResultSetSize(const char *sql, PGresult *res, int expectedNumFileds, const char *errfmt)
{
    // check if a valid result set was returned
    if (!isQueryResultValid(res, sql)) {
        return 1;
    }

    // it's ok for this query to produce no results
    if (PQntuples(res) == 0){
        return 0;
    }

    // If there are results, verify number of fields returned.
    if (PQnfields(res) != expectedNumFileds){
        tsk_error_reset();
        tsk_error_set_errno(TSK_ERR_AUTO_DB);
        tsk_error_set_errstr(errfmt, PQnfields(res), expectedNumFileds);
        PQclear(res);
        return 1;
    }

    return 0;
}


/* Verifies if PGresult is valid. Sets TSK error values if result is invalid.
* @returns true if result is valid, false if result is invalid
*/
bool TskDbPostgreSQL::isQueryResultValid(PGresult *res, const char *sql)
{
    if (!res) {
        tsk_error_reset();
        tsk_error_set_errno(TSK_ERR_AUTO_DB);
        tsk_error_set_errstr("SQL command returned a NULL result set pointer: %s", sql);
        return false;
    }
    return true;
}

/* Removes any existing non-UTF8 characters from string. Output string needs to be pre-allocated
* and it's max size is passed as input.
*/
void TskDbPostgreSQL::removeNonUtf8(char* newStr, int newStrMaxSize, const char* origStr)
{
    if (!newStr){
        tsk_error_reset();
        tsk_error_set_errno(TSK_ERR_AUTO_DB);
        tsk_error_set_errstr("TskDbPostgreSQL::removeNonUtf8: Output string has not been allocated");
        return;
    }
#undef min
    int strSize = std::min((int) strlen(origStr), newStrMaxSize);
    strncpy(newStr, origStr, strSize);
    newStr[strSize] = '\0';
    tsk_cleanupUTF8(newStr, '^');
}

/**
* Initialize the open DB: set PRAGMAs, create tables and indexes
* @returns 1 on error
*/
int TskDbPostgreSQL::initialize() {

    char foo[1024];
    if (attempt_exec("CREATE TABLE tsk_db_info (schema_ver INTEGER, tsk_ver INTEGER, schema_minor_ver INTEGER);","Error creating tsk_db_info table: %s\n")) {
        return 1;
    }

    snprintf(foo, 1024, "INSERT INTO tsk_db_info (schema_ver, tsk_ver, schema_minor_ver) VALUES (%d, %d,%d);", TSK_SCHEMA_VER, TSK_VERSION_NUM, TSK_SCHEMA_MINOR_VER);
    if (attempt_exec(foo, "Error adding data to tsk_db_info table: %s\n")) {
        return 1;
    }

	if (attempt_exec("CREATE TABLE tsk_db_info_extended (name TEXT PRIMARY KEY, value TEXT NOT NULL);", "Error creating tsk_db_info_extended: %s\n")) {
		return 1;
	}

	snprintf(foo, 1024, "INSERT INTO tsk_db_info_extended (name, value) VALUES ('TSK_VERSION', '%d');", TSK_VERSION_NUM);
	if (attempt_exec(foo, "Error adding data to tsk_db_info table: %s\n")) {
		return 1;
	}

	snprintf(foo, 1024, "INSERT INTO tsk_db_info_extended (name, value) VALUES ('SCHEMA_MAJOR_VERSION', '%d');", TSK_SCHEMA_VER);
	if (attempt_exec(foo, "Error adding data to tsk_db_info table: %s\n")) {
		return 1;
	}

	snprintf(foo, 1024, "INSERT INTO tsk_db_info_extended (name, value) VALUES ('SCHEMA_MINOR_VERSION', '%d');", TSK_SCHEMA_MINOR_VER);
	if (attempt_exec(foo, "Error adding data to tsk_db_info table: %s\n")) {
		return 1;
	}

	snprintf(foo, 1024, "INSERT INTO tsk_db_info_extended (name, value) VALUES ('CREATION_SCHEMA_MAJOR_VERSION', '%d');", TSK_SCHEMA_VER);
	if (attempt_exec(foo, "Error adding data to tsk_db_info table: %s\n")) {
		return 1;
	}

	snprintf(foo, 1024, "INSERT INTO tsk_db_info_extended (name, value) VALUES ('CREATION_SCHEMA_MINOR_VERSION', '%d');", TSK_SCHEMA_MINOR_VER);
	if (attempt_exec(foo, "Error adding data to tsk_db_info table: %s\n")) {
		return 1;
	}

    // ELTODO: change INTEGER (4 bytes) fields to SMALLINT (2 bytes) to use less memory for enum fields

	if (attempt_exec("CREATE TABLE tsk_objects (obj_id BIGSERIAL PRIMARY KEY, par_obj_id BIGINT, type INTEGER NOT NULL);", "Error creating tsk_objects table: %s\n")
        ||
        attempt_exec
        ("CREATE TABLE tsk_image_info (obj_id BIGSERIAL PRIMARY KEY, type INTEGER, ssize INTEGER, tzone TEXT, size BIGINT, md5 TEXT, sha1 TEXT, sha256 TEXT, display_name TEXT, FOREIGN KEY(obj_id) REFERENCES tsk_objects(obj_id));",
            "Error creating tsk_image_info table: %s\n")
        ||
        attempt_exec("CREATE TABLE tsk_image_names (obj_id BIGINT NOT NULL, name TEXT NOT NULL, sequence INTEGER NOT NULL, FOREIGN KEY(obj_id) REFERENCES tsk_objects(obj_id));",
            "Error creating tsk_image_names table: %s\n")
        ||
        attempt_exec
        ("CREATE TABLE tsk_vs_info (obj_id BIGSERIAL PRIMARY KEY, vs_type INTEGER NOT NULL, img_offset BIGINT NOT NULL, block_size BIGINT NOT NULL, FOREIGN KEY(obj_id) REFERENCES tsk_objects(obj_id));",
            "Error creating tsk_vs_info table: %s\n")
        ||
        attempt_exec
        ("CREATE TABLE data_source_info (obj_id INTEGER PRIMARY KEY, device_id TEXT NOT NULL, time_zone TEXT NOT NULL, acquisition_details TEXT, FOREIGN KEY(obj_id) REFERENCES tsk_objects(obj_id));",
            "Error creating data_source_info table: %s\n")
        ||
        attempt_exec
        ("CREATE TABLE tsk_fs_info (obj_id BIGSERIAL PRIMARY KEY, img_offset BIGINT NOT NULL, fs_type INTEGER NOT NULL, block_size BIGINT NOT NULL, block_count BIGINT NOT NULL, root_inum BIGINT NOT NULL, first_inum BIGINT NOT NULL, last_inum BIGINT NOT NULL, display_name TEXT, FOREIGN KEY(obj_id) REFERENCES tsk_objects(obj_id));",
            "Error creating tsk_fs_info table: %s\n")
        ||
        attempt_exec
        ("CREATE TABLE tsk_files (obj_id BIGSERIAL PRIMARY KEY, fs_obj_id BIGINT, data_source_obj_id BIGINT NOT NULL, attr_type INTEGER, attr_id INTEGER, name TEXT NOT NULL, meta_addr BIGINT, meta_seq BIGINT, type INTEGER, has_layout INTEGER, has_path INTEGER, dir_type INTEGER, meta_type INTEGER, dir_flags INTEGER, meta_flags INTEGER, size BIGINT, ctime BIGINT, crtime BIGINT, atime BIGINT, mtime BIGINT, mode INTEGER, uid INTEGER, gid INTEGER, md5 TEXT, known INTEGER, parent_path TEXT, mime_type TEXT, extension TEXT, "
            "FOREIGN KEY(obj_id) REFERENCES tsk_objects(obj_id), FOREIGN KEY(fs_obj_id) REFERENCES tsk_fs_info(obj_id), FOREIGN KEY(data_source_obj_id) REFERENCES data_source_info(obj_id));",
            "Error creating tsk_files table: %s\n")
        ||
        attempt_exec
        ("CREATE TABLE file_encoding_types (encoding_type INTEGER PRIMARY KEY, name TEXT NOT NULL);",
            "Error creating file_encoding_types table: %s\n")
        ||
        attempt_exec("CREATE TABLE tsk_files_path (obj_id BIGSERIAL PRIMARY KEY, path TEXT NOT NULL, encoding_type INTEGER, FOREIGN KEY(encoding_type) references file_encoding_types(encoding_type), FOREIGN KEY(obj_id) REFERENCES tsk_objects(obj_id))",
            "Error creating tsk_files_path table: %s\n")
        ||
        attempt_exec("CREATE TABLE tsk_files_derived (obj_id BIGSERIAL PRIMARY KEY, derived_id BIGINT NOT NULL, rederive TEXT, FOREIGN KEY(obj_id) REFERENCES tsk_objects(obj_id))", "Error creating tsk_files_derived table: %s\n")
        ||
        attempt_exec("CREATE TABLE tsk_files_derived_method (derived_id BIGSERIAL PRIMARY KEY, tool_name TEXT NOT NULL, tool_version TEXT NOT NULL, other TEXT)", "Error creating tsk_files_derived_method table: %s\n")
        ||
        attempt_exec("CREATE TABLE tag_names (tag_name_id BIGSERIAL PRIMARY KEY, display_name TEXT UNIQUE, description TEXT NOT NULL, color TEXT NOT NULL, knownStatus INTEGER NOT NULL)", "Error creating tag_names table: %s\n")
        ||
        attempt_exec("CREATE TABLE blackboard_artifact_types (artifact_type_id BIGSERIAL PRIMARY KEY, type_name TEXT NOT NULL, display_name TEXT)", "Error creating blackboard_artifact_types table: %s\n")
        ||
        attempt_exec("CREATE TABLE blackboard_attribute_types (attribute_type_id BIGSERIAL PRIMARY KEY, type_name TEXT NOT NULL, display_name TEXT, value_type INTEGER NOT NULL)", "Error creating blackboard_attribute_types table: %s\n")
        ||
        attempt_exec("CREATE TABLE review_statuses (review_status_id INTEGER PRIMARY KEY, "
            "review_status_name TEXT NOT NULL, "
            "display_name TEXT NOT NULL)",
            "Error creating review_statuses table: %s\n")
        ||
        attempt_exec("CREATE TABLE blackboard_artifacts (artifact_id BIGSERIAL PRIMARY KEY, "
            "obj_id BIGINT NOT NULL, "
            "artifact_obj_id BIGINT NOT NULL, "
            "data_source_obj_id BIGINT NOT NULL, "
            "artifact_type_id BIGINT NOT NULL, "
            "review_status_id INTEGER NOT NULL, "
            "FOREIGN KEY(obj_id) REFERENCES tsk_objects(obj_id), "
            "FOREIGN KEY(artifact_obj_id) REFERENCES tsk_objects(obj_id), "
            "FOREIGN KEY(data_source_obj_id) REFERENCES tsk_objects(obj_id), "
            "FOREIGN KEY(artifact_type_id) REFERENCES blackboard_artifact_types(artifact_type_id), "
            "FOREIGN KEY(review_status_id) REFERENCES review_statuses(review_status_id))",
            "Error creating blackboard_artifact table: %s\n")
        ||
        attempt_exec("ALTER SEQUENCE blackboard_artifacts_artifact_id_seq minvalue -9223372036854775808 restart with -9223372036854775808", "Error setting starting value for artifact_id: %s\n")
        ||
        /* Binary representation of BYTEA is a bunch of bytes, which could
        * include embedded nulls so we have to pay attention to field length.
        * http://www.postgresql.org/docs/9.4/static/libpq-example.html
        */
        attempt_exec
        ("CREATE TABLE blackboard_attributes (artifact_id BIGINT NOT NULL, artifact_type_id BIGINT NOT NULL, source TEXT, context TEXT, attribute_type_id BIGINT NOT NULL, value_type INTEGER NOT NULL, "
            "value_byte BYTEA, value_text TEXT, value_int32 INTEGER, value_int64 BIGINT, value_double NUMERIC(20, 10), "
            "FOREIGN KEY(artifact_id) REFERENCES blackboard_artifacts(artifact_id), FOREIGN KEY(artifact_type_id) REFERENCES blackboard_artifact_types(artifact_type_id), FOREIGN KEY(attribute_type_id) REFERENCES blackboard_attribute_types(attribute_type_id))",
            "Error creating blackboard_attribute table: %s\n")
        ||
        /* In PostgreSQL "desc" indicates "descending order" so I had to rename "desc TEXT" to "descr TEXT". Should I also make this change for SQLite?*/
        attempt_exec
        ("CREATE TABLE tsk_vs_parts (obj_id BIGSERIAL PRIMARY KEY, addr BIGINT NOT NULL, start BIGINT NOT NULL, length BIGINT NOT NULL, descr TEXT, flags INTEGER NOT NULL, FOREIGN KEY(obj_id) REFERENCES tsk_objects(obj_id));",
            "Error creating tsk_vol_info table: %s\n")
        ||
        attempt_exec
        ("CREATE TABLE ingest_module_types (type_id INTEGER PRIMARY KEY, type_name TEXT NOT NULL)",
            "Error creating ingest_module_types table: %s\n")
        ||
        attempt_exec
        ("CREATE TABLE ingest_job_status_types (type_id INTEGER PRIMARY KEY, type_name TEXT NOT NULL)",
            "Error creating ingest_job_status_types table: %s\n")
        ||
        attempt_exec
        ("CREATE TABLE ingest_modules (ingest_module_id BIGSERIAL PRIMARY KEY, display_name TEXT NOT NULL, unique_name TEXT UNIQUE NOT NULL, type_id INTEGER NOT NULL, version TEXT NOT NULL, FOREIGN KEY(type_id) REFERENCES ingest_module_types(type_id));",
            "Error creating ingest_modules table: %s\n")
        ||
        attempt_exec
        ("CREATE TABLE ingest_jobs (ingest_job_id BIGSERIAL PRIMARY KEY, obj_id BIGINT NOT NULL, host_name TEXT NOT NULL, start_date_time BIGINT NOT NULL, end_date_time BIGINT NOT NULL, status_id INTEGER NOT NULL, settings_dir TEXT, FOREIGN KEY(obj_id) REFERENCES tsk_objects(obj_id), FOREIGN KEY(status_id) REFERENCES ingest_job_status_types(type_id));",
            "Error creating ingest_jobs table: %s\n")
        ||
        attempt_exec
        ("CREATE TABLE ingest_job_modules (ingest_job_id INTEGER, ingest_module_id INTEGER, pipeline_position INTEGER, PRIMARY KEY(ingest_job_id, ingest_module_id), FOREIGN KEY(ingest_job_id) REFERENCES ingest_jobs(ingest_job_id), FOREIGN KEY(ingest_module_id) REFERENCES ingest_modules(ingest_module_id));",
            "Error creating ingest_job_modules table: %s\n")
        ||
        attempt_exec
        ("CREATE TABLE reports (obj_id BIGSERIAL PRIMARY KEY, path TEXT NOT NULL, crtime INTEGER NOT NULL, src_module_name TEXT NOT NULL, report_name TEXT NOT NULL, FOREIGN KEY(obj_id) REFERENCES tsk_objects(obj_id));", "Error creating reports table: %s\n")
        ||
        attempt_exec
        ("CREATE TABLE account_types (account_type_id BIGSERIAL PRIMARY KEY, type_name TEXT UNIQUE NOT NULL, display_name TEXT NOT NULL)",
            "Error creating account_types table: %s\n")
        ||
        attempt_exec
        ("CREATE TABLE accounts (account_id BIGSERIAL PRIMARY KEY, account_type_id INTEGER NOT NULL, account_unique_identifier TEXT NOT NULL,  UNIQUE(account_type_id, account_unique_identifier) , FOREIGN KEY(account_type_id) REFERENCES account_types(account_type_id))",
            "Error creating accounts table: %s\n")
        ||
        attempt_exec
        ("CREATE TABLE account_relationships  (relationship_id BIGSERIAL PRIMARY KEY, account1_id INTEGER NOT NULL, account2_id INTEGER NOT NULL, relationship_source_obj_id INTEGER NOT NULL, date_time BIGINT, relationship_type INTEGER NOT NULL, data_source_obj_id INTEGER NOT NULL, UNIQUE(account1_id, account2_id, relationship_source_obj_id), FOREIGN KEY(account1_id) REFERENCES accounts(account_id), FOREIGN KEY(account2_id) REFERENCES accounts(account_id), FOREIGN KEY(relationship_source_obj_id) REFERENCES tsk_objects(obj_id), FOREIGN KEY(data_source_obj_id) REFERENCES tsk_objects(obj_id))",
            "Error creating relationships table: %s\n")
        ||
        attempt_exec(
            "CREATE TABLE tsk_event_types ("
            " event_type_id BIGSERIAL PRIMARY KEY,"
            " display_name TEXT UNIQUE NOT NULL , "
			" super_type_id INTEGER REFERENCES tsk_event_types(event_type_id) )"
            , "Error creating tsk_event_types table: %s\n")
        ||
        attempt_exec(
            "insert into tsk_event_types(event_type_id, display_name, super_type_id) values(0, 'Event Types', null);"
            "insert into tsk_event_types(event_type_id, display_name, super_type_id) values(1, 'File System', 0);"
            "insert into tsk_event_types(event_type_id, display_name, super_type_id) values(2, 'Web Activity', 0);"
            "insert into tsk_event_types(event_type_id, display_name, super_type_id) values(3, 'Misc Types', 0);"
            "insert into tsk_event_types(event_type_id, display_name, super_type_id) values(4, 'Modified', 1);"
            "insert into tsk_event_types(event_type_id, display_name, super_type_id) values(5, 'Accessed', 1);"
<<<<<<< HEAD
	        "insert into tsk_event_types(event_type_id, display_name, super_type_id) values(6, 'Created', 1);"
	        "insert into tsk_event_types(event_type_id, display_name, super_type_id) values(7, 'Changed', 1);"
	        , "Error initializing tsk_event_types table rows: %s\n") ||
	    attempt_exec(
	        "CREATE TABLE tsk_event_descriptions ( "
	        " event_description_id BIGSERIAL PRIMARY KEY, "
	        " full_description TEXT NOT NULL, "
	        " med_description TEXT, "
	        " short_description TEXT,"
	        " data_source_obj_id BIGINT NOT NULL, "
	        " file_obj_id BIGINT NOT NULL, "
	        " artifact_id BIGINT, "
	        " hash_hit INTEGER NOT NULL, " //boolean 
	        " tagged INTEGER NOT NULL, " //boolean 
	        " FOREIGN KEY(data_source_obj_id) REFERENCES data_source_info(obj_id), "
	        " FOREIGN KEY(file_obj_id) REFERENCES tsk_files(obj_id), "
	        " FOREIGN KEY(artifact_id) REFERENCES blackboard_artifacts(artifact_id))",
	        "Error creating tsk_event_descriptions table: %s\n")
	    ||
	    attempt_exec(
	        "CREATE TABLE tsk_events ("
	        " event_id BIGSERIAL PRIMARY KEY, "
	        " event_type_id BIGINT NOT NULL REFERENCES tsk_event_types(event_type_id) ,"
	        " event_description_id BIGINT NOT NULL REFERENCES tsk_event_descriptions(event_description_id) ,"
	        " time INTEGER NOT NULL) "
	        , "Error creating tsk_events table: %s\n")

	    ||
	    attempt_exec
	    ("CREATE TABLE tsk_examiners (examiner_id BIGSERIAL PRIMARY KEY, login_name TEXT NOT NULL, display_name TEXT, UNIQUE(login_name))",
	     "Error creating tsk_examiners table: %s\n")
	    ||
	    attempt_exec
	    ("CREATE TABLE content_tags (tag_id BIGSERIAL PRIMARY KEY, obj_id BIGINT NOT NULL, tag_name_id BIGINT NOT NULL, comment TEXT NOT NULL, begin_byte_offset BIGINT NOT NULL, end_byte_offset BIGINT NOT NULL, examiner_id BIGINT, "
	     "FOREIGN KEY(examiner_id) REFERENCES tsk_examiners(examiner_id), FOREIGN KEY(obj_id) REFERENCES tsk_objects(obj_id), FOREIGN KEY(tag_name_id) REFERENCES tag_names(tag_name_id))",
=======
            "insert into tsk_event_types(event_type_id, display_name, super_type_id) values(6, 'Created', 1);"
            "insert into tsk_event_types(event_type_id, display_name, super_type_id) values(7, 'Changed', 1);"
            , "Error initializing tsk_event_types table rows: %s\n")
        ||
        attempt_exec(
            "CREATE TABLE tsk_events ("
            " event_id BIGSERIAL PRIMARY KEY, "
            " data_source_obj_id BIGINT NOT NULL, "
            " file_obj_id BIGINT NOT NULL, "
            " artifact_id BIGINT, "
            " time INTEGER NOT NULL, "
            " sub_type INTEGER, "
            " base_type INTEGER NOT NULL, "
            " full_description TEXT NOT NULL, "
            " med_description TEXT, "
            " short_description TEXT, "
            " hash_hit INTEGER NOT NULL, " //boolean 
            " tagged INTEGER NOT NULL ,"
            "FOREIGN KEY(data_source_obj_id) REFERENCES data_source_info(obj_id), "
            "FOREIGN KEY(file_obj_id) REFERENCES tsk_objects(obj_id), "
            "FOREIGN KEY(artifact_id) REFERENCES blackboard_artifacts(artifact_id), "
            "FOREIGN KEY(sub_type) REFERENCES tsk_event_types(event_type_id), "
            "FOREIGN KEY(base_type) REFERENCES tsk_event_types(event_type_id))"
            , "Error creating tsk_events table: %s\n") ||
        attempt_exec("CREATE TABLE db_info ( key TEXT,  value INTEGER, PRIMARY KEY (key))", //TODO: drop this table
            "Error creating db_info table: %s\n")
        ||
        attempt_exec
        ("CREATE TABLE tsk_examiners (examiner_id BIGSERIAL PRIMARY KEY, login_name TEXT NOT NULL, display_name TEXT, UNIQUE(login_name))",
			"Error creating tsk_examiners table: %s\n") 
		||
		attempt_exec
		("CREATE TABLE content_tags (tag_id BIGSERIAL PRIMARY KEY, obj_id BIGINT NOT NULL, tag_name_id BIGINT NOT NULL, comment TEXT NOT NULL, begin_byte_offset BIGINT NOT NULL, end_byte_offset BIGINT NOT NULL, examiner_id BIGINT, "
			"FOREIGN KEY(examiner_id) REFERENCES tsk_examiners(examiner_id), FOREIGN KEY(obj_id) REFERENCES tsk_objects(obj_id), FOREIGN KEY(tag_name_id) REFERENCES tag_names(tag_name_id))",
>>>>>>> 2bb5545b
			"Error creating content_tags table: %s\n")
		||
		attempt_exec
		("CREATE TABLE blackboard_artifact_tags (tag_id BIGSERIAL PRIMARY KEY, artifact_id BIGINT NOT NULL, tag_name_id BIGINT NOT NULL, comment TEXT NOT NULL,  examiner_id BIGINT, "
			"FOREIGN KEY(examiner_id) REFERENCES tsk_examiners(examiner_id), FOREIGN KEY(artifact_id) REFERENCES blackboard_artifacts(artifact_id), FOREIGN KEY(tag_name_id) REFERENCES tag_names(tag_name_id))",
			"Error creating blackboard_artifact_tags table: %s\n")){
		return 1;
	}

    if (m_blkMapFlag) {
        if (attempt_exec
            ("CREATE TABLE tsk_file_layout (obj_id BIGINT NOT NULL, byte_start BIGINT NOT NULL, byte_len BIGINT NOT NULL, sequence INTEGER NOT NULL, FOREIGN KEY(obj_id) REFERENCES tsk_objects(obj_id));",
            "Error creating tsk_fs_blocks table: %s\n")) {
                return 1;
        }
    }

    if (createIndexes())
        return 1;

    return 0;
}

/**
* Create indexes for the columns that are not primary keys and that we query on.
* @returns 1 on error, 0 on success
*/
int TskDbPostgreSQL::createIndexes() {
    return
        // tsk_objects index
        attempt_exec("CREATE INDEX parObjId ON tsk_objects(par_obj_id);",
            "Error creating tsk_objects index on par_obj_id: %s\n") ||
        // file layout index
        attempt_exec("CREATE INDEX layout_objID ON tsk_file_layout(obj_id);",
            "Error creating layout_objID index on tsk_file_layout: %s\n") ||
        // blackboard indexes
        attempt_exec("CREATE INDEX artifact_objID ON blackboard_artifacts(obj_id);",
            "Error creating artifact_objID index on blackboard_artifacts: %s\n") ||
        attempt_exec("CREATE INDEX artifact_artifact_objID ON blackboard_artifacts(artifact_obj_id);",
            "Error creating artifact_artifact_objID index on blackboard_artifacts: %s\n") ||
        attempt_exec("CREATE INDEX artifact_typeID ON blackboard_artifacts(artifact_type_id);",
            "Error creating artifact_objID index on blackboard_artifacts: %s\n") ||
        attempt_exec("CREATE INDEX attrsArtifactID ON blackboard_attributes(artifact_id);",
            "Error creating artifact_id index on blackboard_attributes: %s\n") ||
        //file type indexes
        attempt_exec("CREATE INDEX mime_type ON tsk_files(dir_type,mime_type,type);", //mime type
            "Error creating mime_type index on tsk_files: %s\n") ||
        attempt_exec("CREATE INDEX file_extension ON tsk_files(extension);",  //file extenssion
            "Error creating file_extension index on tsk_files: %s\n") ||
        attempt_exec("CREATE INDEX relationships_account1  ON account_relationships(account1_id);",
            "Error creating relationships_account1 index on account_relationships: %s\n") ||
        attempt_exec("CREATE INDEX relationships_account2  ON account_relationships(account2_id);",
            "Error creating relationships_account2 index on account_relationships: %s\n") ||
        attempt_exec("CREATE INDEX relationships_relationship_source_obj_id  ON account_relationships(relationship_source_obj_id);",
            "Error creating relationships_relationship_source_obj_id index on account_relationships: %s\n") ||
        attempt_exec("CREATE INDEX relationships_date_time  ON account_relationships(date_time);",
            "Error creating relationships_date_time index on account_relationships: %s\n") ||
        attempt_exec("CREATE INDEX relationships_relationship_type ON account_relationships(relationship_type);",
            "Error creating relationships_relationship_type index on account_relationships: %s\n") ||
        attempt_exec("CREATE INDEX relationships_data_source_obj_id  ON account_relationships(data_source_obj_id);",
            "Error creating relationships_data_source_obj_id index on account_relationships: %s\n") ||
        //tsk_events indices
<<<<<<< HEAD
        attempt_exec("CREATE INDEX events_data_source_obj_id  ON tsk_event_descriptions(data_source_obj_id);",
            "Error creating events_data_source_obj_id index on tsk_event_descriptions: %s\n") ||
        attempt_exec("CREATE INDEX events_file_obj_id  ON tsk_event_descriptions(file_obj_id);",
            "Error creating events_file_obj_id index on tsk_event_descriptions: %s\n") ||
        attempt_exec("CREATE INDEX events_artifact_id  ON tsk_event_descriptions(artifact_id);",
            "Error creating events_artifact_id index on tsk_event_descriptions: %s\n") ||
        attempt_exec(
            "CREATE INDEX events_sub_type_time ON tsk_events(event_type_id,  time);",
            "Error creating events_sub_type_time index on tsk_events: %s\n") ||
=======
        attempt_exec("CREATE INDEX events_data_source_obj_id  ON tsk_events(data_source_obj_id);",
            "Error creating relationships_data_source_obj_id index on tsk_events: %s\n") ||
        attempt_exec("CREATE INDEX events_event_id_hash_hit  ON tsk_events(event_id, hash_hit);",
            "Error creating events_event_id_hash_hit index on tsk_events: %s\n") ||
        attempt_exec("CREATE INDEX events_event_id_tagged  ON tsk_events(event_id, tagged);",
            "Error creating events_event_id_tagged index on tsk_events: %s\n") ||
        attempt_exec("CREATE INDEX events_file_obj_id  ON tsk_events(file_obj_id);",
            "Error creating events_file_obj_id index on tsk_events: %s\n") ||
        attempt_exec("CREATE INDEX events_artifact_id  ON tsk_events(artifact_id);",
            "Error creating events_artifact_id index on tsk_events: %s\n") ||
        attempt_exec("CREATE INDEX events_sub_type_time  ON tsk_events(sub_type,  time);",
            "Error creating events_sub_type_time index on tsk_events: %s\n") ||
        attempt_exec("CREATE INDEX events_base_type_short_description_time  ON tsk_events(base_type,  time);",
            "Error creating events_base_type_short_description_time index on tsk_events: %s\n") ||
>>>>>>> 2bb5545b
        attempt_exec("CREATE INDEX events_time  ON tsk_events(time);",
            "Error creating events_time index on tsk_events: %s\n");
}


/**
* @returns TSK_ERR on error, 0 on success
*/
uint8_t TskDbPostgreSQL::addObject(TSK_DB_OBJECT_TYPE_ENUM type, int64_t parObjId, int64_t & objId)
{
    char stmt[1024];
    int expectedNumFileds = 1;
    snprintf(stmt, 1024, "INSERT INTO tsk_objects (par_obj_id, type) VALUES (%" PRId64 ", %d) RETURNING obj_id", parObjId, type);

    PGresult *res = get_query_result_set(stmt, "TskDbPostgreSQL::addObj: Error adding object to row: %s (result code %d)\n");

    // check if a valid result set was returned
    if (verifyNonEmptyResultSetSize(stmt, res, expectedNumFileds, "TskDbPostgreSQL::addObj: Unexpected number of columns in result set: Expected %d, Received %d\n")) {
        return TSK_ERR;
    }

    // Returned value is objId
    objId = atoll(PQgetvalue(res, 0, 0));

    /* PostgreSQL returns binary results in network byte order, which need to be converted to the local byte order.
    int64_t *pInt64 = (int64_t*)PQgetvalue(res, 0, 0);
    objId = ntoh64(pInt64);*/

    PQclear(res);
    return 0;
}


/**
* @returns 1 on error, 0 on success
*/
int TskDbPostgreSQL::addVsInfo(const TSK_VS_INFO * vs_info, int64_t parObjId, int64_t & objId)
{
    char stmt[1024];

    if (addObject(TSK_DB_OBJECT_TYPE_VS, parObjId, objId))
        return 1;

    snprintf(stmt, 1024, "INSERT INTO tsk_vs_info (obj_id, vs_type, img_offset, block_size) VALUES (%" PRId64 ", %d, %"
        PRIuOFF ",%u)", objId, vs_info->vstype, vs_info->offset, vs_info->block_size);

    return attempt_exec(stmt, "Error adding data to tsk_vs_info table: %s\n");
}

/**
* Query tsk_vs_info with given id and returns TSK_DB_VS_INFO info entry
* @param objId vs id to query
* @param vsInfo (out) TSK_DB_VS_INFO entry representation to return
* @returns TSK_ERR on error (or if not found), TSK_OK on success
*/
TSK_RETVAL_ENUM TskDbPostgreSQL::getVsInfo(int64_t objId, TSK_DB_VS_INFO & vsInfo) {

    char stmt[1024];
    int expectedNumFileds = 4;
    snprintf(stmt, 1024, "SELECT obj_id, vs_type, img_offset, block_size FROM tsk_vs_info WHERE obj_id = %" PRId64 "", objId);

    PGresult *res = get_query_result_set(stmt, "TskDbPostgreSQL::getVsInfo: Error selecting object by objid: %s (result code %d)\n");

    // check if a valid result set was returned
    if (verifyNonEmptyResultSetSize(stmt, res, expectedNumFileds, "TskDbPostgreSQL::getVsInfo: Unexpected number of columns in result set: Expected %d, Received %d\n")) {
        return TSK_ERR;
    }

    vsInfo.objId = atoll(PQgetvalue(res, 0, 0));
    vsInfo.vstype = (TSK_VS_TYPE_ENUM)atoi(PQgetvalue(res, 0, 1));
    vsInfo.offset = atoll(PQgetvalue(res, 0, 2));
    vsInfo.block_size = (unsigned int)atoll(PQgetvalue(res, 0, 3));

    //cleanup
    PQclear(res);

    return TSK_OK;
}

/**
* @deprecated
*/
int TskDbPostgreSQL::addImageInfo(int type, int size, int64_t & objId, const string & timezone)
{
    return addImageInfo(type, size, objId, timezone, 0, "", "", "");
}

/**
* @returns 1 on error, 0 on success
*/
int TskDbPostgreSQL::addImageInfo(int type, int ssize, int64_t & objId, const string & timezone, TSK_OFF_T size, const string &md5, const string &sha1, const string &sha256)
{
    return addImageInfo(type, size, objId, timezone, 0, md5, sha1, sha256, "");
}

/**
 * Adds image details to the existing database tables.
 *
 * @param type Image type
 * @param ssize Size of device sector in bytes (or 0 for default)
 * @param objId The object id assigned to the image (out param)
 * @param timeZone The timezone the image is from
 * @param size The size of the image in bytes.
 * @param md5 MD5 hash of the image
 * @param sha1 SHA1 hash of the image
 * @param sha256 SHA256 hash of the image
 * @param deviceId An ASCII-printable identifier for the device associated with the data source that is intended to be unique across multiple cases (e.g., a UUID).
 * @returns 1 on error, 0 on success
 */
int TskDbPostgreSQL::addImageInfo(int type, TSK_OFF_T ssize, int64_t & objId, const string & timezone, TSK_OFF_T size, const string &md5, 
    const string& sha1, const string& sha256, const string& deviceId)
{
    // Add the data source to the tsk_objects table.
    // We don't use addObject because we're passing in NULL as the parent
    char stmt[2048];
    int expectedNumFileds = 1;
    snprintf(stmt, 2048, "INSERT INTO tsk_objects (par_obj_id, type) VALUES (NULL, %d) RETURNING obj_id;", TSK_DB_OBJECT_TYPE_IMG);
    PGresult *res = get_query_result_set(stmt, "TskDbPostgreSQL::addObj: Error adding object to row: %s (result code %d)\n");
    if (verifyNonEmptyResultSetSize(stmt, res, expectedNumFileds, "TskDbPostgreSQL::addObj: Unexpected number of columns in result set: Expected %d, Received %d\n")) {
        return 1;
    }
    objId = atoll(PQgetvalue(res, 0, 0));

    // Add the data source to the tsk_image_info table.
    char timeZone_local[MAX_DB_STRING_LENGTH];
    removeNonUtf8(timeZone_local, MAX_DB_STRING_LENGTH - 1, timezone.c_str());
    char md5_local[MAX_DB_STRING_LENGTH];
    removeNonUtf8(md5_local, MAX_DB_STRING_LENGTH - 1, md5.c_str());
    char sha1_local[MAX_DB_STRING_LENGTH];
    removeNonUtf8(sha1_local, MAX_DB_STRING_LENGTH - 1, sha1.c_str());
    char sha256_local[MAX_DB_STRING_LENGTH];
    removeNonUtf8(sha256_local, MAX_DB_STRING_LENGTH - 1, sha256.c_str());
    char *timezone_sql = PQescapeLiteral(conn, timeZone_local, strlen(timeZone_local));
    char *md5_sql = PQescapeLiteral(conn, md5_local, strlen(md5_local));
    char *sha1_sql = PQescapeLiteral(conn, sha1_local, strlen(sha1_local));
    char *sha256_sql = PQescapeLiteral(conn, sha256_local, strlen(sha256_local));

    if (!isEscapedStringValid(timezone_sql, timeZone_local, "TskDbPostgreSQL::addImageInfo: Unable to escape time zone string: %s (Error: %s)\n")
        || !isEscapedStringValid(md5_sql, md5_local, "TskDbPostgreSQL::addImageInfo: Unable to escape md5 string: %s (Error: %s)\n")
        || !isEscapedStringValid(sha1_sql, sha1_local, "TskDbPostgreSQL::addImageInfo: Unable to escape sha1 string: %s (Error: %s)\n")
        || !isEscapedStringValid(sha256_sql, sha256_local, "TskDbPostgreSQL::addImageInfo: Unable to escape sha256 string: %s (Error: %s)\n")) {
        PQfreemem(timezone_sql);
        PQfreemem(md5_sql);
        PQfreemem(sha1_sql);
        PQfreemem(sha256_sql);
        return 1;
    }
    snprintf(stmt, 2048, "INSERT INTO tsk_image_info (obj_id, type, ssize, tzone, size, md5, sha1, sha256) VALUES (%" PRId64 ", %d, %" PRIuOFF ", %s, %" PRIuOFF ", %s, %s, %s);",
        objId, type, ssize, timezone_sql, size, md5_sql, sha1_sql, sha256_sql);
    int ret = attempt_exec(stmt, "Error adding data to tsk_image_info table: %s\n");
    PQfreemem(timezone_sql);
    PQfreemem(md5_sql);
    PQfreemem(sha1_sql);
    PQfreemem(sha256_sql);
    if (1 == ret) {
        return ret;
    }

    // Add the data source to the data_source_info table.
    // Add the data source to the data_source_info table.
    stringstream deviceIdStr;
#ifdef GUID_WINDOWS
    if (deviceId.empty()) {
        // Use a GUID as the default.
        GuidGenerator generator;
        Guid guid = generator.newGuid();
        deviceIdStr << guid;
    } else {
        deviceIdStr << deviceId;
    }
#else
    deviceIdStr << deviceId;
#endif
    char *deviceId_sql = PQescapeLiteral(conn, deviceId.c_str(), strlen(deviceIdStr.str().c_str()));
    if (!isEscapedStringValid(deviceId_sql, deviceId.c_str(), "TskDbPostgreSQL::addImageInfo: Unable to escape data source string: %s (Error: %s)\n")) {
        PQfreemem(deviceId_sql);
        return 1;
    }
    char *timeZone_sql = PQescapeLiteral(conn, timezone.c_str(), strlen(timezone.c_str()));
    if (!isEscapedStringValid(timeZone_sql, timezone.c_str(), "TskDbPostgreSQL::addImageInfo: Unable to escape data source string: %s (Error: %s)\n")) {
        PQfreemem(deviceId_sql);
        PQfreemem(timeZone_sql);
        return 1;
    }
    snprintf(stmt, 2048, "INSERT INTO data_source_info (obj_id, device_id, time_zone) VALUES (%" PRId64 ", %s, %s);",
        objId, deviceId_sql, timeZone_sql);
    ret = attempt_exec(stmt, "Error adding device id to data_source_info table: %s\n");
    PQfreemem(deviceId_sql);
    PQfreemem(timeZone_sql);
    return ret;
}

/**
* @returns 1 on error, 0 on success
*/
int TskDbPostgreSQL::addImageName(int64_t objId, char const *imgName, int sequence)
{
    char stmt[2048];

    // replace all non-UTF8 characters
    char imgName_local[MAX_DB_STRING_LENGTH];
    removeNonUtf8(imgName_local, MAX_DB_STRING_LENGTH - 1, imgName);

    char *imgName_sql = PQescapeLiteral(conn, imgName_local, strlen(imgName_local));
    if (!isEscapedStringValid(imgName_sql, imgName_local, "TskDbPostgreSQL::addImageName: Unable to escape image name string: %s\n")) {
        PQfreemem(imgName_sql);
        return 1;
    }

    snprintf(stmt, 2048, "INSERT INTO tsk_image_names (obj_id, name, sequence) VALUES (%" PRId64 ", %s, %d)", objId, imgName_sql, sequence);
    int ret = attempt_exec(stmt, "Error adding data to tsk_image_names table: %s\n");

    // cleanup
    PQfreemem(imgName_sql);

    return ret;
}


/**
* @returns 1 on error, 0 on success
*/
int TskDbPostgreSQL::addFsInfo(const TSK_FS_INFO * fs_info, int64_t parObjId, int64_t & objId)
{
    char stmt[1024];

    if (addObject(TSK_DB_OBJECT_TYPE_FS, parObjId, objId))
        return 1;

    snprintf(stmt, 1024,
        "INSERT INTO tsk_fs_info (obj_id, img_offset, fs_type, block_size, block_count, "
        "root_inum, first_inum, last_inum) "
        "VALUES ("
        "%" PRId64 ",%" PRIuOFF ",%d,%u,%" PRIuDADDR ","
        "%" PRIuINUM ",%" PRIuINUM ",%" PRIuINUM ")",
        objId, fs_info->offset, (int) fs_info->ftype, fs_info->block_size,
        fs_info->block_count, fs_info->root_inum, fs_info->first_inum,
        fs_info->last_inum);

    return attempt_exec(stmt, "Error adding data to tsk_fs_info table: %s\n");
}

/**
* Add a file system file to the database
* @param fs_file File structure to add
* @param fs_attr Specific attribute to add
* @param path Path of parent folder
* @param md5 Binary value of MD5 (i.e. 16 bytes) or NULL
* @param known Status regarding if it was found in hash database or not
* @param fsObjId File system object of its file system
* @param objId ID that was assigned to it from the objects table
* @param dataSourceObjId The object Id of the data source
* @returns 1 on error and 0 on success
*/
int TskDbPostgreSQL::addFsFile(TSK_FS_FILE * fs_file,
    const TSK_FS_ATTR * fs_attr, const char *path,
    const unsigned char *const md5, const TSK_DB_FILES_KNOWN_ENUM known,
    int64_t fsObjId, int64_t & objId, int64_t dataSourceObjId)
{
    int64_t parObjId = 0;

    if (fs_file->name == NULL) {
        return 0;
    }

    // Find the object id for the parent folder.

    /* Root directory's parent should be the file system object.
     * Make sure it doesn't have a name, so that we don't pick up ".." entries */
    if ((fs_file->fs_info->root_inum == fs_file->name->meta_addr) &&
        ((fs_file->name->name == NULL) || (strlen(fs_file->name->name) == 0))) {
            parObjId = fsObjId;
    }
    else {
        parObjId = findParObjId(fs_file, path, fsObjId);
        if (parObjId == -1) {
            //error
            return 1;
        }
    }

    return addFile(fs_file, fs_attr, path, md5, known, fsObjId, parObjId, objId, dataSourceObjId);
}


<<<<<<< HEAD
int TskDbPostgreSQL::addMACTimeEvents(char*& zSQL, const int64_t data_source_obj_id, const int64_t file_obj_id,
                                      std::map<int64_t, time_t> timeMap, const char* full_description)
=======
int TskDbPostgreSQL::addMACTimeEvent(char*& zSQL, const int64_t data_source_obj_id, const int64_t obj_id, time_t time,
                                     const int64_t sub_type, const char* full_description)
>>>>>>> 2bb5545b
{
    int64_t event_description_id = -1;

<<<<<<< HEAD
    //for each  entry (type ->time)
    for (const auto entry : timeMap)
    {
        const long long time = entry.second;
=======
	//insert MAC time events
	if (0 > snprintf(zSQL, 2048 - 1,
	                 "INSERT INTO tsk_events ( data_source_obj_id, file_obj_id , artifact_id, time, sub_type, base_type, full_description, hash_hit, tagged) "
	                 // NON-NLS
	                 " VALUES ("
	                 "%" PRId64 "," // data_source_obj_id
	                 "%" PRId64 "," // file_obj_id
	                 "NULL," // fixed artifact_id
	                 "%" PRIu64 "," // time
					 "%" PRId64 "," // sub_type
	                 "1," // fixed base_type
	                 "%s," // full_description
	                 "0," // fixed hash_hit
	                 "0" // fixed tagged
	                 ")",
	                 data_source_obj_id,
	                 obj_id,
	                 (unsigned long long)time, // this one changes
	                 sub_type,
	                 full_description))
	{
		return 1;
	}
>>>>>>> 2bb5545b


        if (time == 0)
        {
            //we skip any MAC time events with time == 0 since 0 is usually a bogus time and not helpfull 
            continue;
        }
        if (event_description_id == -1)
        {
            if (0 > snprintf(zSQL, 2048 - 1,
                             "INSERT INTO tsk_event_descriptions ( data_source_obj_id, file_obj_id , artifact_id, full_description, hash_hit, tagged) "
                             " VALUES ("
                             "%" PRId64 "," // data_source_obj_id
                             "%" PRId64 "," // file_obj_id
                             "NULL," // fixed artifact_id
                             "%s," // full_description
                             "0," // fixed hash_hit
                             "0" // fixed tagged
                             ") RETURNING event_description_id",
                             data_source_obj_id,
                             file_obj_id,
                             full_description))
            {
                return 1;
            }

            if (attempt_exec(zSQL, "TskDbPostgreSQL::addMACTimeEvents: Error adding description to tsk_event_descriptions table: %s\n"))
            {
                 
                return 1;
            }
            PGresult* res = get_query_result_set(
                zSQL, "TskDbPostgreSQL::addMACTimeEvents: Error adding object to row: %s (result code %d)\n");
            // check if a valid result set was returned
            if (verifyNonEmptyResultSetSize(zSQL, res, 1,
                                            "TskDbPostgreSQL::addMACTimeEvents: Unexpected number of columns in result set: Expected %d, Received %d\n")
            )
            {
                return 1;
            }
            event_description_id = atoll(PQgetvalue(res, 0, 0));

            PQclear(res);
        }
        //insert events time event
        if (0 > snprintf(zSQL, 2048 - 1,
                         "INSERT INTO tsk_events ( event_type_id, event_description_id , time) "
                         " VALUES ("
                         "%" PRId64 "," // event_type_id
                         "%" PRId64 "," // event_description_id
                         "%" PRIu64 ")", // time
                         entry.first,
                         event_description_id,
                         time))
        {
            return 1;
        };

        if (attempt_exec(                zSQL, "TskDbPostgreSQL::addMACTimeEvents: Error adding filesystem event to tsk_events table: %s\n")        )
        {
            return 1;
        }
    }
    return 0;
}

/**
* Add file data to the file table
* @param md5 binary value of MD5 (i.e. 16 bytes) or NULL
* @param dataSourceObjId The object Id of the data source
* Return 0 on success, 1 on error.
*/
int TskDbPostgreSQL::addFile(TSK_FS_FILE * fs_file, const TSK_FS_ATTR * fs_attr, const char *path,
    const unsigned char *const md5, const TSK_DB_FILES_KNOWN_ENUM known, int64_t fsObjId, int64_t parObjId, int64_t & objId,
    int64_t dataSourceObjId)
{
    time_t mtime = 0;
    time_t crtime = 0;
    time_t ctime = 0;
    time_t atime = 0;
    TSK_OFF_T size = 0;
    int meta_type = 0;
    int meta_flags = 0;
    int meta_mode = 0;
    int gid = 0;
    int uid = 0;
    int type = TSK_FS_ATTR_TYPE_NOT_FOUND;
    int idx = 0;

    if (fs_file->name == NULL)
        return 0;

    if (fs_file->meta) {
        mtime = fs_file->meta->mtime;
        atime = fs_file->meta->atime;
        ctime = fs_file->meta->ctime;
        crtime = fs_file->meta->crtime;
        meta_type = fs_file->meta->type;
        meta_flags = fs_file->meta->flags;
        meta_mode = fs_file->meta->mode;
        gid = fs_file->meta->gid;
        uid = fs_file->meta->uid;
    }

    size_t attr_nlen = 0;
    if (fs_attr) {
        type = fs_attr->type;
        idx = fs_attr->id;
        size = fs_attr->size;
        if (fs_attr->name) {
            if ((fs_attr->type != TSK_FS_ATTR_TYPE_NTFS_IDXROOT) ||
                (strcmp(fs_attr->name, "$I30") != 0)) {
                    attr_nlen = strlen(fs_attr->name);
            }
        }
    }

    // combine name and attribute name
    size_t len = strlen(fs_file->name->name);
    char *name;
    size_t nlen = len + attr_nlen + 11; // Extra space for possible colon and '-slack'
    if ((name = (char *) tsk_malloc(nlen)) == NULL) {
        return 1;
    }

    strncpy(name, fs_file->name->name, nlen);

	char extension[24] = "";
	extractExtension(name, extension);

    // Add the attribute name
    if (attr_nlen > 0) {
        strncat(name, ":", nlen-strlen(name));
        strncat(name, fs_attr->name, nlen-strlen(name));
    }

    // clean up path
    // +2 = space for leading slash and terminating null
    size_t path_len = strlen(path) + 2;
    char *escaped_path;
    if ((escaped_path = (char *) tsk_malloc(path_len)) == NULL) {
		free(name);
        return 1;
    }

    strncpy(escaped_path, "/", path_len);
    strncat(escaped_path, path, path_len - strlen(escaped_path));

    char *md5TextPtr = NULL;
    char md5Text[48];

    // if md5 hashes are being used
    if (md5 != NULL) {
        // copy the hash as hexidecimal into the buffer
        for (int i = 0; i < 16; i++) {
            sprintf(&(md5Text[i*2]), "%x%x", (md5[i] >> 4) & 0xf,
                md5[i] & 0xf);
        }
        md5TextPtr = md5Text;
    }


    if (addObject(TSK_DB_OBJECT_TYPE_FILE, parObjId, objId)) {
        free(name);
        free(escaped_path);
        return 1;
    }

    // replace all non-UTF8 characters
    tsk_cleanupUTF8(name, '^');
    tsk_cleanupUTF8(escaped_path, '^');
	tsk_cleanupUTF8(extension, '^');

    // escape strings for use within an SQL command
    char *name_sql = PQescapeLiteral(conn, name, strlen(name));
    char *escaped_path_sql = PQescapeLiteral(conn, escaped_path, strlen(escaped_path));
	char *extension_sql = PQescapeLiteral(conn, extension, strlen(extension));
    if (!isEscapedStringValid(name_sql, name, "TskDbPostgreSQL::addFile: Unable to escape file name string: %s\n")
        || !isEscapedStringValid(escaped_path_sql, escaped_path, "TskDbPostgreSQL::addFile: Unable to escape path string: %s\n")
		|| !isEscapedStringValid(extension_sql, extension, "TskDbPostgreSQL::addFile: Unable to escape extension string: %s\n")
		) {
			free(name);
            free(escaped_path);
            PQfreemem(name_sql);
            PQfreemem(escaped_path_sql);
			PQfreemem(extension_sql);
            return 1;
    }

    char zSQL_fixed[2048];
    zSQL_fixed[2047] = '\0';
    char *zSQL_dynamic = NULL; // Only used if the query does not fit in the fixed length buffer
    char *zSQL = zSQL_fixed;
    size_t bufLen = 2048;

    // Check if the path may be too long. The rest of the query should take up far less than 500 bytes.
    if (strlen(name_sql) + strlen(escaped_path_sql) + 500 > bufLen) {
        // The query may be long to fit in the standard buffer, so create a larger one.
        // This should be a very rare case and allows us to not use malloc most of the time.
        // The same buffer will be used for the slack file entry.
        bufLen = strlen(escaped_path_sql) + strlen(name_sql) + 500;
        if ((zSQL_dynamic = (char *)tsk_malloc(bufLen)) == NULL) {
			free(name);
            free(escaped_path);
            PQfreemem(escaped_path_sql);
            PQfreemem(name_sql);
			PQfreemem(extension_sql);
            return 1;
        }
        zSQL_dynamic[bufLen - 1] = '\0';
        zSQL = zSQL_dynamic;
    }

    if (0 > snprintf(zSQL, bufLen - 1, "INSERT INTO tsk_files (fs_obj_id, obj_id, data_source_obj_id, type, attr_type, attr_id, name, meta_addr, meta_seq, dir_type, meta_type, dir_flags, meta_flags, size, crtime, ctime, atime, mtime, mode, gid, uid, md5, known, parent_path,extension) "
        "VALUES ("
        "%" PRId64 ",%" PRId64 ","
        "%" PRId64 ","
        "%d,"
        "%d,%d,%s,"
        "%" PRIuINUM ",%d,"
        "%d,%d,%d,%d,"
        "%" PRIuOFF ","
        "%llu,%llu,%llu,%llu,"
        "%d,%d,%d,%s,%d,"
        "%s,%s)",
        fsObjId, objId,
        dataSourceObjId,
        TSK_DB_FILES_TYPE_FS,
        type, idx, name_sql,
        fs_file->name->meta_addr, fs_file->name->meta_seq,
        fs_file->name->type, meta_type, fs_file->name->flags, meta_flags,
        size,
        (unsigned long long)crtime, (unsigned long long)ctime, (unsigned long long) atime, (unsigned long long) mtime,
        meta_mode, gid, uid, md5TextPtr, known,
        escaped_path_sql, extension_sql)) {

            tsk_error_reset();
            tsk_error_set_errno(TSK_ERR_AUTO_DB);
            tsk_error_set_errstr("Error inserting file with object ID for: %" PRId64 , objId);
            free(zSQL_dynamic);
            free(name);
            free(escaped_path);
            PQfreemem(name_sql);
            PQfreemem(escaped_path_sql);
			PQfreemem(extension_sql);
            return 1;
    }

    if (attempt_exec(zSQL, "TskDbPostgreSQL::addFile: Error adding data to tsk_files table: %s\n")) {
		    free(name);
        free(escaped_path);
        PQfreemem(name_sql);
        PQfreemem(escaped_path_sql);
		PQfreemem(extension_sql);
        free(zSQL_dynamic);
        return 1;
    }
<<<<<<< HEAD
=======


    std::string full_description = std::string(escaped_path).append(name);
>>>>>>> 2bb5545b


    if (!TSK_FS_ISDOT(name))
    {
<<<<<<< HEAD
        std::string full_description = std::string(escaped_path).append(name);

        // map from time to event type ids
        const std::map<int64_t, time_t> timeMap = {
            {4, mtime},
            {5, atime},
            {6, crtime},
            {7, ctime}
        };
        char* full_desc_sql = PQescapeLiteral(conn, full_description.c_str(), strlen(full_description.c_str()));

        if (addMACTimeEvents(zSQL, dataSourceObjId, objId, timeMap, full_desc_sql))
        {
            free(name);
            free(escaped_path);
            PQfreemem(name_sql);
            PQfreemem(escaped_path_sql);
            PQfreemem(extension_sql);
            free(zSQL_dynamic);
            PQfreemem(full_desc_sql);

            return 1;
        }

=======
        char* full_desc_sql = PQescapeLiteral(conn, full_description.c_str(), strlen(full_description.c_str()));

        if (addMACTimeEvent(zSQL, dataSourceObjId, objId, mtime, 4, full_desc_sql)
            || addMACTimeEvent(zSQL, dataSourceObjId, objId, atime, 5, full_desc_sql)
            || addMACTimeEvent(zSQL, dataSourceObjId, objId, crtime, 6, full_desc_sql)
            || addMACTimeEvent(zSQL, dataSourceObjId, objId, ctime, 7, full_desc_sql))
        {
            free(escaped_path);
            PQfreemem(name_sql);
            PQfreemem(escaped_path_sql);
            PQfreemem(extension_sql);
            free(zSQL_dynamic);
            PQfreemem(full_desc_sql);

            return 1;
        }

>>>>>>> 2bb5545b
        PQfreemem(full_desc_sql);
    }


    //if dir, update parent id cache (do this before objId may be changed creating the slack file)
    if (TSK_FS_IS_DIR_META(meta_type))
    {
        std::string fullPath = std::string(path) + fs_file->name->name;
        storeObjId(fsObjId, fs_file, fullPath.c_str(), objId);
    }

    // Add entry for the slack space.
    // Current conditions for creating a slack file:
    //   - File name is not empty, "." or ".."
    //   - Data is non-resident
    //   - The allocated size is greater than the initialized file size
    //     See github issue #756 on why initsize and not size.
    //   - The data is not compressed
    if((fs_attr != NULL)
           && ((strlen(name) > 0) && (!TSK_FS_ISDOT(name)))
           && (! (fs_file->meta->flags & TSK_FS_META_FLAG_COMP))
           && (fs_attr->flags & TSK_FS_ATTR_NONRES)
           && (fs_attr->nrd.allocsize >  fs_attr->nrd.initsize)){
		strncat(name, "-slack", 6);
		PQfreemem(name_sql);
		name_sql = PQescapeLiteral(conn, name, strlen(name));
		if (strlen(extension) > 0) { //if there was an extension, add "-slack" and escape it again.
			strncat(extension, "-slack", 6);
			PQfreemem(extension_sql);
			extension_sql = PQescapeLiteral(conn, extension, strlen(extension));
		}


        TSK_OFF_T slackSize = fs_attr->nrd.allocsize - fs_attr->nrd.initsize;

        if (addObject(TSK_DB_OBJECT_TYPE_FILE, parObjId, objId)) {
			free(name);
            free(escaped_path);
			PQfreemem(name_sql);
			PQfreemem(escaped_path_sql);
			PQfreemem(extension_sql);
            return 1;
        }

        if (0 > snprintf(zSQL, bufLen - 1, "INSERT INTO tsk_files (fs_obj_id, obj_id, data_source_obj_id, type, attr_type, attr_id, name, meta_addr, meta_seq, dir_type, meta_type, dir_flags, meta_flags, size, crtime, ctime, atime, mtime, mode, gid, uid, md5, known, parent_path, extension) "
            "VALUES ("
            "%" PRId64 ",%" PRId64 ","
            "%" PRId64 ","
            "%d,"
            "%d,%d,%s,"
            "%" PRIuINUM ",%d,"
            "%d,%d,%d,%d,"
            "%" PRIuOFF ","
            "%llu,%llu,%llu,%llu,"
            "%d,%d,%d,NULL,%d,"
            "%s, %s)",
            fsObjId, objId,
            dataSourceObjId,
            TSK_DB_FILES_TYPE_SLACK,
            type, idx, name_sql,
            fs_file->name->meta_addr, fs_file->name->meta_seq,
            TSK_FS_NAME_TYPE_REG, TSK_FS_META_TYPE_REG, fs_file->name->flags, meta_flags,
            slackSize,
            (unsigned long long)crtime, (unsigned long long)ctime,(unsigned long long) atime,(unsigned long long) mtime,
            meta_mode, gid, uid, known,
            escaped_path_sql,extension_sql)) {

                tsk_error_reset();
                tsk_error_set_errno(TSK_ERR_AUTO_DB);
                tsk_error_set_errstr("Error inserting slack file with object ID for: %" PRId64, objId);
				free(name);
                free(escaped_path);
                PQfreemem(name_sql);
                PQfreemem(escaped_path_sql);
                PQfreemem(extension_sql);
                free(zSQL_dynamic);
                return 1;
        }

        if (attempt_exec(zSQL, "TskDbPostgreSQL::addFile: Error adding data to tsk_files table: %s\n")) {
            free(name);
            free(escaped_path);
            PQfreemem(name_sql);
            PQfreemem(escaped_path_sql);	
            PQfreemem(extension_sql);
            free(zSQL_dynamic);
            return 1;
        }
    }

    // cleanup
    free(name);
    free(escaped_path);
    free(zSQL_dynamic);
    PQfreemem(name_sql);
    PQfreemem(escaped_path_sql);
	PQfreemem(extension_sql);
    return 0;
}


/**
* Find parent object id of TSK_FS_FILE. Use local cache map, if not found, fall back to SQL
* @param fs_file file to find parent obj id for
* @param parentPath Path of parent folder that we want to match
* @param fsObjId fs id of this file
* @returns parent obj id ( > 0), -1 on error
*/
int64_t TskDbPostgreSQL::findParObjId(const TSK_FS_FILE * fs_file, const char *parentPath, const int64_t & fsObjId) {
    uint32_t seq;
    uint32_t path_hash = hash((const unsigned char *)parentPath);

    /* NTFS uses sequence, otherwise we hash the path. We do this to map to the
    * correct parent folder if there are two from the root dir that eventually point to
    * the same folder (one deleted and one allocated) or two hard links. */
    if (TSK_FS_TYPE_ISNTFS(fs_file->fs_info->ftype)) {
        seq = fs_file->name->par_seq;
    }
    else {
        seq = path_hash;
    }

    //get from cache by parent meta addr, if available
    map<TSK_INUM_T, map<uint32_t, map<uint32_t, int64_t> > > &fsMap = m_parentDirIdCache[fsObjId];
    if (fsMap.count(fs_file->name->par_addr) > 0) {
        map<uint32_t, map<uint32_t, int64_t> > &fileMap = fsMap[fs_file->name->par_addr];
        if (fileMap.count(seq) > 0) {
            map<uint32_t, int64_t> &pathMap = fileMap[seq];
            if (pathMap.count(path_hash) > 0) {
                return pathMap[path_hash];
            }
        }
        else {
            // printf("Miss: %d\n", fileMap.count(seq));
        }
    }

    // Need to break up 'path' in to the parent folder to match in 'parent_path' and the folder
    // name to match with the 'name' column in tsk_files table
    const char *parent_name = "";
    const char *parent_path = "";
    if (TskDb::getParentPathAndName(parentPath, &parent_path, &parent_name)){
        return -1;
    }

    // escape strings for use within an SQL command
    char *escaped_path_sql = PQescapeLiteral(conn, parent_path, strlen(parent_path));
    char *escaped_parent_name_sql = PQescapeLiteral(conn, parent_name, strlen(parent_name));
    if (!isEscapedStringValid(escaped_path_sql, parent_path, "TskDbPostgreSQL::findParObjId: Unable to escape path string: %s\n")
        || !isEscapedStringValid(escaped_parent_name_sql, parent_name, "TskDbPostgreSQL::findParObjId: Unable to escape path string: %s\n")) {
            PQfreemem(escaped_path_sql);
            PQfreemem(escaped_parent_name_sql);
            return -1;
    }

    // Find the parent file id in the database using the parent metadata address
    // @@@ This should use sequence number when the new database supports it
    char zSQL_fixed[1024];
    zSQL_fixed[1023] = '\0';
    char *zSQL_dynamic = NULL; // Only used if the query does not fit in the fixed length buffer
    char *zSQL = zSQL_fixed;
    size_t bufLen = 1024;

    // Check if the path may be too long
    if (strlen(escaped_parent_name_sql) + strlen(escaped_path_sql) + 200 > bufLen) {
        // The parent path was too long to fit in the standard buffer, so create a larger one.
        // This should be a very rare case and allows us to not use malloc most of the time.
        bufLen = strlen(escaped_path_sql) + strlen(escaped_parent_name_sql) + 200;
        if ((zSQL_dynamic = (char *)tsk_malloc(bufLen)) == NULL) {
            PQfreemem(escaped_path_sql);
            PQfreemem(escaped_parent_name_sql);
            return -1;
        }
        zSQL_dynamic[bufLen - 1] = '\0';
        zSQL = zSQL_dynamic;
    }

    int expectedNumFileds = 1;
    if (0 > snprintf(zSQL, bufLen - 1, "SELECT obj_id FROM tsk_files WHERE meta_addr = %" PRIu64 " AND fs_obj_id = %" PRId64 " AND parent_path = %s AND name = %s",
        fs_file->name->par_addr, fsObjId, escaped_path_sql, escaped_parent_name_sql)) {

            tsk_error_reset();
            tsk_error_set_errno(TSK_ERR_AUTO_DB);
            tsk_error_set_errstr("Error creating query for parent object ID for: %s", parentPath);
            free(zSQL_dynamic);
            PQfreemem(escaped_path_sql);
            PQfreemem(escaped_parent_name_sql);
            return -1;
    }
    PGresult* res = get_query_result_set(zSQL, "TskDbPostgreSQL::findParObjId: Error selecting file id by meta_addr: %s (result code %d)\n");

    // check if a valid result set was returned
    if (verifyNonEmptyResultSetSize(zSQL, res, expectedNumFileds, "TskDbPostgreSQL::findParObjId: Unexpected number of columns in result set: Expected %d, Received %d\n")) {
        free(zSQL_dynamic);
        return -1;
    }

    int64_t parObjId = atoll(PQgetvalue(res, 0, 0));
    free(zSQL_dynamic);
    PQclear(res);
    PQfreemem(escaped_path_sql);
    PQfreemem(escaped_parent_name_sql);
    return parObjId;
}

/**
* return a hash of the passed in string. We use this
* for full paths.
* From: http://www.cse.yorku.ca/~oz/hash.html
*/
uint32_t TskDbPostgreSQL::hash(const unsigned char *str) {
    uint32_t hash = 5381;
    int c;

    while ((c = *str++)) {
        // skip slashes -> normalizes leading/ending/double slashes
        if (c == '/')
            continue;
        hash = ((hash << 5) + hash) + c; /* hash * 33 + c */
    }

    return hash;
}

/**
* Store info about a directory in a complex map structure as a cache for the
* files who are a child of this directory and want to know its object id.
*
* @param fsObjId fs id of this directory
* @param fs_file File for the directory to store
* @param path Full path (parent and this file) of the directory
* @param objId object id of the directory
*/
void TskDbPostgreSQL::storeObjId(const int64_t & fsObjId, const TSK_FS_FILE *fs_file, const char *path, const int64_t & objId) {
    // skip the . and .. entries
    if ((fs_file->name) && (fs_file->name->name) && (TSK_FS_ISDOT(fs_file->name->name))) {
        return;
    }

    uint32_t seq;
    uint32_t path_hash = hash((const unsigned char *)path);

    /* NTFS uses sequence, otherwise we hash the path. We do this to map to the
    * correct parent folder if there are two from the root dir that eventually point to
    * the same folder (one deleted and one allocated) or two hard links. */
    if (TSK_FS_TYPE_ISNTFS(fs_file->fs_info->ftype)) {
        /* Use the sequence stored in meta (which could be one larger than the name value
        * if the directory is deleted. We do this because the par_seq gets added to the
        * name structure when it is added to the directory based on teh value stored in
        * meta. */
        seq = fs_file->meta->seq;
    }
    else {
        seq = path_hash;
    }

    map<TSK_INUM_T, map<uint32_t, map<uint32_t, int64_t> > > &fsMap = m_parentDirIdCache[fsObjId];
    if (fsMap.count(fs_file->name->meta_addr) == 0) {
        fsMap[fs_file->name->meta_addr][seq][path_hash] = objId;
    }
    else {
        map<uint32_t, map<uint32_t, int64_t> > &fileMap = fsMap[fs_file->name->meta_addr];
        if (fileMap.count(seq) == 0) {
            fileMap[seq][path_hash] = objId;
        }
    }
}


/**
* Query tsk_fs_info and return rows for every entry in tsk_fs_info table
* @param imgId the object id of the image to get filesystems for
* @param fsInfos (out) TSK_DB_FS_INFO row representations to return
* @returns TSK_ERR on error, TSK_OK on success
*/
TSK_RETVAL_ENUM TskDbPostgreSQL::getFsInfos(int64_t imgId, vector<TSK_DB_FS_INFO> & fsInfos) {

    char zSQL[1024];
    int expectedNumFileds = 8;
    snprintf(zSQL, 1024,"SELECT obj_id, img_offset, fs_type, block_size, block_count, root_inum, first_inum, last_inum FROM tsk_fs_info");
    PGresult* res = get_query_result_set(zSQL, "TskDbPostgreSQL::getFsInfos: Error selecting from tsk_fs_info: %s (result code %d)\n");

    if (verifyResultSetSize(zSQL, res, expectedNumFileds, "TskDbPostgreSQL::getFsInfos: Error selecting from tsk_fs_info: %s")) {
        return TSK_ERR;
    }

    //get rows
    TSK_DB_FS_INFO rowData;
    for (int i = 0; i < PQntuples(res); i++) {

        int64_t fsObjId = atoll(PQgetvalue(res, i, 0));

        //ensure fs is (sub)child of the image requested, if not, skip it
        int64_t curImgId = 0;
        if (getParentImageId(fsObjId, curImgId) == TSK_ERR) {
            tsk_error_reset();
            tsk_error_set_errno(TSK_ERR_AUTO_DB);
            tsk_error_set_errstr("Error finding parent for: %" PRIu64 , fsObjId);
            return TSK_ERR;
        }

        if (imgId != curImgId) {
            continue;
        }

        rowData.objId = fsObjId;
        rowData.imgOffset = atoll(PQgetvalue(res, i, 1));
        rowData.fType = (TSK_FS_TYPE_ENUM)atoi(PQgetvalue(res, i, 2));
        rowData.block_size = (unsigned int)atoll(PQgetvalue(res, i, 3));
        rowData.block_count = atoll(PQgetvalue(res, i, 4));
        rowData.root_inum = atoll(PQgetvalue(res, i, 5));
        rowData.first_inum = atoll(PQgetvalue(res, i, 6));
        rowData.last_inum = atoll(PQgetvalue(res, i, 7));

        //insert a copy of the rowData
        fsInfos.push_back(rowData);
    }

    //cleanup
    PQclear(res);

    return TSK_OK;
}


/**
* Query tsk_objects to find the root image id for the object
* @param objId (in) object id to query
* @param imageId (out) root parent image id returned
* @returns TSK_ERR on error (or if not found), TSK_OK on success
*/
TSK_RETVAL_ENUM TskDbPostgreSQL::getParentImageId(const int64_t objId, int64_t & imageId) {
    TSK_DB_OBJECT objectInfo;
    TSK_RETVAL_ENUM ret = TSK_ERR;

    int64_t queryObjectId = objId;
    while (getObjectInfo(queryObjectId, objectInfo) == TSK_OK) {
        if (objectInfo.parObjId == 0) {
            //found root image
            imageId = objectInfo.objId;
            ret = TSK_OK;
            break;
        }
        else {
            //advance
            queryObjectId = objectInfo.parObjId;
        }
    }

    return ret;

}

/**
* Query tsk_objects with given id and returns object info entry
* @param objId object id to query
* @param objectInfo (out) TSK_DB_OBJECT entry representation to return
* @returns TSK_ERR on error (or if not found), TSK_OK on success
*/
TSK_RETVAL_ENUM TskDbPostgreSQL::getObjectInfo(int64_t objId, TSK_DB_OBJECT & objectInfo) {

    char zSQL[1024];
    int expectedNumFileds = 3;
    snprintf(zSQL, 1024, "SELECT obj_id, par_obj_id, type FROM tsk_objects WHERE obj_id = %" PRId64 "", objId);

    PGresult* res = get_query_result_set(zSQL, "TskDbPostgreSQL::getObjectInfo: Error selecting object by objid: %s (result code %d)\n");

    // check if a valid result set was returned
    if (verifyNonEmptyResultSetSize(zSQL, res, expectedNumFileds, "TskDbPostgreSQL::getObjectInfo: Unexpected number of columns in result set: Expected %d, Received %d\n")) {
        return TSK_ERR;
    }

    objectInfo.objId = atoll(PQgetvalue(res, 0, 0));
    objectInfo.parObjId = atoll(PQgetvalue(res, 0, 1));
    objectInfo.type = (TSK_DB_OBJECT_TYPE_ENUM) atoi(PQgetvalue(res, 0, 2));

    //cleanup
    PQclear(res);

    return TSK_OK;
}


/**
* Add virtual dir of type TSK_DB_FILES_TYPE_VIRTUAL_DIR
* that can be a parent of other non-fs virtual files or directories, to organize them
* @param fsObjId (in) file system object id to associate with the virtual directory.
* @param parentDirId (in) parent dir object id of the new directory: either another virtual directory or root fs directory
* @param name name (int) of the new virtual directory
* @param objId (out) object id of the created virtual directory object
* @param dataSourceObjId The object Id of the data source
* @returns TSK_ERR on error or TSK_OK on success
*/
TSK_RETVAL_ENUM TskDbPostgreSQL::addVirtualDir(const int64_t fsObjId, const int64_t parentDirId, const char * const name, int64_t & objId, int64_t dataSourceObjId) {
    char zSQL[2048];

    if (addObject(TSK_DB_OBJECT_TYPE_FILE, parentDirId, objId))
        return TSK_ERR;

    // replace all non-UTF8 characters
    char name_local[MAX_DB_STRING_LENGTH];
    removeNonUtf8(name_local, MAX_DB_STRING_LENGTH - 1, name);

    // escape strings for use within an SQL command
    char *name_sql = PQescapeLiteral(conn, name_local, strlen(name_local));
    if (!isEscapedStringValid(name_sql, name_local, "TskDbPostgreSQL::addVirtualDir: Unable to escape file name string: %s\n")) {
        PQfreemem(name_sql);
        return TSK_ERR;
    }
    snprintf(zSQL, 2048, "INSERT INTO tsk_files (attr_type, attr_id, has_layout, fs_obj_id, obj_id, data_source_obj_id, type, "
        "name, meta_addr, meta_seq, dir_type, meta_type, dir_flags, meta_flags, size, "
        "crtime, ctime, atime, mtime, mode, gid, uid, known, parent_path) "
        "VALUES ("
        "NULL, NULL,"
        "NULL,"
        "%" PRId64 ","
        "%" PRId64 ","
        "%" PRId64 ","
        "%d,"
        "%s,"
        "NULL,NULL,"
        "%d,%d,%d,%d,"
        "0,"
        "NULL,NULL,NULL,NULL,NULL,NULL,NULL,NULL,'/')",
        fsObjId,
        objId,
        dataSourceObjId,
        TSK_DB_FILES_TYPE_VIRTUAL_DIR,
        name_sql,
        TSK_FS_NAME_TYPE_DIR, TSK_FS_META_TYPE_DIR,
        TSK_FS_NAME_FLAG_ALLOC, (TSK_FS_META_FLAG_ALLOC | TSK_FS_META_FLAG_USED));

    if (attempt_exec(zSQL, "Error adding data to tsk_files table: %s\n")) {
        PQfreemem(name_sql);
        return TSK_ERR;
    }

    //cleanup
    PQfreemem(name_sql);

    return TSK_OK;
}

/**
* Internal helper method to add a virtual root dir, a parent dir of files representing unalloc space within fs.
* The dir has is associated with its root dir parent for the fs.
* @param fsObjId (in) fs id to find root dir for and create $Unalloc dir for
* @param objId (out) object id of the $Unalloc dir created
* @param dataSourceObjId The object Id of the data source
* @returns TSK_ERR on error or TSK_OK on success
*/
TSK_RETVAL_ENUM TskDbPostgreSQL::addUnallocFsBlockFilesParent(const int64_t fsObjId, int64_t & objId, int64_t dataSourceObjId) {

    const char * const unallocDirName = "$Unalloc";

    //get root dir
    TSK_DB_OBJECT rootDirObjInfo;
    if (getFsRootDirObjectInfo(fsObjId, rootDirObjInfo) == TSK_ERR) {
        return TSK_ERR;
    }

    return addVirtualDir(fsObjId, rootDirObjInfo.objId, unallocDirName, objId, dataSourceObjId);
}

//internal function object to check for range overlap
typedef struct _checkFileLayoutRangeOverlap{
    const vector<TSK_DB_FILE_LAYOUT_RANGE> & ranges;
    bool hasOverlap;

    explicit _checkFileLayoutRangeOverlap(const vector<TSK_DB_FILE_LAYOUT_RANGE> & ranges)
        : ranges(ranges),hasOverlap(false) {}

    bool getHasOverlap() const { return hasOverlap; }
    void operator() (const TSK_DB_FILE_LAYOUT_RANGE & range)  {
        if (hasOverlap)
            return; //no need to check other

        uint64_t start = range.byteStart;
        uint64_t end = start + range.byteLen;

        vector<TSK_DB_FILE_LAYOUT_RANGE>::const_iterator it;
        for (it = ranges.begin(); it != ranges.end(); ++it) {
            const TSK_DB_FILE_LAYOUT_RANGE * otherRange = &(*it);
            if (&range == otherRange)
                continue; //skip, it's the same range
            uint64_t otherStart = otherRange->byteStart;
            uint64_t otherEnd = otherStart + otherRange->byteLen;
            if (start <= otherEnd && end >= otherStart) {
                hasOverlap = true;
                break;
            }
        }
    }

} checkFileLayoutRangeOverlap;

/**
* Adds information about a unallocated file with layout ranges into the database.
* Adds a single entry to tsk_files table with an auto-generated file name, tsk_objects table, and one or more entries to tsk_file_layout table
* @param parentObjId Id of the parent object in the database (fs, volume, or image)
* @param fsObjId parent fs, or NULL if the file is not associated with fs
* @param size Number of bytes in file
* @param ranges vector containing one or more TSK_DB_FILE_LAYOUT_RANGE layout ranges (in)
* @param objId object id of the file object created (output)
* @param dataSourceObjId The object ID for the data source
* @returns TSK_OK on success or TSK_ERR on error.
*/
TSK_RETVAL_ENUM TskDbPostgreSQL::addUnallocBlockFile(const int64_t parentObjId, const int64_t fsObjId, const uint64_t size, vector<TSK_DB_FILE_LAYOUT_RANGE> & ranges, int64_t & objId, int64_t dataSourceObjId) {
    return addFileWithLayoutRange(TSK_DB_FILES_TYPE_UNALLOC_BLOCKS, parentObjId, fsObjId, size, ranges, objId, dataSourceObjId);
}

/**
* Adds information about a unused file with layout ranges into the database.
* Adds a single entry to tsk_files table with an auto-generated file name, tsk_objects table, and one or more entries to tsk_file_layout table
* @param parentObjId Id of the parent object in the database (fs, volume, or image)
* @param fsObjId parent fs, or NULL if the file is not associated with fs
* @param size Number of bytes in file
* @param ranges vector containing one or more TSK_DB_FILE_LAYOUT_RANGE layout ranges (in)
* @param objId object id of the file object created (output)
* @param dataSourceObjId The object ID for the data source
* @returns TSK_OK on success or TSK_ERR on error.
*/
TSK_RETVAL_ENUM TskDbPostgreSQL::addUnusedBlockFile(const int64_t parentObjId, const int64_t fsObjId, const uint64_t size, vector<TSK_DB_FILE_LAYOUT_RANGE> & ranges, int64_t & objId, int64_t dataSourceObjId) {
    return addFileWithLayoutRange(TSK_DB_FILES_TYPE_UNUSED_BLOCKS, parentObjId, fsObjId, size, ranges, objId, dataSourceObjId);
}

/**
* Adds information about a carved file with layout ranges into the database.
* Adds a single entry to tsk_files table with an auto-generated file name, tsk_objects table, and one or more entries to tsk_file_layout table
* @param parentObjId Id of the parent object in the database (fs, volume, or image)
* @param fsObjId fs id associated with the file, or NULL
* @param size Number of bytes in file
* @param ranges vector containing one or more TSK_DB_FILE_LAYOUT_RANGE layout ranges (in)
* @param objId object id of the file object created (output)
* @param dataSourceObjId The object ID for the data source
* @returns TSK_OK on success or TSK_ERR on error.
*/
TSK_RETVAL_ENUM TskDbPostgreSQL::addCarvedFile(const int64_t parentObjId, const int64_t fsObjId, const uint64_t size, vector<TSK_DB_FILE_LAYOUT_RANGE> & ranges, int64_t & objId, int64_t dataSourceObjId) {
    return addFileWithLayoutRange(TSK_DB_FILES_TYPE_CARVED, parentObjId, fsObjId, size, ranges, objId, dataSourceObjId);
}

/**
* Internal helper method to add unalloc, unused and carved files with layout ranges to db
* Generates file_name and populates tsk_files, tsk_objects and tsk_file_layout tables
* @param dataSourceObjId The object Id of the data source
* @returns TSK_ERR on error or TSK_OK on success
*/
TSK_RETVAL_ENUM TskDbPostgreSQL::addFileWithLayoutRange(const TSK_DB_FILES_TYPE_ENUM dbFileType, const int64_t parentObjId, const int64_t fsObjId, const uint64_t size, vector<TSK_DB_FILE_LAYOUT_RANGE> & ranges, int64_t & objId, int64_t dataSourceObjId) {
    const size_t numRanges = ranges.size();

    if (numRanges < 1) {
        tsk_error_reset();
        tsk_error_set_errno(TSK_ERR_AUTO_DB);
        tsk_error_set_errstr("Error addFileWithLayoutRange() - no ranges present");
        return TSK_ERR;
    }

    stringstream fileNameSs;
    switch (dbFileType) {
    case TSK_DB_FILES_TYPE_UNALLOC_BLOCKS:
        fileNameSs << "Unalloc";
        break;

    case TSK_DB_FILES_TYPE_UNUSED_BLOCKS:
        fileNameSs << "Unused";
        break;

    case TSK_DB_FILES_TYPE_CARVED:
        fileNameSs << "Carved";
        break;
    default:
        stringstream sserr;
        tsk_error_reset();
        tsk_error_set_errno(TSK_ERR_AUTO_DB);
        sserr << "Error addFileWithLayoutRange() - unsupported file type for file layout range: ";
        sserr << (int) dbFileType;
        tsk_error_set_errstr("%s", sserr.str().c_str());
        return TSK_ERR;
    }

    //ensure layout ranges are sorted (to generate file name and to be inserted in sequence order)
    sort(ranges.begin(), ranges.end());

    //dome some checking
    //ensure there is no overlap and each range has unique byte range
    const checkFileLayoutRangeOverlap & overlapRes =
        for_each(ranges.begin(), ranges.end(), checkFileLayoutRangeOverlap(ranges));
    if (overlapRes.getHasOverlap() ) {
        tsk_error_reset();
        tsk_error_set_errno(TSK_ERR_AUTO_DB);
        tsk_error_set_errstr("Error addFileWithLayoutRange() - overlap detected between ranges");
        return TSK_ERR;
    }

    //construct filename with parent obj id, start byte of first range, end byte of last range
    fileNameSs << "_" << parentObjId << "_" << ranges[0].byteStart;
    fileNameSs << "_" << (ranges[numRanges-1].byteStart + ranges[numRanges-1].byteLen);

    //insert into tsk files and tsk objects
    if (addLayoutFileInfo(parentObjId, fsObjId, dbFileType, fileNameSs.str().c_str(), size, objId, dataSourceObjId) ) {
        return TSK_ERR;
    }

    //fill in fileObjId and insert ranges
    for (vector<TSK_DB_FILE_LAYOUT_RANGE>::iterator it = ranges.begin();
        it != ranges.end(); ++it) {
            TSK_DB_FILE_LAYOUT_RANGE & range = *it;
            range.fileObjId = objId;
            if (this->addFileLayoutRange(range) ) {
                return TSK_ERR;
            }
    }

    return TSK_OK;
}

/**
* Adds entry for to tsk_files for a layout file into the database.
* @param parObjId parent obj id in the database
* @param fsObjId fs obj id in the database, or 0 if parent it not fs (NULL)
* @param dbFileType type (unallocated, carved, unused)
* @param fileName file name for the layout file
* @param size Number of bytes in file
* @param objId layout file Id (output)
* @param dataSourceObjId The object Id of the data source
* @returns TSK_OK on success or TSK_ERR on error.
*/
TSK_RETVAL_ENUM TskDbPostgreSQL::addLayoutFileInfo(const int64_t parObjId, const int64_t fsObjId, const TSK_DB_FILES_TYPE_ENUM dbFileType, const char *fileName, const uint64_t size, int64_t & objId, int64_t dataSourceObjId)
{
    char zSQL[2048];

    if (addObject(TSK_DB_OBJECT_TYPE_FILE, parObjId, objId))
        return TSK_ERR;

    //fsObjId can be NULL
    char nullStr[8] = "NULL";
    char *fsObjIdStrPtr = NULL;
    char fsObjIdStr[32];
    if (fsObjId != 0) {
        snprintf(fsObjIdStr, 32, "%" PRIu64 , fsObjId);
        fsObjIdStrPtr = fsObjIdStr;
    } else {
        fsObjIdStrPtr = &nullStr[0];
    }

    // replace all non-UTF8 characters
    char fileName_local[MAX_DB_STRING_LENGTH];
    removeNonUtf8(fileName_local, MAX_DB_STRING_LENGTH - 1, fileName);

    // escape strings for use within an SQL command
    char *name_sql = PQescapeLiteral(conn, fileName_local, strlen(fileName_local));
    if (!isEscapedStringValid(name_sql, fileName_local, "TskDbPostgreSQL::addLayoutFileInfo: Unable to escape file name string: %s\n")) {
        PQfreemem(name_sql);
        return TSK_ERR;
    }
    snprintf(zSQL, 2048, "INSERT INTO tsk_files (has_layout, fs_obj_id, obj_id, data_source_obj_id, type, attr_type, attr_id, name, meta_addr, meta_seq, dir_type, meta_type, dir_flags, meta_flags, size, crtime, ctime, atime, mtime, mode, gid, uid) "
        "VALUES ("
        "1, %s, %" PRId64 ","
        "%" PRId64 ","
        "%d,"
        "NULL,NULL,%s,"
        "NULL,NULL,"
        "%d,%d,%d,%d,"
        "%" PRIuOFF ","
        "NULL,NULL,NULL,NULL,NULL,NULL,NULL)",
        fsObjIdStrPtr, objId,
        dataSourceObjId,
        dbFileType,
        name_sql,
        TSK_FS_NAME_TYPE_REG, TSK_FS_META_TYPE_REG,
        TSK_FS_NAME_FLAG_UNALLOC, TSK_FS_META_FLAG_UNALLOC, size);

    if (attempt_exec(zSQL, "TskDbSqlite::addLayoutFileInfo: Error adding data to tsk_files table: %s\n")) {
        PQfreemem(name_sql);
        return TSK_ERR;
    }

    //cleanup
    PQfreemem(name_sql);

    return TSK_OK;
}

/**
* Adds the sector addresses of the volumes into the db.
* @returns 1 on error, 0 on success
*/
int TskDbPostgreSQL::addVolumeInfo(const TSK_VS_PART_INFO * vs_part,
    int64_t parObjId, int64_t & objId)
{
    char zSQL[1024];
    int ret;

    if (addObject(TSK_DB_OBJECT_TYPE_VOL, parObjId, objId))
        return 1;

    // replace all non-UTF8 characters
    tsk_cleanupUTF8(vs_part->desc, '^');

    // escape strings for use within an SQL command
    char *descr_sql = PQescapeLiteral(conn, vs_part->desc, strlen(vs_part->desc));
    if (!isEscapedStringValid(descr_sql, vs_part->desc, "TskDbPostgreSQL::addVolumeInfo: Unable to escape partition description string: %s\n")) {
        PQfreemem(descr_sql);
        return TSK_ERR;
    }

    snprintf(zSQL, 1024, "INSERT INTO tsk_vs_parts (obj_id, addr, start, length, descr, flags)"
        "VALUES (%" PRId64 ", %" PRIuPNUM ",%" PRIuOFF ",%" PRIuOFF ",%s,%d)",
        objId, (int) vs_part->addr, vs_part->start, vs_part->len,
        descr_sql, vs_part->flags);

    ret = attempt_exec(zSQL, "Error adding data to tsk_vs_parts table: %s\n");
    //cleanup
    PQfreemem(descr_sql);
    return ret;
}


/**
* Add file layout info to the database.  This table stores the run information for each file so that we
* can map which parts of an image are used by what files.
* @param a_fileObjId ID of the file
* @param a_byteStart Byte address relative to the start of the image file
* @param a_byteLen Length of the run in bytes
* @param a_sequence Sequence of this run in the file
* @returns 1 on error
*/
int TskDbPostgreSQL::addFileLayoutRange(int64_t a_fileObjId, uint64_t a_byteStart, uint64_t a_byteLen, int a_sequence)
{
    char foo[1024];

    snprintf(foo, 1024, "INSERT INTO tsk_file_layout(obj_id, byte_start, byte_len, sequence) VALUES (%" PRId64 ", %" PRIu64 ", %" PRIu64 ", %d)",
        a_fileObjId, a_byteStart, a_byteLen, a_sequence);

    return attempt_exec(foo, "Error adding data to tsk_file_layout table: %s\n");
}

/**
* Add file layout info to the database.  This table stores the run information for each file so that we
* can map which parts of an image are used by what files.
* @param fileLayoutRange TSK_DB_FILE_LAYOUT_RANGE object storing a single file layout range entry
* @returns 1 on error
*/
int TskDbPostgreSQL::addFileLayoutRange(const TSK_DB_FILE_LAYOUT_RANGE & fileLayoutRange) {
    return addFileLayoutRange(fileLayoutRange.fileObjId, fileLayoutRange.byteStart, fileLayoutRange.byteLen, fileLayoutRange.sequence);
}


/**
* Query tsk_vs_part and return rows for every entry in tsk_vs_part table
* @param imgId the object id of the image to get vs parts for
* @param vsPartInfos (out) TSK_DB_VS_PART_INFO row representations to return
* @returns TSK_ERR on error, TSK_OK on success
*/
TSK_RETVAL_ENUM TskDbPostgreSQL::getVsPartInfos(int64_t imgId, vector<TSK_DB_VS_PART_INFO> & vsPartInfos) {

    char zSQL[512];
    int expectedNumFileds = 6;
    snprintf(zSQL, 512, "SELECT obj_id, addr, start, length, descr, flags FROM tsk_vs_parts");

    PGresult* res = get_query_result_set(zSQL, "TskDbPostgreSQL::getVsPartInfos: Error selecting from tsk_vs_parts: %s (result code %d)\n");

    // check if a valid result set was returned
    if (verifyResultSetSize(zSQL, res, expectedNumFileds, "TskDbPostgreSQL::getVsPartInfos: Error selecting from tsk_vs_parts: %s")) {
        return TSK_ERR;
    }

    //get rows
    TSK_DB_VS_PART_INFO rowData;
    for (int i = 0; i < PQntuples(res); i++) {

        int64_t vsPartObjId = atoll(PQgetvalue(res, i, 0));

        int64_t curImgId = 0;
        if (getParentImageId(vsPartObjId, curImgId) == TSK_ERR) {
            tsk_error_reset();
            tsk_error_set_errno(TSK_ERR_AUTO_DB);
            tsk_error_set_errstr("Error finding parent for: %" PRIu64 , vsPartObjId);
            return TSK_ERR;
        }

        if (imgId != curImgId) {
            //ensure vs is (sub)child of the image requested, if not, skip it
            continue;
        }


        rowData.objId = vsPartObjId;
        rowData.addr = atoi(PQgetvalue(res, i, 1));
        rowData.start = atoll(PQgetvalue(res, i, 2));
        rowData.len = atoll(PQgetvalue(res, i, 3));
        char * text = PQgetvalue(res, i, 4);
        size_t textLen = PQgetlength(res, i, 4);
        const size_t copyChars = textLen < TSK_MAX_DB_VS_PART_INFO_DESC_LEN-1?textLen:TSK_MAX_DB_VS_PART_INFO_DESC_LEN-1;
        strncpy (rowData.desc,(char*)text,copyChars);
        rowData.desc[copyChars] = '\0';
        rowData.flags = (TSK_VS_PART_FLAG_ENUM)atoi(PQgetvalue(res, i, 5));
        //insert a copy of the rowData
        vsPartInfos.push_back(rowData);
    }

    //cleanup
    PQclear(res);

    return TSK_OK;
}

/**
* Query tsk_objects and tsk_files given file system id and return the root directory object
* @param fsObjId (int) file system id to query root dir object for
* @param rootDirObjInfo (out) TSK_DB_OBJECT root dir entry representation to return
* @returns TSK_ERR on error (or if not found), TSK_OK on success
*/
TSK_RETVAL_ENUM TskDbPostgreSQL::getFsRootDirObjectInfo(const int64_t fsObjId, TSK_DB_OBJECT & rootDirObjInfo) {

    char zSQL[1024];
    int expectedNumFileds = 3;
    snprintf(zSQL, 1024, "SELECT tsk_objects.obj_id,tsk_objects.par_obj_id,tsk_objects.type "
        "FROM tsk_objects,tsk_files WHERE tsk_objects.par_obj_id = %" PRId64 " AND tsk_files.obj_id = tsk_objects.obj_id AND tsk_files.name = ''",
        fsObjId);

    PGresult* res = get_query_result_set(zSQL, "TskDbPostgreSQL::getFsRootDirObjectInfo: Error selecting from tsk_objects,tsk_files: %s (result code %d)\n");

    // check if a valid result set was returned
    if (verifyNonEmptyResultSetSize(zSQL, res, expectedNumFileds, "TskDbPostgreSQL::getFsRootDirObjectInfo: Unexpected number of columns in result set: Expected %d, Received %d\n")) {
        return TSK_ERR;
    }

    rootDirObjInfo.objId = atoll(PQgetvalue(res, 0, 0));
    rootDirObjInfo.parObjId = atoll(PQgetvalue(res, 0, 1));
    rootDirObjInfo.type = (TSK_DB_OBJECT_TYPE_ENUM)atoi(PQgetvalue(res, 0, 2));

    //cleanup
    PQclear(res);

    return TSK_OK;
}

/**
* Query tsk_file_layout and return rows for every entry in tsk_file_layout table
* @param fileLayouts (out) TSK_DB_FILE_LAYOUT_RANGE row representations to return
* @returns TSK_ERR on error, TSK_OK on success
*/
TSK_RETVAL_ENUM TskDbPostgreSQL::getFileLayouts(vector<TSK_DB_FILE_LAYOUT_RANGE> & fileLayouts) {

    char zSQL[512];
    int expectedNumFileds = 4;
    snprintf(zSQL, 512, "SELECT obj_id, byte_start, byte_len, sequence FROM tsk_file_layout");

    PGresult* res = get_query_result_set(zSQL, "TskDbPostgreSQL::getFileLayouts: Error selecting from tsk_file_layout: %s (result code %d)\n");

    // check if a valid result set was returned
    if (verifyResultSetSize(zSQL, res, expectedNumFileds, "TskDbPostgreSQL::getFileLayouts: Error selecting from tsk_file_layout: %s")) {
        return TSK_ERR;
    }

    //get rows
    TSK_DB_FILE_LAYOUT_RANGE rowData;
    for (int i = 0; i < PQntuples(res); i++) {

        rowData.fileObjId = atoll(PQgetvalue(res, i, 0));
        rowData.byteStart = atoll(PQgetvalue(res, i, 1));
        rowData.byteLen = atoll(PQgetvalue(res, i, 2));
        rowData.sequence = atoi(PQgetvalue(res, i, 3));

        //insert a copy of the rowData
        fileLayouts.push_back(rowData);
    }

    //cleanup
    PQclear(res);

    return TSK_OK;
}


/**
* Query tsk_vs_info and return rows for every entry in tsk_vs_info table
* @param imgId the object id of the image to get volumesystems for
* @param vsInfos (out) TSK_DB_VS_INFO row representations to return
* @returns TSK_ERR on error, TSK_OK on success
*/
TSK_RETVAL_ENUM TskDbPostgreSQL::getVsInfos(int64_t imgId, vector<TSK_DB_VS_INFO> & vsInfos) {

    char zSQL[512];
    int expectedNumFileds = 4;
    snprintf(zSQL, 512, "SELECT obj_id, vs_type, img_offset, block_size FROM tsk_vs_info");

    PGresult* res = get_query_result_set(zSQL, "TskDbPostgreSQL::getVsInfos: Error selecting from tsk_vs_info: %s (result code %d)\n");

    // check if a valid result set was returned
    if (verifyResultSetSize(zSQL, res, expectedNumFileds, "TskDbPostgreSQL::getVsInfos: Error selecting from tsk_vs_info: %s")) {
        return TSK_ERR;
    }

    //get rows
    TSK_DB_VS_INFO rowData;
    for (int i = 0; i < PQntuples(res); i++) {

        int64_t vsObjId = atoll(PQgetvalue(res, i, 0));

        int64_t curImgId = 0;
        if (getParentImageId(vsObjId, curImgId) == TSK_ERR) {
            tsk_error_reset();
            tsk_error_set_errno(TSK_ERR_AUTO_DB);
            tsk_error_set_errstr("Error finding parent for: %" PRIu64 , vsObjId);
            PQclear(res);
            return TSK_ERR;
        }

        if (imgId != curImgId ) {
            //ensure vs is (sub)child of the image requested, if not, skip it
            continue;
        }

        rowData.objId = vsObjId;
        rowData.vstype = (TSK_VS_TYPE_ENUM)atoi(PQgetvalue(res, i, 1));
        rowData.offset = atoll(PQgetvalue(res, i, 2));
        rowData.block_size = (unsigned int)atoi(PQgetvalue(res, i, 3));

        //insert a copy of the rowData
        vsInfos.push_back(rowData);
    }

    //cleanup
    PQclear(res);

    return TSK_OK;
}

/**
* Create a savepoint.  Call revertSavepoint() or releaseSavepoint()
* to revert or commit.
* @param name Name to call savepoint
* @returns 1 on error, 0 on success
*/
int TskDbPostgreSQL::createSavepoint(const char *name)
{
    char buff[1024];

    // In PostgreSQL savepoints can only be established when inside a transaction block.
    // NOTE: this will only work if we have 1 savepoint. If we use multiple savepoints, PostgreSQL will
    // not allow us to call "BEGIN" inside a transaction. We will need to keep track of whether we are
    // in transaction and only call "BEGIN" if we are not in transaction. Alternatively we can keep
    // calling "BEGIN" every time we create a savepoint and simply ignore the error if there is one.
    // Also see note inside TskDbPostgreSQL::releaseSavepoint().
    snprintf(buff, 1024, "BEGIN;");
    if (attempt_exec(buff, "Error starting transaction: %s\n")) {
        return 1;
    }

    snprintf(buff, 1024, "SAVEPOINT %s", name);

    return attempt_exec(buff, "Error setting savepoint: %s\n");
}

/**
* Rollback to specified savepoint and release
* @param name Name of savepoint
* @returns 1 on error, 0 on success
*/
int TskDbPostgreSQL::revertSavepoint(const char *name)
{
    char buff[1024];

    snprintf(buff, 1024, "ROLLBACK TO SAVEPOINT %s", name);

    if (attempt_exec(buff, "Error rolling back savepoint: %s\n"))
        return 1;

    return releaseSavepoint(name);
}

/**
* Release a savepoint.  Commits if savepoint was not rollbacked.
* @param name Name of savepoint
* @returns 1 on error, 0 on success
*/
int TskDbPostgreSQL::releaseSavepoint(const char *name)
{
    char buff[1024];

    snprintf(buff, 1024, "RELEASE SAVEPOINT %s", name);

    if (attempt_exec(buff, "Error releasing savepoint: %s\n")) {
        return 1;
    }

    // In PostgreSQL savepoints can only be used inside a transaction block.
    // NOTE: see note inside TskDbPostgreSQL::createSavepoint(). This will only work if we have 1 savepoint.
    // If we add more savepoints we will need to keep track of where we are in transaction and only call
    // "COMMIT" when releasing the outer most savepoint.
    snprintf(buff, 1024, "COMMIT;");

    return attempt_exec(buff, "Error committing transaction: %s\n");
}

/**
* Returns true if database is opened.
*/
bool TskDbPostgreSQL::isDbOpen()
{
    if (conn) {
        PGconn *serverConn = connectToDatabase(&m_dBName[0]);
        if (!serverConn) {
            return false;
        }
        PQfinish(serverConn);
        return true;
    }
    else {
        return false;
    }
}

/**
* Returns true if database is in transaction.
*/
bool TskDbPostgreSQL::inTransaction() {

    // In PostgreSQL nested BEGIN calls are not allowed. Therefore if we get an error when executing "BEGIN" query then we are inside a transaction.
    if (!conn)
        return false;

    char sql[32];
    snprintf(sql, 32, "BEGIN;");

    PGresult *res = PQexec(conn, sql);
    if (PQresultStatus(res) != PGRES_COMMAND_OK)
    {
        // PostgreSQL returned error, therefore we are inside a transaction block
        PQclear(res);
        return true;
    }

    // If we are here then we were not inside a transaction. Undo the "BEGIN".
    snprintf(sql, 32, "COMMIT;");
    res = PQexec(conn, sql);
    if (PQresultStatus(res) != PGRES_COMMAND_OK)
    {
        // how can this happen? and what to return in this scenario? I guess we are not in transaction since we couldn't "commit".
        PQclear(res);
        return false;
    }
    PQclear(res);
    return false;
}


/* ELTODO: These functions will be needed when functionality to get PostgreSQL queries in binary format is added.
// PostgreSQL returns binary results in network byte order so then need to be converted to local byte order.
int64_t ntoh64(int64_t *input)
{
    int64_t rval;
    uint8_t *data = (uint8_t *)&rval;

    data[0] = *input >> 56;
    data[1] = *input >> 48;
    data[2] = *input >> 40;
    data[3] = *input >> 32;
    data[4] = *input >> 24;
    data[5] = *input >> 16;
    data[6] = *input >> 8;
    data[7] = *input >> 0;

    return rval;
}


template <typename T>
static inline T
hton_any(T &input)
{
    T output(0);
    std::size_t size = sizeof(input) - 1;
    uint8_t *data = reinterpret_cast<uint8_t *>(&output);

    for (std::size_t i = 0; i < size; i++) {
        data[i] = input >> ((size - i) * 8);
    }

    return output;
}*/

#endif // HAVE_LIBPQ_
<|MERGE_RESOLUTION|>--- conflicted
+++ resolved
@@ -653,7 +653,6 @@
             "insert into tsk_event_types(event_type_id, display_name, super_type_id) values(3, 'Misc Types', 0);"
             "insert into tsk_event_types(event_type_id, display_name, super_type_id) values(4, 'Modified', 1);"
             "insert into tsk_event_types(event_type_id, display_name, super_type_id) values(5, 'Accessed', 1);"
-<<<<<<< HEAD
 	        "insert into tsk_event_types(event_type_id, display_name, super_type_id) values(6, 'Created', 1);"
 	        "insert into tsk_event_types(event_type_id, display_name, super_type_id) values(7, 'Changed', 1);"
 	        , "Error initializing tsk_event_types table rows: %s\n") ||
@@ -689,42 +688,6 @@
 	    attempt_exec
 	    ("CREATE TABLE content_tags (tag_id BIGSERIAL PRIMARY KEY, obj_id BIGINT NOT NULL, tag_name_id BIGINT NOT NULL, comment TEXT NOT NULL, begin_byte_offset BIGINT NOT NULL, end_byte_offset BIGINT NOT NULL, examiner_id BIGINT, "
 	     "FOREIGN KEY(examiner_id) REFERENCES tsk_examiners(examiner_id), FOREIGN KEY(obj_id) REFERENCES tsk_objects(obj_id), FOREIGN KEY(tag_name_id) REFERENCES tag_names(tag_name_id))",
-=======
-            "insert into tsk_event_types(event_type_id, display_name, super_type_id) values(6, 'Created', 1);"
-            "insert into tsk_event_types(event_type_id, display_name, super_type_id) values(7, 'Changed', 1);"
-            , "Error initializing tsk_event_types table rows: %s\n")
-        ||
-        attempt_exec(
-            "CREATE TABLE tsk_events ("
-            " event_id BIGSERIAL PRIMARY KEY, "
-            " data_source_obj_id BIGINT NOT NULL, "
-            " file_obj_id BIGINT NOT NULL, "
-            " artifact_id BIGINT, "
-            " time INTEGER NOT NULL, "
-            " sub_type INTEGER, "
-            " base_type INTEGER NOT NULL, "
-            " full_description TEXT NOT NULL, "
-            " med_description TEXT, "
-            " short_description TEXT, "
-            " hash_hit INTEGER NOT NULL, " //boolean 
-            " tagged INTEGER NOT NULL ,"
-            "FOREIGN KEY(data_source_obj_id) REFERENCES data_source_info(obj_id), "
-            "FOREIGN KEY(file_obj_id) REFERENCES tsk_objects(obj_id), "
-            "FOREIGN KEY(artifact_id) REFERENCES blackboard_artifacts(artifact_id), "
-            "FOREIGN KEY(sub_type) REFERENCES tsk_event_types(event_type_id), "
-            "FOREIGN KEY(base_type) REFERENCES tsk_event_types(event_type_id))"
-            , "Error creating tsk_events table: %s\n") ||
-        attempt_exec("CREATE TABLE db_info ( key TEXT,  value INTEGER, PRIMARY KEY (key))", //TODO: drop this table
-            "Error creating db_info table: %s\n")
-        ||
-        attempt_exec
-        ("CREATE TABLE tsk_examiners (examiner_id BIGSERIAL PRIMARY KEY, login_name TEXT NOT NULL, display_name TEXT, UNIQUE(login_name))",
-			"Error creating tsk_examiners table: %s\n") 
-		||
-		attempt_exec
-		("CREATE TABLE content_tags (tag_id BIGSERIAL PRIMARY KEY, obj_id BIGINT NOT NULL, tag_name_id BIGINT NOT NULL, comment TEXT NOT NULL, begin_byte_offset BIGINT NOT NULL, end_byte_offset BIGINT NOT NULL, examiner_id BIGINT, "
-			"FOREIGN KEY(examiner_id) REFERENCES tsk_examiners(examiner_id), FOREIGN KEY(obj_id) REFERENCES tsk_objects(obj_id), FOREIGN KEY(tag_name_id) REFERENCES tag_names(tag_name_id))",
->>>>>>> 2bb5545b
 			"Error creating content_tags table: %s\n")
 		||
 		attempt_exec
@@ -787,7 +750,6 @@
         attempt_exec("CREATE INDEX relationships_data_source_obj_id  ON account_relationships(data_source_obj_id);",
             "Error creating relationships_data_source_obj_id index on account_relationships: %s\n") ||
         //tsk_events indices
-<<<<<<< HEAD
         attempt_exec("CREATE INDEX events_data_source_obj_id  ON tsk_event_descriptions(data_source_obj_id);",
             "Error creating events_data_source_obj_id index on tsk_event_descriptions: %s\n") ||
         attempt_exec("CREATE INDEX events_file_obj_id  ON tsk_event_descriptions(file_obj_id);",
@@ -797,22 +759,6 @@
         attempt_exec(
             "CREATE INDEX events_sub_type_time ON tsk_events(event_type_id,  time);",
             "Error creating events_sub_type_time index on tsk_events: %s\n") ||
-=======
-        attempt_exec("CREATE INDEX events_data_source_obj_id  ON tsk_events(data_source_obj_id);",
-            "Error creating relationships_data_source_obj_id index on tsk_events: %s\n") ||
-        attempt_exec("CREATE INDEX events_event_id_hash_hit  ON tsk_events(event_id, hash_hit);",
-            "Error creating events_event_id_hash_hit index on tsk_events: %s\n") ||
-        attempt_exec("CREATE INDEX events_event_id_tagged  ON tsk_events(event_id, tagged);",
-            "Error creating events_event_id_tagged index on tsk_events: %s\n") ||
-        attempt_exec("CREATE INDEX events_file_obj_id  ON tsk_events(file_obj_id);",
-            "Error creating events_file_obj_id index on tsk_events: %s\n") ||
-        attempt_exec("CREATE INDEX events_artifact_id  ON tsk_events(artifact_id);",
-            "Error creating events_artifact_id index on tsk_events: %s\n") ||
-        attempt_exec("CREATE INDEX events_sub_type_time  ON tsk_events(sub_type,  time);",
-            "Error creating events_sub_type_time index on tsk_events: %s\n") ||
-        attempt_exec("CREATE INDEX events_base_type_short_description_time  ON tsk_events(base_type,  time);",
-            "Error creating events_base_type_short_description_time index on tsk_events: %s\n") ||
->>>>>>> 2bb5545b
         attempt_exec("CREATE INDEX events_time  ON tsk_events(time);",
             "Error creating events_time index on tsk_events: %s\n");
 }
@@ -1098,46 +1044,15 @@
 }
 
 
-<<<<<<< HEAD
 int TskDbPostgreSQL::addMACTimeEvents(char*& zSQL, const int64_t data_source_obj_id, const int64_t file_obj_id,
                                       std::map<int64_t, time_t> timeMap, const char* full_description)
-=======
-int TskDbPostgreSQL::addMACTimeEvent(char*& zSQL, const int64_t data_source_obj_id, const int64_t obj_id, time_t time,
-                                     const int64_t sub_type, const char* full_description)
->>>>>>> 2bb5545b
 {
     int64_t event_description_id = -1;
 
-<<<<<<< HEAD
     //for each  entry (type ->time)
     for (const auto entry : timeMap)
     {
         const long long time = entry.second;
-=======
-	//insert MAC time events
-	if (0 > snprintf(zSQL, 2048 - 1,
-	                 "INSERT INTO tsk_events ( data_source_obj_id, file_obj_id , artifact_id, time, sub_type, base_type, full_description, hash_hit, tagged) "
-	                 // NON-NLS
-	                 " VALUES ("
-	                 "%" PRId64 "," // data_source_obj_id
-	                 "%" PRId64 "," // file_obj_id
-	                 "NULL," // fixed artifact_id
-	                 "%" PRIu64 "," // time
-					 "%" PRId64 "," // sub_type
-	                 "1," // fixed base_type
-	                 "%s," // full_description
-	                 "0," // fixed hash_hit
-	                 "0" // fixed tagged
-	                 ")",
-	                 data_source_obj_id,
-	                 obj_id,
-	                 (unsigned long long)time, // this one changes
-	                 sub_type,
-	                 full_description))
-	{
-		return 1;
-	}
->>>>>>> 2bb5545b
 
 
         if (time == 0)
@@ -1395,17 +1310,10 @@
         free(zSQL_dynamic);
         return 1;
     }
-<<<<<<< HEAD
-=======
-
-
-    std::string full_description = std::string(escaped_path).append(name);
->>>>>>> 2bb5545b
 
 
     if (!TSK_FS_ISDOT(name))
     {
-<<<<<<< HEAD
         std::string full_description = std::string(escaped_path).append(name);
 
         // map from time to event type ids
@@ -1430,25 +1338,6 @@
             return 1;
         }
 
-=======
-        char* full_desc_sql = PQescapeLiteral(conn, full_description.c_str(), strlen(full_description.c_str()));
-
-        if (addMACTimeEvent(zSQL, dataSourceObjId, objId, mtime, 4, full_desc_sql)
-            || addMACTimeEvent(zSQL, dataSourceObjId, objId, atime, 5, full_desc_sql)
-            || addMACTimeEvent(zSQL, dataSourceObjId, objId, crtime, 6, full_desc_sql)
-            || addMACTimeEvent(zSQL, dataSourceObjId, objId, ctime, 7, full_desc_sql))
-        {
-            free(escaped_path);
-            PQfreemem(name_sql);
-            PQfreemem(escaped_path_sql);
-            PQfreemem(extension_sql);
-            free(zSQL_dynamic);
-            PQfreemem(full_desc_sql);
-
-            return 1;
-        }
-
->>>>>>> 2bb5545b
         PQfreemem(full_desc_sql);
     }
 
