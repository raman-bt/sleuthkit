--- conflicted
+++ resolved
@@ -1,380 +1,374 @@
-/*
-*
-*  The Sleuth Kit
-*
-*  Contact: Brian Carrier [carrier <at> sleuthkit [dot] org]
-*  Copyright (c) 2011-2012 Basis Technology Corporation. All Rights
-*  reserved.
-*
-*  This software is distributed under the Common Public License 1.0
-*/
-#include <iostream>
-#include <cstdio>
-#include <cstdlib>
-#include <string>
-#include <sstream>
-
-#include "tsk3/tsk_tools_i.h" // Needed for tsk_getopt
-#include "framework.h"
-#include "Services/TskSchedulerQueue.h"
-#include "Services/TskSystemPropertiesImpl.h"
-#include "Services/TskImgDBSqlite.h"
-#include "File/TskFileManagerImpl.h"
-#include "Extraction/TskCarvePrepSectorConcat.h"
-#include "Extraction/TskCarveExtractScalpel.h"
-
-#include "Poco/Path.h"
-#include "Poco/File.h"
-
-#ifdef TSK_WIN32
-#include <Windows.h>
-#else
-#error "Only Windows is currently supported"
-#endif
-
-#include "Poco/File.h"
-#include "Poco/UnicodeConverter.h"
-
-static uint8_t 
-makeDir(const TSK_TCHAR *dir) 
-{
-#ifdef TSK_WIN32
-    if (CreateDirectoryW(dir, NULL) == 0) {
-        fprintf(stderr, "Error creating directory: %d\n", GetLastError());
-        return 1;
-    }
-#else
-
-#endif
-    return 0;
-}
-
-/**
- * Logs all messages to a log file and prints
- * error messages to STDERR
- */
-class StderrLog : public Log
-{
-public:
-    StderrLog() : Log() {
-    }
-
-    ~StderrLog() {
-        Log::~Log();
-    }
-
-    void log(Channel a_channel, const std::wstring &a_msg)
-    {
-        Log::log(a_channel, a_msg);
-        if (a_channel != Error) {
-            return;
-        }
-        fprintf(stderr, "%S\n", a_msg.c_str());
-    }
-};
-
-void 
-usage(const char *program) 
-{
-    fprintf(stderr, "%s [-c framework_config_file] [-p pipeline_config_file] [-d outdir] [-C] [-v] [-V] [-L] image_name\n", program);
-    fprintf(stderr, "\t-c framework_config_file: Path to XML framework config file\n");
-    fprintf(stderr, "\t-p pipeline_config_file: Path to XML pipeline config file (overrides pipeline config specified with -c)\n");
-    fprintf(stderr, "\t-d outdir: Path to output directory\n");
-    fprintf(stderr, "\t-C: Disable carving, overriding framework config file settings\n");
-    fprintf(stderr, "\t-v: Enable verbose mode to get more debug information\n");
-    fprintf(stderr, "\t-V: Display the tool version\n");
-    fprintf(stderr, "\t-L: Print no error messages to STDERR -- only log them\n");
-    exit(1);
-}
-
-int main(int argc, char **argv1)
-{
-    TSK_TCHAR **argv;
-    extern int OPTIND;
-    int ch;
-    struct STAT_STR stat_buf;
-    TSK_TCHAR *pipeline_config = NULL;
-    TSK_TCHAR *framework_config = NULL;
-    std::wstring outDirPath;
-    bool suppressSTDERR = false;
-    bool doCarving = true;
-
-#ifdef TSK_WIN32
-    // On Windows, get the wide arguments (mingw doesn't support wmain)
-    argv = CommandLineToArgvW(GetCommandLineW(), &argc);
-    if (argv == NULL) {
-        fprintf(stderr, "Error getting wide arguments\n");
-        exit(1);
-    }
-#else
-    argv = (TSK_TCHAR **) argv1;
-#endif
-
-    while ((ch =
-        GETOPT(argc, argv, _TSK_T("d:c:p:vVLC"))) > 0) {
-        switch (ch) {
-        case _TSK_T('?'):
-        default:
-            TFPRINTF(stderr, _TSK_T("Invalid argument: %s\n"),
-                argv[OPTIND]);
-            usage(argv1[0]);
-        case _TSK_T('c'):
-            framework_config = OPTARG;
-            break;
-        case _TSK_T('p'):
-            pipeline_config = OPTARG;
-            break;
-        case _TSK_T('v'):
-            tsk_verbose++;
-            break;
-        case _TSK_T('V'):
-            tsk_version_print(stdout);
-            exit(0);
-            break;
-        case _TSK_T('d'):
-            outDirPath.assign(OPTARG);
-            break;
-        case _TSK_T('C'):
-            doCarving = false;
-            break;
-        case _TSK_T('L'):
-            suppressSTDERR = true;
-            break;
-        }
-    }
-
-    /* We need at least one more argument */
-    if (OPTIND == argc) {
-        tsk_fprintf(stderr, "Missing image name\n");
-        usage(argv1[0]);
-    }
-
-    TSK_TCHAR *imagePath = argv[OPTIND];
-
-    // Load the framework config if they specified it
-    try
-    {
-        if (framework_config) {
-            // Initialize properties based on the config file.
-            TskSystemPropertiesImpl *systemProperties = new TskSystemPropertiesImpl();
-            systemProperties->initialize(framework_config);
-            TskServices::Instance().setSystemProperties(*systemProperties);
-        }
-        else {
-            Poco::File config("framework_config.xml");
-            if (config.exists()) {
-                TskSystemPropertiesImpl *systemProperties = new TskSystemPropertiesImpl();
-                systemProperties->initialize("framework_config.xml");
-                TskServices::Instance().setSystemProperties(*systemProperties);
-            }
-            else {
-                fprintf(stderr, "No framework config file found\n");
-            }
-        }
-    }
-    catch (TskException& ex)
-    {
-        fprintf(stderr, "%s\n", ex.message().c_str());
-        return 1;
-    }
-
-    if (outDirPath == _TSK_T("")) {
-        outDirPath.assign(imagePath);
-        outDirPath.append(_TSK_T("_tsk_out"));
-    }
-    if (TSTAT(outDirPath.c_str(), &stat_buf) == 0) {
-        std::wstringstream msg;
-        msg << L"Output directory already exists " << outDirPath.c_str();
-        LOGERROR(msg.str());
-        return 1;
-    }
-
-    if (makeDir(outDirPath.c_str())) {
-        return 1;
-    }
-
-    // @@@ Not UNIX-friendly
-    SetSystemPropertyW(TskSystemProperties::OUT_DIR, outDirPath);
-
-    std::wstring logDir = GetSystemPropertyW(TskSystemProperties::LOG_DIR);
-    if (makeDir(logDir.c_str())) {
-        return 1;
-    }
-
-    struct tm newtime;
-    time_t aclock;
-
-    time(&aclock);   // Get time in seconds
-    localtime_s(&newtime, &aclock);   // Convert time to struct tm form 
-    wchar_t filename[MAX_BUFF_LENGTH];
-    _snwprintf_s(filename, MAX_BUFF_LENGTH, MAX_BUFF_LENGTH, L"\\log_%.4d-%.2d-%.2d-%.2d-%.2d-%.2d.txt",
-        newtime.tm_year + 1900, newtime.tm_mon+1, newtime.tm_mday,  
-        newtime.tm_hour, newtime.tm_min, newtime.tm_sec);
-
-    logDir.append(filename);
-    Log *log = NULL;
-
-    if(suppressSTDERR)
-        log = new Log();
-    else
-        log = new StderrLog();
-
-    log->open(logDir.c_str());
-    TskServices::Instance().setLog(*log);
-
-<<<<<<< HEAD
-=======
-    // @@@ Not UNIX-friendly
-    SetSystemPropertyW(TskSystemProperties::OUT_DIR, outDirPath);
-
->>>>>>> 05e69606
-    // Create and register our SQLite ImgDB class   
-    std::auto_ptr<TskImgDB> pImgDB(NULL);
-    pImgDB = std::auto_ptr<TskImgDB>(new TskImgDBSqlite(outDirPath.c_str()));
-    if (pImgDB->initialize() != 0) {
-        std::wstringstream msg;
-        msg << L"Error initializing SQLite database: " << outDirPath.c_str();
-        LOGERROR(msg.str());
-        return 1;
-    }
-
-    // @@@ Call pImgDB->addToolInfo() as needed to set version info...
-
-    TskServices::Instance().setImgDB(*pImgDB);
-
-    // Create a Blackboard and register it with the framework.
-    TskServices::Instance().setBlackboard((TskBlackboard &) TskDBBlackboard::instance());
-
-    // @@@ Not UNIX-friendly
-    if (pipeline_config != NULL) 
-        SetSystemPropertyW(TskSystemProperties::PIPELINE_CONFIG_FILE, pipeline_config);
-
-    // Create a Scheduler and register it
-    TskSchedulerQueue scheduler;
-    TskServices::Instance().setScheduler(scheduler);
-
-    // Create an ImageFile and register it with the framework.
-    TskImageFileTsk imageFileTsk;
-    if (imageFileTsk.open(imagePath) != 0) {
-        std::wstringstream msg;
-        msg << L"Error opening image: " << imagePath;
-        LOGERROR(msg.str());
-        return 1;
-    }
-    TskServices::Instance().setImageFile(imageFileTsk);
-
-    // Create a FileManager and register it with the framework.
-    TskServices::Instance().setFileManager(TskFileManagerImpl::instance());
-
-    // Let's get the pipelines setup to make sure there are no errors.
-    TskPipelineManager pipelineMgr;
-    TskPipeline *filePipeline;
-    try {
-        filePipeline = pipelineMgr.createPipeline(TskPipelineManager::FILE_ANALYSIS_PIPELINE);
-    }
-    catch (TskException &e ) {
-        std::wstringstream msg;
-        std::wstring exceptionMsg;
-        Poco::UnicodeConverter::toUTF16(e.message(), exceptionMsg);
-        msg << L"Error creating file analysis pipeline: " << exceptionMsg;
-        LOGERROR(msg.str());
-        filePipeline = NULL;
-    }
-
-    TskPipeline *reportPipeline;
-    try {
-        reportPipeline = pipelineMgr.createPipeline(TskPipelineManager::REPORTING_PIPELINE);
-    }
-    catch (TskException &e ) {
-        std::wstringstream msg;
-        std::wstring exceptionMsg;
-        Poco::UnicodeConverter::toUTF16(e.message(), exceptionMsg);
-        msg << L"Error creating reporting pipeline: " << exceptionMsg;
-        LOGERROR(msg.str());
-        reportPipeline = NULL;
-    }
-
-    if ((filePipeline == NULL) && (reportPipeline == NULL)) {
-        std::wstringstream msg;
-        msg << L"No pipelines configured.  Stopping";
-        LOGERROR(msg.str());
-        exit(1);
-    }
-
-    // now we analyze the data.
-    // Extract
-    if (imageFileTsk.extractFiles() != 0) {
-        std::wstringstream msg;
-        msg << L"Error adding file system info to database";
-        LOGERROR(msg.str());
-        return 1;
-    }
-
-    std::auto_ptr<TskCarveExtractScalpel> carver;
-    if (doCarving && !GetSystemProperty("SCALPEL_DIR").empty())
-    {
-        TskCarvePrepSectorConcat carvePrep;
-        carvePrep.processSectors(true);
-        carver.reset(new TskCarveExtractScalpel());
-    }
-
-    TskSchedulerQueue::task_struct *task;
-    while ((task = scheduler.nextTask()) != NULL) 
-    {
-        try
-        {
-            if (task->task == Scheduler::FileAnalysis && filePipeline && !filePipeline->isEmpty())
-            {
-                filePipeline->run(task->id);
-            }
-            else if (task->task == Scheduler::Carve && carver.get())
-            {
-                carver->processFile(static_cast<int>(task->id));
-            }
-            else
-            {
-                std::wstringstream msg;
-                msg << L"WARNING: Skipping task: " << task->task;
-                LOGWARN(msg.str());
-                continue;
-            }
-        }
-        catch (...) 
-        {
-            // Error message has been logged already.
-        }
-    }
-
-    if (filePipeline && !filePipeline->isEmpty())
-    {
-        filePipeline->logModuleExecutionTimes();
-    }
-
-    // Do image analysis tasks.
-    if (reportPipeline) 
-    {
-        try 
-        {
-            reportPipeline->run();
-        }
-        catch (...) 
-        {
-            std::wstringstream msg;
-            msg << L"Error running reporting pipeline";
-            LOGERROR(msg.str());
-            return 1;
-        }
-        
-        if (!reportPipeline->isEmpty())
-        {
-            reportPipeline->logModuleExecutionTimes();
-        }
-    }
-
-    std::wstringstream msg;
-    msg << L"image analysis complete";
-    LOGINFO(msg.str());
-    wcout << L"Results saved to " << outDirPath;
-    return 0;
-}
-
+/*
+*
+*  The Sleuth Kit
+*
+*  Contact: Brian Carrier [carrier <at> sleuthkit [dot] org]
+*  Copyright (c) 2011-2012 Basis Technology Corporation. All Rights
+*  reserved.
+*
+*  This software is distributed under the Common Public License 1.0
+*/
+#include <iostream>
+#include <cstdio>
+#include <cstdlib>
+#include <string>
+#include <sstream>
+
+#include "tsk3/tsk_tools_i.h" // Needed for tsk_getopt
+#include "framework.h"
+#include "Services/TskSchedulerQueue.h"
+#include "Services/TskSystemPropertiesImpl.h"
+#include "Services/TskImgDBSqlite.h"
+#include "File/TskFileManagerImpl.h"
+#include "Extraction/TskCarvePrepSectorConcat.h"
+#include "Extraction/TskCarveExtractScalpel.h"
+
+#include "Poco/Path.h"
+#include "Poco/File.h"
+
+#ifdef TSK_WIN32
+#include <Windows.h>
+#else
+#error "Only Windows is currently supported"
+#endif
+
+#include "Poco/File.h"
+#include "Poco/UnicodeConverter.h"
+
+static uint8_t 
+makeDir(const TSK_TCHAR *dir) 
+{
+#ifdef TSK_WIN32
+    if (CreateDirectoryW(dir, NULL) == 0) {
+        fprintf(stderr, "Error creating directory: %d\n", GetLastError());
+        return 1;
+    }
+#else
+
+#endif
+    return 0;
+}
+
+/**
+ * Logs all messages to a log file and prints
+ * error messages to STDERR
+ */
+class StderrLog : public Log
+{
+public:
+    StderrLog() : Log() {
+    }
+
+    ~StderrLog() {
+        Log::~Log();
+    }
+
+    void log(Channel a_channel, const std::wstring &a_msg)
+    {
+        Log::log(a_channel, a_msg);
+        if (a_channel != Error) {
+            return;
+        }
+        fprintf(stderr, "%S\n", a_msg.c_str());
+    }
+};
+
+void 
+usage(const char *program) 
+{
+    fprintf(stderr, "%s [-c framework_config_file] [-p pipeline_config_file] [-d outdir] [-C] [-v] [-V] [-L] image_name\n", program);
+    fprintf(stderr, "\t-c framework_config_file: Path to XML framework config file\n");
+    fprintf(stderr, "\t-p pipeline_config_file: Path to XML pipeline config file (overrides pipeline config specified with -c)\n");
+    fprintf(stderr, "\t-d outdir: Path to output directory\n");
+    fprintf(stderr, "\t-C: Disable carving, overriding framework config file settings\n");
+    fprintf(stderr, "\t-v: Enable verbose mode to get more debug information\n");
+    fprintf(stderr, "\t-V: Display the tool version\n");
+    fprintf(stderr, "\t-L: Print no error messages to STDERR -- only log them\n");
+    exit(1);
+}
+
+int main(int argc, char **argv1)
+{
+    TSK_TCHAR **argv;
+    extern int OPTIND;
+    int ch;
+    struct STAT_STR stat_buf;
+    TSK_TCHAR *pipeline_config = NULL;
+    TSK_TCHAR *framework_config = NULL;
+    std::wstring outDirPath;
+    bool suppressSTDERR = false;
+    bool doCarving = true;
+
+#ifdef TSK_WIN32
+    // On Windows, get the wide arguments (mingw doesn't support wmain)
+    argv = CommandLineToArgvW(GetCommandLineW(), &argc);
+    if (argv == NULL) {
+        fprintf(stderr, "Error getting wide arguments\n");
+        exit(1);
+    }
+#else
+    argv = (TSK_TCHAR **) argv1;
+#endif
+
+    while ((ch =
+        GETOPT(argc, argv, _TSK_T("d:c:p:vVLC"))) > 0) {
+        switch (ch) {
+        case _TSK_T('?'):
+        default:
+            TFPRINTF(stderr, _TSK_T("Invalid argument: %s\n"),
+                argv[OPTIND]);
+            usage(argv1[0]);
+        case _TSK_T('c'):
+            framework_config = OPTARG;
+            break;
+        case _TSK_T('p'):
+            pipeline_config = OPTARG;
+            break;
+        case _TSK_T('v'):
+            tsk_verbose++;
+            break;
+        case _TSK_T('V'):
+            tsk_version_print(stdout);
+            exit(0);
+            break;
+        case _TSK_T('d'):
+            outDirPath.assign(OPTARG);
+            break;
+        case _TSK_T('C'):
+            doCarving = false;
+            break;
+        case _TSK_T('L'):
+            suppressSTDERR = true;
+            break;
+        }
+    }
+
+    /* We need at least one more argument */
+    if (OPTIND == argc) {
+        tsk_fprintf(stderr, "Missing image name\n");
+        usage(argv1[0]);
+    }
+
+    TSK_TCHAR *imagePath = argv[OPTIND];
+
+    // Load the framework config if they specified it
+    try
+    {
+        if (framework_config) {
+            // Initialize properties based on the config file.
+            TskSystemPropertiesImpl *systemProperties = new TskSystemPropertiesImpl();
+            systemProperties->initialize(framework_config);
+            TskServices::Instance().setSystemProperties(*systemProperties);
+        }
+        else {
+            Poco::File config("framework_config.xml");
+            if (config.exists()) {
+                TskSystemPropertiesImpl *systemProperties = new TskSystemPropertiesImpl();
+                systemProperties->initialize("framework_config.xml");
+                TskServices::Instance().setSystemProperties(*systemProperties);
+            }
+            else {
+                fprintf(stderr, "No framework config file found\n");
+            }
+        }
+    }
+    catch (TskException& ex)
+    {
+        fprintf(stderr, "%s\n", ex.message().c_str());
+        return 1;
+    }
+
+    if (outDirPath == _TSK_T("")) {
+        outDirPath.assign(imagePath);
+        outDirPath.append(_TSK_T("_tsk_out"));
+    }
+    if (TSTAT(outDirPath.c_str(), &stat_buf) == 0) {
+        std::wstringstream msg;
+        msg << L"Output directory already exists " << outDirPath.c_str();
+        LOGERROR(msg.str());
+        return 1;
+    }
+
+    if (makeDir(outDirPath.c_str())) {
+        return 1;
+    }
+
+    // @@@ Not UNIX-friendly
+    SetSystemPropertyW(TskSystemProperties::OUT_DIR, outDirPath);
+
+    std::wstring logDir = GetSystemPropertyW(TskSystemProperties::LOG_DIR);
+    if (makeDir(logDir.c_str())) {
+        return 1;
+    }
+
+    struct tm newtime;
+    time_t aclock;
+
+    time(&aclock);   // Get time in seconds
+    localtime_s(&newtime, &aclock);   // Convert time to struct tm form 
+    wchar_t filename[MAX_BUFF_LENGTH];
+    _snwprintf_s(filename, MAX_BUFF_LENGTH, MAX_BUFF_LENGTH, L"\\log_%.4d-%.2d-%.2d-%.2d-%.2d-%.2d.txt",
+        newtime.tm_year + 1900, newtime.tm_mon+1, newtime.tm_mday,  
+        newtime.tm_hour, newtime.tm_min, newtime.tm_sec);
+
+    logDir.append(filename);
+    Log *log = NULL;
+
+    if(suppressSTDERR)
+        log = new Log();
+    else
+        log = new StderrLog();
+
+    log->open(logDir.c_str());
+    TskServices::Instance().setLog(*log);
+
+    // Create and register our SQLite ImgDB class   
+    std::auto_ptr<TskImgDB> pImgDB(NULL);
+    pImgDB = std::auto_ptr<TskImgDB>(new TskImgDBSqlite(outDirPath.c_str()));
+    if (pImgDB->initialize() != 0) {
+        std::wstringstream msg;
+        msg << L"Error initializing SQLite database: " << outDirPath.c_str();
+        LOGERROR(msg.str());
+        return 1;
+    }
+
+    // @@@ Call pImgDB->addToolInfo() as needed to set version info...
+
+    TskServices::Instance().setImgDB(*pImgDB);
+
+    // Create a Blackboard and register it with the framework.
+    TskServices::Instance().setBlackboard((TskBlackboard &) TskDBBlackboard::instance());
+
+    // @@@ Not UNIX-friendly
+    if (pipeline_config != NULL) 
+        SetSystemPropertyW(TskSystemProperties::PIPELINE_CONFIG_FILE, pipeline_config);
+
+    // Create a Scheduler and register it
+    TskSchedulerQueue scheduler;
+    TskServices::Instance().setScheduler(scheduler);
+
+    // Create an ImageFile and register it with the framework.
+    TskImageFileTsk imageFileTsk;
+    if (imageFileTsk.open(imagePath) != 0) {
+        std::wstringstream msg;
+        msg << L"Error opening image: " << imagePath;
+        LOGERROR(msg.str());
+        return 1;
+    }
+    TskServices::Instance().setImageFile(imageFileTsk);
+
+    // Create a FileManager and register it with the framework.
+    TskServices::Instance().setFileManager(TskFileManagerImpl::instance());
+
+    // Let's get the pipelines setup to make sure there are no errors.
+    TskPipelineManager pipelineMgr;
+    TskPipeline *filePipeline;
+    try {
+        filePipeline = pipelineMgr.createPipeline(TskPipelineManager::FILE_ANALYSIS_PIPELINE);
+    }
+    catch (TskException &e ) {
+        std::wstringstream msg;
+        std::wstring exceptionMsg;
+        Poco::UnicodeConverter::toUTF16(e.message(), exceptionMsg);
+        msg << L"Error creating file analysis pipeline: " << exceptionMsg;
+        LOGERROR(msg.str());
+        filePipeline = NULL;
+    }
+
+    TskPipeline *reportPipeline;
+    try {
+        reportPipeline = pipelineMgr.createPipeline(TskPipelineManager::REPORTING_PIPELINE);
+    }
+    catch (TskException &e ) {
+        std::wstringstream msg;
+        std::wstring exceptionMsg;
+        Poco::UnicodeConverter::toUTF16(e.message(), exceptionMsg);
+        msg << L"Error creating reporting pipeline: " << exceptionMsg;
+        LOGERROR(msg.str());
+        reportPipeline = NULL;
+    }
+
+    if ((filePipeline == NULL) && (reportPipeline == NULL)) {
+        std::wstringstream msg;
+        msg << L"No pipelines configured.  Stopping";
+        LOGERROR(msg.str());
+        exit(1);
+    }
+
+    // now we analyze the data.
+    // Extract
+    if (imageFileTsk.extractFiles() != 0) {
+        std::wstringstream msg;
+        msg << L"Error adding file system info to database";
+        LOGERROR(msg.str());
+        return 1;
+    }
+
+    std::auto_ptr<TskCarveExtractScalpel> carver;
+    if (doCarving && !GetSystemProperty("SCALPEL_DIR").empty())
+    {
+        TskCarvePrepSectorConcat carvePrep;
+        carvePrep.processSectors(true);
+        carver.reset(new TskCarveExtractScalpel());
+    }
+
+    TskSchedulerQueue::task_struct *task;
+    while ((task = scheduler.nextTask()) != NULL) 
+    {
+        try
+        {
+            if (task->task == Scheduler::FileAnalysis && filePipeline && !filePipeline->isEmpty())
+            {
+                filePipeline->run(task->id);
+            }
+            else if (task->task == Scheduler::Carve && carver.get())
+            {
+                carver->processFile(static_cast<int>(task->id));
+            }
+            else
+            {
+                std::wstringstream msg;
+                msg << L"WARNING: Skipping task: " << task->task;
+                LOGWARN(msg.str());
+                continue;
+            }
+        }
+        catch (...) 
+        {
+            // Error message has been logged already.
+        }
+    }
+
+    if (filePipeline && !filePipeline->isEmpty())
+    {
+        filePipeline->logModuleExecutionTimes();
+    }
+
+    // Do image analysis tasks.
+    if (reportPipeline) 
+    {
+        try 
+        {
+            reportPipeline->run();
+        }
+        catch (...) 
+        {
+            std::wstringstream msg;
+            msg << L"Error running reporting pipeline";
+            LOGERROR(msg.str());
+            return 1;
+        }
+        
+        if (!reportPipeline->isEmpty())
+        {
+            reportPipeline->logModuleExecutionTimes();
+        }
+    }
+
+    std::wstringstream msg;
+    msg << L"image analysis complete";
+    LOGINFO(msg.str());
+    wcout << L"Results saved to " << outDirPath;
+    return 0;
+}
+