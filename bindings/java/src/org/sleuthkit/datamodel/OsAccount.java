--- conflicted
+++ resolved
@@ -405,11 +405,7 @@
 	 *
 	 * @throws TskCoreException
 	 *
-<<<<<<< HEAD
-=======
-	 * @param osAccountAttributes Collection of  attributes to add.
 	 * @throws org.sleuthkit.datamodel.TskCoreException
->>>>>>> 1944a0c0
 	 */
 	public void addAttributes(List<OsAccountAttribute> osAccountAttributes) throws TskCoreException {
 		sleuthkitCase.getOsAccountManager().addOsAccountAttributes(this, osAccountAttributes);
