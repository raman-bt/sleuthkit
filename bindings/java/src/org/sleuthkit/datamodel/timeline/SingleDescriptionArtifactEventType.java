/*
 * Sleuth Kit Data Model
 *
 * Copyright 2018-2019 Basis Technology Corp.
 * Contact: carrier <at> sleuthkit <dot> org
 *
 * Licensed under the Apache License, Version 2.0 (the "License");
 * you may not use this file except in compliance with the License.
 * You may obtain a copy of the License at
 *
 *     http://www.apache.org/licenses/LICENSE-2.0
 *
 * Unless required by applicable law or agreed to in writing, software
 * distributed under the License is distributed on an "AS IS" BASIS,
 * WITHOUT WARRANTIES OR CONDITIONS OF ANY KIND, either express or implied.
 * See the License for the specific language governing permissions and
 * limitations under the License.
 */
package org.sleuthkit.datamodel.timeline;

import org.sleuthkit.datamodel.BlackboardArtifact;
import org.sleuthkit.datamodel.BlackboardAttribute;
import org.sleuthkit.datamodel.TskCoreException;

/**
 * Package level extension of StandardArtifactEventType for event types only
<<<<<<< HEAD
 * store one description in the db. They may support parsing the decription in
 * memory, or one one zoom level.S
=======
 * store one description in the db. They may support parsing the description in
 * memory, or one one zoom level
>>>>>>> 2bb5545b
 */
class SingleDescriptionArtifactEventType extends StandardArtifactEventType {

	@Override
	public EventDescriptionWithTime buildEventPayload(BlackboardArtifact artifact) throws TskCoreException {
		String description = extractFullDescription(artifact);
		long time = artifact.getAttribute(getDateTimeAttributeType()).getValueLong();
<<<<<<< HEAD
		return new EventDescriptionWithTime(time, null, null, description);
=======
		return new EventPayload(time, null, null, description);
>>>>>>> 2bb5545b
	}

	SingleDescriptionArtifactEventType(int typeID, String displayName,
			EventType superType, BlackboardArtifact.Type artifactType, BlackboardAttribute.Type timeAttribute, BlackboardAttribute.Type descriptionAttribute) {
		super(typeID, displayName, superType, artifactType, timeAttribute,
				new NullExtractor(), new NullExtractor(), new AttributeExtractor(descriptionAttribute));
	}

	@Override
<<<<<<< HEAD
	public TimelineEvent.EventDescription parseDescription(String fullDescription, String medDescription, String shortDescription) {
=======
	public TimelineEvent.EventDescription getDescription(String fullDescription, String medDescription, String shortDescription) {
>>>>>>> 2bb5545b
		return new SingeLevelEventDiscription(fullDescription);
	}

	/**
	 * Function that always returns the empty string no matter what it is
	 * applied to.
	 *
	 */
	final static class NullExtractor implements TSKCoreCheckedFunction<BlackboardArtifact, String> {

		@Override
		public String apply(BlackboardArtifact ignored) throws TskCoreException {
			return null;
		}
	}
}<|MERGE_RESOLUTION|>--- conflicted
+++ resolved
@@ -24,13 +24,8 @@
 
 /**
  * Package level extension of StandardArtifactEventType for event types only
-<<<<<<< HEAD
- * store one description in the db. They may support parsing the decription in
- * memory, or one one zoom level.S
-=======
  * store one description in the db. They may support parsing the description in
  * memory, or one one zoom level
->>>>>>> 2bb5545b
  */
 class SingleDescriptionArtifactEventType extends StandardArtifactEventType {
 
@@ -38,11 +33,7 @@
 	public EventDescriptionWithTime buildEventPayload(BlackboardArtifact artifact) throws TskCoreException {
 		String description = extractFullDescription(artifact);
 		long time = artifact.getAttribute(getDateTimeAttributeType()).getValueLong();
-<<<<<<< HEAD
 		return new EventDescriptionWithTime(time, null, null, description);
-=======
-		return new EventPayload(time, null, null, description);
->>>>>>> 2bb5545b
 	}
 
 	SingleDescriptionArtifactEventType(int typeID, String displayName,
@@ -52,11 +43,7 @@
 	}
 
 	@Override
-<<<<<<< HEAD
 	public TimelineEvent.EventDescription parseDescription(String fullDescription, String medDescription, String shortDescription) {
-=======
-	public TimelineEvent.EventDescription getDescription(String fullDescription, String medDescription, String shortDescription) {
->>>>>>> 2bb5545b
 		return new SingeLevelEventDiscription(fullDescription);
 	}
 
