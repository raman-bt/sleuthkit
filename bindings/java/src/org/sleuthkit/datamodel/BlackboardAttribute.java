--- conflicted
+++ resolved
@@ -53,7 +53,6 @@
 		private final String typeName;
 		private final int typeID;
 		private final String displayName;
-<<<<<<< HEAD
 		private final TSK_BLACKBOARD_ATTRIBUTE_VALUE_TYPE valueType;
 
 		/**
@@ -65,10 +64,6 @@
 		 * @param valueType the value type
 		 */
 		public Type(int typeID, String typeName, String displayName, TSK_BLACKBOARD_ATTRIBUTE_VALUE_TYPE valueType) {
-=======
-
-		public Type(int typeID, String typeName, String displayName) {
->>>>>>> ff968c54
 			this.typeID = typeID;
 			this.typeName = typeName;
 			this.displayName = displayName;
