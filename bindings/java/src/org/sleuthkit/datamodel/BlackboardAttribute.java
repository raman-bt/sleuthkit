/*
 * Sleuth Kit Data Model
 *
 * Copyright 2011-2018 Basis Technology Corp.
 * Contact: carrier <at> sleuthkit <dot> org
 *
 * Licensed under the Apache License, Version 2.0 (the "License");
 * you may not use this file except in compliance with the License.
 * You may obtain a copy of the License at
 *
 *	 http://www.apache.org/licenses/LICENSE-2.0
 *
 * Unless required by applicable law or agreed to in writing, software
 * distributed under the License is distributed on an "AS IS" BASIS,
 * WITHOUT WARRANTIES OR CONDITIONS OF ANY KIND, either express or implied.
 * See the License for the specific language governing permissions and
 * limitations under the License.
 */
package org.sleuthkit.datamodel;

import java.io.Serializable;
import java.util.Arrays;
import java.util.Collections;
import java.util.List;
import java.util.Objects;
import java.util.ResourceBundle;
import java.util.TimeZone;
import java.util.logging.Level;
import java.util.logging.Logger;

/**
 * Represents an attribute of an artifact posted to the blackboard. Instances
 * should be constructed and then added to an instance of the BlackboardArtifact
 * class.
 *
 * Attributes are a name-value pairs. The name is the type of the attribute, as
 * represented by the BlackboardAttribute.Type class. Standard attribute types
 * are specified by the ATTRIBUTE_TYPE enumeration. Custom attribute types may
 * be created by constructing a BlackboardAttribute.Type object and calling the
 * SleuthkitCase.addArtifactAttributeType method. The BlackboardAttribute.Type
 * object that is returned can then be used to create instances of the custom
 * attribute by calling the appropriate BlackboardAttribute constructor. It can
 * also be used to do blackboard queries involving the custom type.
 */
public class BlackboardAttribute {

	private static final char[] HEX_ARRAY = "0123456789ABCDEF".toCharArray();
	private static final Logger LOGGER = Logger.getLogger(BlackboardAttribute.class.getName());

	private static final ResourceBundle bundle = ResourceBundle.getBundle("org.sleuthkit.datamodel.Bundle");
	private BlackboardAttribute.Type attributeType;
	private final int valueInt;
	private final long valueLong;
	private final double valueDouble;
	private final String valueString;
	private final byte[] valueBytes;
	private String context;
	private long artifactID;
	private SleuthkitCase sleuthkitCase;
	private String sources;

	/**
	 * Constructs a standard attribute with an integer value. The attribute
	 * should be added to an appropriate artifact.
	 *
	 * @param attributeType The standard attribute type.
	 * @param source        The source of this attribute.
	 * @param valueInt      The attribute value.
	 *
	 * @throws IllegalArgumentException If the value type of the specified
	 *                                  standard attribute type is not
	 *                                  TSK_BLACKBOARD_ATTRIBUTE_VALUE_TYPE.INTEGER.
	 */
	public BlackboardAttribute(ATTRIBUTE_TYPE attributeType, String source, int valueInt) throws IllegalArgumentException {
		if (attributeType.getValueType() != TSK_BLACKBOARD_ATTRIBUTE_VALUE_TYPE.INTEGER) {
			throw new IllegalArgumentException("Value types do not match");
		}
		this.artifactID = 0;
		this.attributeType = new BlackboardAttribute.Type(attributeType);
		this.sources = replaceNulls(source);
		this.valueInt = valueInt;
		this.valueLong = 0;
		this.valueDouble = 0;
		this.valueString = "";
		this.valueBytes = new byte[0];
		this.context = "";
	}

	/**
	 * Constructs an attribute with an integer value. The attribute should be
	 * added to an appropriate artifact.
	 *
	 * @param attributeType The attribute type.
	 * @param source        The source of this attribute.
	 * @param valueInt      The attribute value.
	 *
	 * @throws IllegalArgumentException If the value type of the specified
	 *                                  attribute type is not
	 *                                  TSK_BLACKBOARD_ATTRIBUTE_VALUE_TYPE.INTEGER.
	 */
	public BlackboardAttribute(Type attributeType, String source, int valueInt) throws IllegalArgumentException {
		if (attributeType.getValueType() != TSK_BLACKBOARD_ATTRIBUTE_VALUE_TYPE.INTEGER) {
			throw new IllegalArgumentException("Type mismatched with value type");
		}
		this.artifactID = 0;
		this.attributeType = attributeType;
		this.sources = replaceNulls(source);
		this.valueInt = valueInt;
		this.valueLong = 0;
		this.valueDouble = 0;
		this.valueString = "";
		this.valueBytes = new byte[0];
		this.context = "";
	}

	/**
	 * Constructs a standard attribute with a long/datetime value. If the value
	 * is a datetime, it should be seconds from January 1, 1970. The attribute
	 * should be added to an appropriate artifact.
	 *
	 * @param attributeType The standard attribute type.
	 * @param source        The source of this attribute.
	 * @param valueLong     The attribute value.
	 *
	 * @throws IllegalArgumentException If the value type of the specified
	 *                                  standard attribute type is not
	 *                                  TSK_BLACKBOARD_ATTRIBUTE_VALUE_TYPE.LONG
	 *                                  or
	 *                                  TSK_BLACKBOARD_ATTRIBUTE_VALUE_TYPE.DATETIME.
	 */
	public BlackboardAttribute(ATTRIBUTE_TYPE attributeType, String source, long valueLong) throws IllegalArgumentException {
		if (attributeType.getValueType() != TSK_BLACKBOARD_ATTRIBUTE_VALUE_TYPE.LONG
				&& attributeType.getValueType() != TSK_BLACKBOARD_ATTRIBUTE_VALUE_TYPE.DATETIME) {
			throw new IllegalArgumentException("Value types do not match");
		}
		this.artifactID = 0;
		this.attributeType = new BlackboardAttribute.Type(attributeType);
		this.sources = replaceNulls(source);
		this.valueInt = 0;
		this.valueLong = valueLong;
		this.valueDouble = 0;
		this.valueString = "";
		this.valueBytes = new byte[0];
		this.context = "";
	}

	/**
	 * Constructs an attribute with a long/datetime value. The attribute should
	 * be added to an appropriate artifact.
	 *
	 * @param attributeType The attribute type.
	 * @param source        The source of this attribute.
	 * @param valueLong     The attribute value.
	 *
	 * @throws IllegalArgumentException If the value type of the specified
	 *                                  standard attribute type is not
	 *                                  TSK_BLACKBOARD_ATTRIBUTE_VALUE_TYPE.LONG
	 *                                  or
	 *                                  TSK_BLACKBOARD_ATTRIBUTE_VALUE_TYPE.DATETIME.
	 */
	public BlackboardAttribute(Type attributeType, String source, long valueLong) throws IllegalArgumentException {
		if (attributeType.getValueType() != TSK_BLACKBOARD_ATTRIBUTE_VALUE_TYPE.LONG
				&& attributeType.getValueType() != TSK_BLACKBOARD_ATTRIBUTE_VALUE_TYPE.DATETIME) {
			throw new IllegalArgumentException("Type mismatched with value type");
		}
		this.artifactID = 0;
		this.attributeType = attributeType;
		this.sources = replaceNulls(source);
		this.valueInt = 0;
		this.valueLong = valueLong;
		this.valueDouble = 0;
		this.valueString = "";
		this.valueBytes = new byte[0];
		this.context = "";
	}

	/**
	 * Constructs a standard attribute with a double value. The attribute should
	 * be added to an appropriate artifact.
	 *
	 * @param attributeType The standard attribute type.
	 * @param source        The source of this attribute.
	 * @param valueDouble   The attribute value.
	 *
	 * @throws IllegalArgumentException If the value type of the specified
	 *                                  standard attribute type is not
	 *                                  TSK_BLACKBOARD_ATTRIBUTE_VALUE_TYPE.DOUBLE.
	 */
	public BlackboardAttribute(ATTRIBUTE_TYPE attributeType, String source, double valueDouble) throws IllegalArgumentException {
		if (attributeType.getValueType() != TSK_BLACKBOARD_ATTRIBUTE_VALUE_TYPE.DOUBLE) {
			throw new IllegalArgumentException("Value types do not match");
		}
		this.artifactID = 0;
		this.attributeType = new BlackboardAttribute.Type(attributeType);
		this.sources = replaceNulls(source);
		this.valueInt = 0;
		this.valueLong = 0;
		this.valueDouble = valueDouble;
		this.valueString = "";
		this.valueBytes = new byte[0];
		this.context = "";

	}

	/**
	 * Constructs an attribute with a double value. The attribute should be
	 * added to an appropriate artifact.
	 *
	 * @param attributeType The attribute type.
	 * @param source        The source of this attribute.
	 * @param valueDouble   The attribute value.
	 *
	 * @throws IllegalArgumentException If the value type of the specified
	 *                                  attribute type is not
	 *                                  TSK_BLACKBOARD_ATTRIBUTE_VALUE_TYPE.DOUBLE.
	 */
	public BlackboardAttribute(Type attributeType, String source, double valueDouble) throws IllegalArgumentException {
		if (attributeType.getValueType() != TSK_BLACKBOARD_ATTRIBUTE_VALUE_TYPE.DOUBLE) {
			throw new IllegalArgumentException("Type mismatched with value type");
		}
		this.artifactID = 0;
		this.attributeType = attributeType;
		this.sources = replaceNulls(source);
		this.valueInt = 0;
		this.valueLong = 0;
		this.valueDouble = valueDouble;
		this.valueString = "";
		this.valueBytes = new byte[0];
		this.context = "";
	}

	/**
	 * Constructs a standard attribute with an string value. The attribute
	 * should be added to an appropriate artifact.
	 *
	 * @param attributeType The standard attribute type.
	 * @param source        The source of this attribute.
	 * @param valueString   The attribute value.
	 *
	 * @throws IllegalArgumentException If the value type of the specified
	 *                                  standard attribute type is not
	 *                                  TSK_BLACKBOARD_ATTRIBUTE_VALUE_TYPE.STRING.
	 */
	public BlackboardAttribute(ATTRIBUTE_TYPE attributeType, String source, String valueString) throws IllegalArgumentException {
		if (attributeType.getValueType() != TSK_BLACKBOARD_ATTRIBUTE_VALUE_TYPE.STRING) {
			throw new IllegalArgumentException("Value types do not match");
		}
		this.artifactID = 0;
		this.attributeType = new BlackboardAttribute.Type(attributeType);
		this.sources = replaceNulls(source);
		this.valueInt = 0;
		this.valueLong = 0;
		this.valueDouble = 0;
		if (valueString == null) {
			this.valueString = "";
		} else {
			this.valueString = replaceNulls(valueString).trim();
		}
		this.valueBytes = new byte[0];
		this.context = "";
	}

	/**
	 * Constructs an attribute with a string value. The attribute should be
	 * added to an appropriate artifact.
	 *
	 * @param attributeType The attribute type.
	 * @param source        The source of this attribute.
	 * @param valueString   The attribute value.
	 *
	 * @throws IllegalArgumentException If the value type of the specified
	 *                                  attribute type is not
	 *                                  TSK_BLACKBOARD_ATTRIBUTE_VALUE_TYPE.STRING.
	 */
	public BlackboardAttribute(Type attributeType, String source, String valueString) throws IllegalArgumentException {
		if (attributeType.getValueType() != TSK_BLACKBOARD_ATTRIBUTE_VALUE_TYPE.STRING) {
			throw new IllegalArgumentException("Type mismatched with value type");
		}
		this.artifactID = 0;
		this.attributeType = attributeType;
		this.sources = replaceNulls(source);
		this.valueInt = 0;
		this.valueLong = 0;
		this.valueDouble = 0;
		if (valueString == null) {
			this.valueString = "";
		} else {
			this.valueString = replaceNulls(valueString).trim();
		}
		this.valueBytes = new byte[0];
		this.context = "";
	}

	/**
	 * Constructs a standard attribute with a byte array value. The attribute
	 * should be added to an appropriate artifact.
	 *
	 * @param attributeType The standard attribute type.
	 * @param source        The source of this attribute.
	 * @param valueBytes    The attribute value.
	 *
	 * @throws IllegalArgumentException If the value type of the specified
	 *                                  standard attribute type is not
	 *                                  TSK_BLACKBOARD_ATTRIBUTE_VALUE_TYPE.BYTE.
	 */
	public BlackboardAttribute(ATTRIBUTE_TYPE attributeType, String source, byte[] valueBytes) throws IllegalArgumentException {
		if (attributeType.getValueType() != TSK_BLACKBOARD_ATTRIBUTE_VALUE_TYPE.BYTE) {
			throw new IllegalArgumentException("Value types do not match");
		}
		this.artifactID = 0;
		this.attributeType = new BlackboardAttribute.Type(attributeType);
		this.sources = replaceNulls(source);
		this.context = "";
		this.valueInt = 0;
		this.valueLong = 0;
		this.valueDouble = 0;
		this.valueString = "";
		if (valueBytes == null) {
			this.valueBytes = new byte[0];
		} else {
			this.valueBytes = valueBytes;
		}
	}

	/**
	 * Constructs an attribute with a byte array value. The attribute should be
	 * added to an appropriate artifact.
	 *
	 * @param attributeType The attribute type.
	 * @param source        The source of this attribute.
	 * @param valueBytes    The attribute value.
	 *
	 * @throws IllegalArgumentException If the value type of the specified
	 *                                  attribute type is not
	 *                                  TSK_BLACKBOARD_ATTRIBUTE_VALUE_TYPE.BYTE.
	 */
	public BlackboardAttribute(Type attributeType, String source, byte[] valueBytes) throws IllegalArgumentException {
		if (attributeType.getValueType() != TSK_BLACKBOARD_ATTRIBUTE_VALUE_TYPE.BYTE) {
			throw new IllegalArgumentException("Type mismatched with value type");
		}
		this.artifactID = 0;
		this.attributeType = attributeType;
		this.sources = replaceNulls(source);
		this.context = "";
		this.valueInt = 0;
		this.valueLong = 0;
		this.valueDouble = 0;
		this.valueString = "";
		if (valueBytes == null) {
			this.valueBytes = new byte[0];
		} else {
			this.valueBytes = valueBytes;
		}
	}

	/**
	 * Gets the id of the artifact associated with this attribute, if the
	 * attribute was added to an artifact. Attributes should always be added to
	 * artifacts after they are constructed.
	 *
	 * @return The artifact id or zero if the artifact id has not been set.
	 */
	public long getArtifactID() {
		return artifactID;
	}

	/**
	 * Gets the type of this attribute.
	 *
	 * @return The attribute type.
	 */
	public BlackboardAttribute.Type getAttributeType() {
		return this.attributeType;
	}

	/**
	 * Gets the value type.
	 *
	 * @return The value type
	 */
	public TSK_BLACKBOARD_ATTRIBUTE_VALUE_TYPE getValueType() {
		return attributeType.getValueType();
	}

	/**
	 * Gets the value of this attribute. The value is only valid if the
	 * attribute value type is TSK_BLACKBOARD_ATTRIBUTE_VALUE_TYPE.INTEGER.
	 *
	 * @return The attribute value.
	 */
	public int getValueInt() {
		return valueInt;
	}

	/**
	 * Gets the value of this attribute. The value is only valid if the
	 * attribute value type is TSK_BLACKBOARD_ATTRIBUTE_VALUE_TYPE.LONG.
	 *
	 * @return The attribute value.
	 */
	public long getValueLong() {
		return valueLong;
	}

	/**
	 * Gets the value of this attribute. The value is only valid if the
	 * attribute value type is TSK_BLACKBOARD_ATTRIBUTE_VALUE_TYPE.DOUBLE.
	 *
	 * @return The attribute value.
	 */
	public double getValueDouble() {
		return valueDouble;
	}

	/**
	 * Gets the value of this attribute. The value is only valid if the
	 * attribute value type is TSK_BLACKBOARD_ATTRIBUTE_VALUE_TYPE.STRING.
	 *
	 * @return The attribute value.
	 */
	public String getValueString() {
		return valueString;
	}

	/**
	 * Gets the value of this attribute. The value is only valid if the
	 * attribute value type is TSK_BLACKBOARD_ATTRIBUTE_VALUE_TYPE.BYTE.
	 *
	 * @return The attribute value.
	 */
	public byte[] getValueBytes() {
		return Arrays.copyOf(valueBytes, valueBytes.length);
	}

	/**
	 * Gets the sources of this attribute.
	 *
	 * @return A list of sources, may be empty.
	 */
	public List<String> getSources() {
		if (null != sources && !this.sources.isEmpty()) {
			List<String> modules = Arrays.asList(sources.split(","));
			return modules;
		} else {
			return Collections.emptyList();
		}
	}

	/**
	 * Adds a source to the sources of this attribute.
	 *
	 * @param source The source name.
	 *
	 * @throws org.sleuthkit.datamodel.TskCoreException
	 */
	public void addSource(String source) throws TskCoreException {
		this.sources = sleuthkitCase.addSourceToArtifactAttribute(this, source);
	}

	/**
	 * Gets the artifact associated with this attribute. The artifact can be
	 * used to get the source content for the artifact as well as any other
	 * attributes associated with the artifact.
	 *
	 * @return The artifact.
	 *
	 * @throws TskCoreException If there is no artifact associated with this
	 *                          attribute or there is an error reading from the
	 *                          case database.
	 */
	public BlackboardArtifact getParentArtifact() throws TskCoreException {
		return sleuthkitCase.getBlackboardArtifact(artifactID);
	}

	@Override
	public int hashCode() {
		int hash = 5;
		hash = 97 * hash + (int) (this.artifactID ^ (this.artifactID >>> 32));
		return hash;
	}

	@Override
	public boolean equals(Object obj) {
		if (obj == null) {
			return false;
		}
		if (getClass() != obj.getClass()) {
			return false;
		}
		final BlackboardAttribute other = (BlackboardAttribute) obj;
		return this.artifactID == other.getArtifactID();
	}

	@Override
	public String toString() {
		return "BlackboardAttribute{" + "artifactID=" + artifactID + ", attributeType=" + attributeType.toString() + ", moduleName=" + sources + ", context=" + context + ", valueInt=" + valueInt + ", valueLong=" + valueLong + ", valueDouble=" + valueDouble + ", valueString=" + valueString + ", valueBytes=" + Arrays.toString(valueBytes) + ", Case=" + sleuthkitCase + '}'; //NON-NLS
	}

	/**
	 * Gets the attribute value as a string, formatted as required.
	 *
	 * @return The value as a string.
	 */
	public String getDisplayString() {
		switch (attributeType.getValueType()) {
			case STRING:
				return getValueString();
			case INTEGER:
				if (attributeType.getTypeID() == ATTRIBUTE_TYPE.TSK_READ_STATUS.getTypeID()) {
					if (getValueInt() == 0) {
						return "Unread";
					} else {
						return "Read";
					}
				}
				return Integer.toString(getValueInt());
			case LONG:
				// SHOULD at some point figure out how to convert times in here 
				// based on preferred formats and such.  Perhaps provide another 
				// method that takes a formatter argument. 
				return Long.toString(getValueLong());
			case DOUBLE:
				return Double.toString(getValueDouble());
			case BYTE:
				return bytesToHexString(getValueBytes());

			case DATETIME: {
				try {
					final Content dataSource = getParentArtifact().getDataSource();
					if ((dataSource != null) && (dataSource instanceof Image)) {
						// return the date/time string in the timezone associated with the datasource,
						Image image = (Image) dataSource;
						TimeZone tzone = TimeZone.getTimeZone(image.getTimeZone());
						return TimeUtilities.epochToTime(getValueLong(), tzone);
					}
				} catch (TskException ex) {
					LOGGER.log(Level.WARNING, "Could not get timezone for image", ex); //NON-NLS
					// return time string in default timezone
					return TimeUtilities.epochToTime(getValueLong());
				}
			}
		}
		return "";
	}

	/**
	 * Constructs an artifact attribute. To be used when creating an attribute
	 * based on a query of the blackboard _attributes table in the case
	 * database.
	 *
	 * @param artifactID      The artifact id for this attribute
	 * @param attributeTypeID The attribute type id.
	 * @param source          The source of this attribute.
	 * @param context         Contextual information about this attribute.
	 * @param valueType       The attribute value type.
	 * @param valueInt        The value from the the value_int32 column.
	 * @param valueLong       The value from the the value_int64 column.
	 * @param valueDouble     The value from the the value_double column.
	 * @param valueString     The value from the the value_text column.
	 * @param valueBytes      The value from the the value_byte column.
	 * @param sleuthkitCase   A reference to the SleuthkitCase object
	 *                        representing the case database.
	 */
	BlackboardAttribute(long artifactID, BlackboardAttribute.Type attributeType, String source, String context,
			int valueInt, long valueLong, double valueDouble, String valueString, byte[] valueBytes,
			SleuthkitCase sleuthkitCase) {

		this.artifactID = artifactID;
		this.attributeType = attributeType;
		this.sources = replaceNulls(source);
		this.context = replaceNulls(context);
		this.valueInt = valueInt;
		this.valueLong = valueLong;
		this.valueDouble = valueDouble;
		if (valueString == null) {
			this.valueString = "";
		} else {
			this.valueString = replaceNulls(valueString).trim();
		}
		if (valueBytes == null) {
			this.valueBytes = new byte[0];
		} else {
			this.valueBytes = valueBytes;
		}
		this.sleuthkitCase = sleuthkitCase;
	}

	/**
	 * Sets the reference to the SleuthkitCase object that represents the case
	 * database.
	 *
	 * @param sleuthkitCase A reference to a SleuthkitCase object.
	 */
	void setCaseDatabase(SleuthkitCase sleuthkitCase) {
		this.sleuthkitCase = sleuthkitCase;
	}

	/**
	 * Sets the artifact id.
	 *
	 * @param artifactID The artifact id.
	 */
	void setArtifactId(long artifactID) {
		this.artifactID = artifactID;
	}

	/**
	 * Gets the sources of this attribute.
	 *
	 * @return A comma-separated-values list of sources, may be empty. The CSV
	 *         is due to a deliberate denormalization of the source field in the
	 *         case database and this method is a helper method for the
	 *         SleuthkitCase class.
	 */
	String getSourcesCSV() {
		return sources;
	}

	/**
	 * Converts a byte array to a string.
	 *
	 * @param bytes The byte array.
	 *
	 * @return The string.
	 */
	static String bytesToHexString(byte[] bytes) {
		// from http://stackoverflow.com/questions/9655181/convert-from-byte-array-to-hex-string-in-java
		char[] hexChars = new char[bytes.length * 2];
		for (int j = 0; j < bytes.length; j++) {
			int v = bytes[j] & 0xFF;
			hexChars[j * 2] = HEX_ARRAY[v >>> 4];
			hexChars[j * 2 + 1] = HEX_ARRAY[v & 0x0F];
		}
		return new String(hexChars);
	}

	/**
	 * Replace all NUL characters in the string with the SUB character
	 *
	 * @param text The input string.
	 *
	 * @return The output string.
	 */
	private String replaceNulls(String text) {
		return text.replace((char) 0x00, (char) 0x1A);
	}

	/**
	 * Represents the type of an attribute.
	 */
	public static final class Type implements Serializable {

		private static final long serialVersionUID = 1L;
		private final String typeName;
		private final int typeID;
		private final String displayName;
		private final TSK_BLACKBOARD_ATTRIBUTE_VALUE_TYPE valueType;

		/**
		 * Constructs an attribute type.
		 *
		 * @param typeID      The type id.
		 * @param typeName    The type name.
		 * @param displayName The display name for the type.
		 * @param valueType   The type of the value.
		 */
		public Type(int typeID, String typeName, String displayName, TSK_BLACKBOARD_ATTRIBUTE_VALUE_TYPE valueType) {
			this.typeID = typeID;
			this.typeName = typeName;
			this.displayName = displayName;
			this.valueType = valueType;
		}

		/**
		 * Constructs a standard attribute type.
		 *
		 * @param type The specification of the type provided by the
		 *             TSK_BLACKBOARD_ATTRIBUTE_VALUE_TYPE enumeration.
		 */
		public Type(BlackboardAttribute.ATTRIBUTE_TYPE type) {
			this.typeID = type.getTypeID();
			this.typeName = type.getLabel();
			this.displayName = type.getDisplayName();
			this.valueType = type.getValueType();
		}

		/**
		 * Gets the value type of this attribute type.
		 *
		 * @return The value type.
		 */
		public TSK_BLACKBOARD_ATTRIBUTE_VALUE_TYPE getValueType() {
			return this.valueType;
		}

		/**
		 * Gets the type name of this attribute type.
		 *
		 * @return The type name.
		 */
		public String getTypeName() {
			return this.typeName;
		}

		/**
		 * Gets the type id of this attribute type.
		 *
		 * @return The type id.
		 */
		public int getTypeID() {
			return this.typeID;
		}

		/**
		 * Gets the display name of this attribute type.
		 *
		 * @return The display name.
		 */
		public String getDisplayName() {
			return this.displayName;
		}

		@Override
		public boolean equals(Object that) {
			if (this == that) {
				return true;
			} else if (!(that instanceof BlackboardAttribute.Type)) {
				return false;
			} else {
				return ((BlackboardAttribute.Type) that).sameType(this);
			}
		}

		/**
		 * Determines if this attribute type object is equivalent to another
		 * attribute type object.
		 *
		 * @param that the other type
		 *
		 * @return true if it is the same type
		 */
		private boolean sameType(BlackboardAttribute.Type that) {
			return this.typeName.equals(that.getTypeName())
					&& this.displayName.equals(that.getDisplayName())
					&& this.typeID == that.getTypeID()
					&& this.valueType == that.getValueType();
		}

		@Override
		public int hashCode() {
			int hash = 7;
			hash = 63 * hash + Objects.hashCode(this.typeID);
			hash = 63 * hash + Objects.hashCode(this.displayName);
			hash = 63 * hash + Objects.hashCode(this.typeName);
			hash = 63 * hash + Objects.hashCode(this.valueType);
			return hash;
		}

		@Override
		public String toString() {
			return "(typeID= " + this.typeID
					+ ", displayName=" + this.displayName
					+ ", typeName=" + this.typeName
					+ ", valueType=" + this.valueType + ")";
		}
	}

	/**
	 * Specifies the type ids and display names of the supported attribute value
	 * types.
	 */
	public enum TSK_BLACKBOARD_ATTRIBUTE_VALUE_TYPE {

		/**
		 * The value type of the attribute is a string.
		 */
		STRING(0, "String"), //NON-NLS
		/**
		 * The value type of the attribute is an int.
		 */
		INTEGER(1, "Integer"), //NON-NLS
		/**
		 * The value type of the attribute is a long.
		 */
		LONG(2, "Long"), //NON-NLS
		/**
		 * The value type of the attribute is a double.
		 */
		DOUBLE(3, "Double"), //NON-NLS
		/**
		 * The value type of the attribute is a byte array.
		 */
		BYTE(4, "Byte"), //NON-NLS
		/**
		 * The value type of the attribute is a long representing seconds from
		 * January 1, 1970.
		 */
		DATETIME(5, "DateTime");

		private final long typeId;
		private final String typeName;

		/*
		 * TODO (AUT-2070): Add a localized displayName field and a
		 * getDisplayName method for API consistency.
		 */
		/**
		 * Constructs an attribute value type object.
		 *
		 * @param type     The type id of the value type.
		 * @param typeName The type name of the value type.
		 */
		private TSK_BLACKBOARD_ATTRIBUTE_VALUE_TYPE(long type, String typeName) {
			this.typeId = type;
			this.typeName = typeName;
		}

		/**
		 * Gets the type id for this attribute value type.
		 *
		 * TODO (AUT-2070): Deprecate and provide a getTypeId method instead for
		 * API consistency.
		 *
		 * @return attribute value type id
		 */
		public long getType() {
			return typeId;
		}

		/**
		 * Gets the type name for this attribute value type.
		 *
		 * TODO (AUT-2070): Deprecate and provide a getTypeName method instead
		 * for API consistency.
		 *
		 * @return attribute value type name
		 */
		public String getLabel() {
			return this.typeName;
		}

		/**
		 * Gets the attribute value type for a given value type id.
		 *
		 * @param typeId A value type id.
		 *
		 * @return A BlackboardAttribute.TSK_BLACKBOARD_ATTRIBUTE_VALUE_TYPE
		 *         object.
		 *
		 * @throws IllegalArgumentException If the given type id does not map to
		 *                                  a supported value type.
		 *
		 * TODO (AUT-2070): Deprecate and provide a fromTypeId method instead
		 * for API consistency.
		 */
		static public TSK_BLACKBOARD_ATTRIBUTE_VALUE_TYPE fromType(long typeId) {
			for (TSK_BLACKBOARD_ATTRIBUTE_VALUE_TYPE valueType : TSK_BLACKBOARD_ATTRIBUTE_VALUE_TYPE.values()) {
				if (valueType.getType() == typeId) {
					return valueType;
				}
			}
			throw new IllegalArgumentException("No TSK_BLACKBOARD_ATTRIBUTE_VALUE_TYPE matching type: " + typeId);
		}

		/**
		 * Gets the attribute value type for a given value type name.
		 *
		 * @param typeName A type name.
		 *
		 * @return A BlackboardAttribute.TSK_BLACKBOARD_ATTRIBUTE_VALUE_TYPE
		 *         object.
		 *
		 * @throws IllegalArgumentException If the given type name does not map
		 *                                  to a supported value type.
		 *
		 * TODO (AUT-2070): Deprecate and provide a fromTypeName method instead
		 * for API consistency.
		 */
		static public TSK_BLACKBOARD_ATTRIBUTE_VALUE_TYPE fromLabel(String typeName) {
			for (TSK_BLACKBOARD_ATTRIBUTE_VALUE_TYPE valueType : TSK_BLACKBOARD_ATTRIBUTE_VALUE_TYPE.values()) {
				if (valueType.getLabel().equals(typeName)) {
					return valueType;
				}
			}
			throw new IllegalArgumentException("No TSK_BLACKBOARD_ATTRIBUTE_VALUE_TYPE matching type: " + typeName);
		}

	}

	/**
	 * Specifies the type ids, type names, display names, and value types of the
	 * standard attribute types. See
	 * http://wiki.sleuthkit.org/index.php?title=Artifact_Examples for more
	 * information.
	 */
	public enum ATTRIBUTE_TYPE {

		TSK_URL(1, "TSK_URL", //NON-NLS
				bundle.getString("BlackboardAttribute.tskUrl.text"),
				TSK_BLACKBOARD_ATTRIBUTE_VALUE_TYPE.STRING),
		TSK_DATETIME(2, "TSK_DATETIME", //NON-NLS
				bundle.getString("BlackboardAttribute.tskDatetime.text"),
				TSK_BLACKBOARD_ATTRIBUTE_VALUE_TYPE.DATETIME),
		TSK_NAME(3, "TSK_NAME", //NON-NLS
				bundle.getString("BlackboardAttribute.tskName.text"),
				TSK_BLACKBOARD_ATTRIBUTE_VALUE_TYPE.STRING),
		TSK_PROG_NAME(4, "TSK_PROG_NAME", //NON-NLS
				bundle.getString("BlackboardAttribute.tskProgName.text"),
				TSK_BLACKBOARD_ATTRIBUTE_VALUE_TYPE.STRING),
		TSK_VALUE(6, "TSK_VALUE", //NON-NLS
				bundle.getString("BlackboardAttribute.tskValue.text"),
				TSK_BLACKBOARD_ATTRIBUTE_VALUE_TYPE.STRING),
		TSK_FLAG(7, "TSK_FLAG", //NON-NLS
				bundle.getString("BlackboardAttribute.tskFlag.text"),
				TSK_BLACKBOARD_ATTRIBUTE_VALUE_TYPE.STRING),
		TSK_PATH(8, "TSK_PATH", //NON-NLS
				bundle.getString("BlackboardAttribute.tskPath.text"),
				TSK_BLACKBOARD_ATTRIBUTE_VALUE_TYPE.STRING),
		TSK_KEYWORD(10, "TSK_KEYWORD", //NON-NLS
				bundle.getString("BlackboardAttribute.tskKeyword.text"),
				TSK_BLACKBOARD_ATTRIBUTE_VALUE_TYPE.STRING),
		TSK_KEYWORD_REGEXP(11, "TSK_KEYWORD_REGEXP", //NON-NLS
				bundle.getString("BlackboardAttribute.tskKeywordRegexp.text"),
				TSK_BLACKBOARD_ATTRIBUTE_VALUE_TYPE.STRING),
		TSK_KEYWORD_PREVIEW(12, "TSK_KEYWORD_PREVIEW", //NON-NLS
				bundle.getString("BlackboardAttribute.tskKeywordPreview.text"),
				TSK_BLACKBOARD_ATTRIBUTE_VALUE_TYPE.STRING),
		/**
		 * @deprecated Use a TSK_SET_NAME attribute instead.
		 */
		@Deprecated
		TSK_KEYWORD_SET(13, "TSK_KEYWORD_SET", //NON-NLS
				bundle.getString("BlackboardAttribute.tskKeywordSet.text"),
				TSK_BLACKBOARD_ATTRIBUTE_VALUE_TYPE.STRING),
		TSK_USER_NAME(14, "TSK_USER_NAME", //NON-NLS
				bundle.getString("BlackboardAttribute.tskUserName.text"),
				TSK_BLACKBOARD_ATTRIBUTE_VALUE_TYPE.STRING),
		TSK_DOMAIN(15, "TSK_DOMAIN", //NON-NLS
				bundle.getString("BlackboardAttribute.tskDomain.text"),
				TSK_BLACKBOARD_ATTRIBUTE_VALUE_TYPE.STRING),
		TSK_PASSWORD(16, "TSK_PASSWORD", //NON-NLS
				bundle.getString("BlackboardAttribute.tskPassword.text"),
				TSK_BLACKBOARD_ATTRIBUTE_VALUE_TYPE.STRING),
		TSK_NAME_PERSON(17, "TSK_NAME_PERSON", //NON-NLS
				bundle.getString("BlackboardAttribute.tskNamePerson.text"),
				TSK_BLACKBOARD_ATTRIBUTE_VALUE_TYPE.STRING),
		TSK_DEVICE_MODEL(18, "TSK_DEVICE_MODEL", //NON-NLS
				bundle.getString("BlackboardAttribute.tskDeviceModel.text"),
				TSK_BLACKBOARD_ATTRIBUTE_VALUE_TYPE.STRING),
		TSK_DEVICE_MAKE(19, "TSK_DEVICE_MAKE", //NON-NLS
				bundle.getString("BlackboardAttribute.tskDeviceMake.text"),
				TSK_BLACKBOARD_ATTRIBUTE_VALUE_TYPE.STRING),
		TSK_DEVICE_ID(20, "TSK_DEVICE_ID", //NON-NLS
				bundle.getString("BlackboardAttribute.tskDeviceId.text"),
				TSK_BLACKBOARD_ATTRIBUTE_VALUE_TYPE.STRING),
		TSK_EMAIL(21, "TSK_EMAIL", //NON-NLS
				bundle.getString("BlackboardAttribute.tskEmail.text"),
				TSK_BLACKBOARD_ATTRIBUTE_VALUE_TYPE.STRING),
		TSK_HASH_MD5(22, "TSK_HASH_MD5", //NON-NLS
				bundle.getString("BlackboardAttribute.tskHashMd5.text"),
				TSK_BLACKBOARD_ATTRIBUTE_VALUE_TYPE.STRING),
		TSK_HASH_SHA1(23, "TSK_HASH_SHA1", //NON-NLS
				bundle.getString("BlackboardAttribute.tskHashSha1.text"),
				TSK_BLACKBOARD_ATTRIBUTE_VALUE_TYPE.STRING),
		TSK_HASH_SHA2_256(24, "TSK_HASH_SHA2_256", //NON-NLS
				bundle.getString("BlackboardAttribute.tskHashSha225.text"),
				TSK_BLACKBOARD_ATTRIBUTE_VALUE_TYPE.STRING),
		TSK_HASH_SHA2_512(25, "TSK_HASH_SHA2_512", //NON-NLS
				bundle.getString("BlackboardAttribute.tskHashSha2512.text"),
				TSK_BLACKBOARD_ATTRIBUTE_VALUE_TYPE.STRING),
		TSK_TEXT(26, "TSK_TEXT", //NON-NLS
				bundle.getString("BlackboardAttribute.tskText.text"),
				TSK_BLACKBOARD_ATTRIBUTE_VALUE_TYPE.STRING),
		TSK_TEXT_FILE(27, "TSK_TEXT_FILE", //NON-NLS
				bundle.getString("BlackboardAttribute.tskTextFile.text"),
				TSK_BLACKBOARD_ATTRIBUTE_VALUE_TYPE.STRING),
		TSK_TEXT_LANGUAGE(28, "TSK_TEXT_LANGUAGE", //NON-NLS
				bundle.getString("BlackboardAttribute.tskTextLanguage.text"),
				TSK_BLACKBOARD_ATTRIBUTE_VALUE_TYPE.STRING),
		TSK_ENTROPY(29, "TSK_ENTROPY", //NON-NLS
				bundle.getString("BlackboardAttribute.tskEntropy.text"),
				TSK_BLACKBOARD_ATTRIBUTE_VALUE_TYPE.DOUBLE),
		/**
		 * @deprecated Use a TSK_SET_NAME attribute instead.
		 */
		@Deprecated
		TSK_HASHSET_NAME(30, "TSK_HASHSET_NAME", //NON-NLS
				bundle.getString("BlackboardAttribute.tskHashsetName.text"),
				TSK_BLACKBOARD_ATTRIBUTE_VALUE_TYPE.STRING),
		/**
		 * @deprecated Use a TSK_INTERESTING_FILE_HIT artifact instead.
		 */
		@Deprecated
		TSK_INTERESTING_FILE(31, "TSK_INTERESTING_FILE", //NON-NLS
				bundle.getString("BlackboardAttribute.tskInterestingFile.text"),
				TSK_BLACKBOARD_ATTRIBUTE_VALUE_TYPE.LONG),
		TSK_REFERRER(32, "TSK_REFERRER", //NON-NLS
				bundle.getString("BlackboardAttribute.tskReferrer.text"),
				TSK_BLACKBOARD_ATTRIBUTE_VALUE_TYPE.STRING),
		TSK_DATETIME_ACCESSED(33, "TSK_DATETIME_ACCESSED", //NON-NLS
				bundle.getString("BlackboardAttribute.tskDateTimeAccessed.text"),
				TSK_BLACKBOARD_ATTRIBUTE_VALUE_TYPE.DATETIME),
		TSK_IP_ADDRESS(34, "TSK_IP_ADDRESS", //NON-NLS
				bundle.getString("BlackboardAttribute.tskIpAddress.text"),
				TSK_BLACKBOARD_ATTRIBUTE_VALUE_TYPE.STRING),
		TSK_PHONE_NUMBER(35, "TSK_PHONE_NUMBER", //NON-NLS
				bundle.getString("BlackboardAttribute.tskPhoneNumber.text"),
				TSK_BLACKBOARD_ATTRIBUTE_VALUE_TYPE.STRING),
		TSK_PATH_ID(36, "TSK_PATH_ID", //NON-NLS
				bundle.getString("BlackboardAttribute.tskPathId.text"),
				TSK_BLACKBOARD_ATTRIBUTE_VALUE_TYPE.LONG),
		TSK_SET_NAME(37, "TSK_SET_NAME", //NON-NLS
				bundle.getString("BlackboardAttribute.tskSetName.text"),
				TSK_BLACKBOARD_ATTRIBUTE_VALUE_TYPE.STRING),
		/**
		 * @deprecated Use a TSK_ENCRYPTION_DETECTED artifact instead.
		 */
		@Deprecated
		TSK_ENCRYPTION_DETECTED(38, "TSK_ENCRYPTION_DETECTED", //NON-NLS
				bundle.getString("BlackboardAttribute.tskEncryptionDetected.text"),
				TSK_BLACKBOARD_ATTRIBUTE_VALUE_TYPE.INTEGER),
		TSK_MALWARE_DETECTED(39, "TSK_MALWARE_DETECTED", //NON-NLS
				bundle.getString("BlackboardAttribute.tskMalwareDetected.text"),
				TSK_BLACKBOARD_ATTRIBUTE_VALUE_TYPE.INTEGER),
		TSK_STEG_DETECTED(40, "TSK_STEG_DETECTED", //NON-NLS
				bundle.getString("BlackboardAttribute.tskStegDetected.text"),
				TSK_BLACKBOARD_ATTRIBUTE_VALUE_TYPE.INTEGER),
		TSK_EMAIL_TO(41, "TSK_EMAIL_TO", //NON-NLS
				bundle.getString("BlackboardAttribute.tskEmailTo.text"),
				TSK_BLACKBOARD_ATTRIBUTE_VALUE_TYPE.STRING),
		TSK_EMAIL_CC(42, "TSK_EMAIL_CC", //NON-NLS
				bundle.getString("BlackboardAttribute.tskEmailCc.text"),
				TSK_BLACKBOARD_ATTRIBUTE_VALUE_TYPE.STRING),
		TSK_EMAIL_BCC(43, "TSK_EMAIL_BCC", //NON-NLS
				bundle.getString("BlackboardAttribute.tskEmailBcc.text"),
				TSK_BLACKBOARD_ATTRIBUTE_VALUE_TYPE.STRING),
		TSK_EMAIL_FROM(44, "TSK_EMAIL_FROM", //NON-NLS
				bundle.getString("BlackboardAttribute.tskEmailFrom.text"),
				TSK_BLACKBOARD_ATTRIBUTE_VALUE_TYPE.STRING),
		TSK_EMAIL_CONTENT_PLAIN(45, "TSK_EMAIL_CONTENT_PLAIN", //NON-NLS
				bundle.getString("BlackboardAttribute.tskEmailContentPlain.text"),
				TSK_BLACKBOARD_ATTRIBUTE_VALUE_TYPE.STRING),
		TSK_EMAIL_CONTENT_HTML(46, "TSK_EMAIL_CONTENT_HTML", //NON-NLS
				bundle.getString("BlackboardAttribute.tskEmailContentHtml.text"),
				TSK_BLACKBOARD_ATTRIBUTE_VALUE_TYPE.STRING),
		TSK_EMAIL_CONTENT_RTF(47, "TSK_EMAIL_CONTENT_RTF", //NON-NLS
				bundle.getString("BlackboardAttribute.tskEmailContentRtf.text"),
				TSK_BLACKBOARD_ATTRIBUTE_VALUE_TYPE.STRING),
		TSK_MSG_ID(48, "TSK_MSG_ID", //NON-NLS
				bundle.getString("BlackboardAttribute.tskMsgId.text"),
				TSK_BLACKBOARD_ATTRIBUTE_VALUE_TYPE.STRING),
		TSK_MSG_REPLY_ID(49, "TSK_MSG_REPLY_ID", //NON-NLS
				bundle.getString("BlackboardAttribute.tskMsgReplyId.text"),
				TSK_BLACKBOARD_ATTRIBUTE_VALUE_TYPE.STRING),
		TSK_DATETIME_RCVD(50, "TSK_DATETIME_RCVD", //NON-NLS
				bundle.getString("BlackboardAttribute.tskDateTimeRcvd.text"),
				TSK_BLACKBOARD_ATTRIBUTE_VALUE_TYPE.DATETIME),
		TSK_DATETIME_SENT(51, "TSK_DATETIME_SENT", //NON-NLS
				bundle.getString("BlackboardAttribute.tskDateTimeSent.text"),
				TSK_BLACKBOARD_ATTRIBUTE_VALUE_TYPE.DATETIME),
		TSK_SUBJECT(52, "TSK_SUBJECT", //NON-NLS
				bundle.getString("BlackboardAttribute.tskSubject.text"),
				TSK_BLACKBOARD_ATTRIBUTE_VALUE_TYPE.STRING),
		TSK_TITLE(53, "TSK_TITLE", //NON-NLS
				bundle.getString("BlackboardAttribute.tskTitle.text"),
				TSK_BLACKBOARD_ATTRIBUTE_VALUE_TYPE.STRING),
		TSK_GEO_LATITUDE(54, "TSK_GEO_LATITUDE", //NON-NLS
				bundle.getString("BlackboardAttribute.tskGeoLatitude.text"),
				TSK_BLACKBOARD_ATTRIBUTE_VALUE_TYPE.DOUBLE),
		TSK_GEO_LONGITUDE(55, "TSK_GEO_LONGITUDE", //NON-NLS
				bundle.getString("BlackboardAttribute.tskGeoLongitude.text"),
				TSK_BLACKBOARD_ATTRIBUTE_VALUE_TYPE.DOUBLE),
		TSK_GEO_VELOCITY(56, "TSK_GEO_VELOCITY", //NON-NLS
				bundle.getString("BlackboardAttribute.tskGeoVelocity.text"),
				TSK_BLACKBOARD_ATTRIBUTE_VALUE_TYPE.DOUBLE),
		TSK_GEO_ALTITUDE(57, "TSK_GEO_ALTITUDE", //NON-NLS
				bundle.getString("BlackboardAttribute.tskGeoAltitude.text"),
				TSK_BLACKBOARD_ATTRIBUTE_VALUE_TYPE.DOUBLE),
		TSK_GEO_BEARING(58, "TSK_GEO_BEARING", //NON-NLS
				bundle.getString("BlackboardAttribute.tskGeoBearing.text"),
				TSK_BLACKBOARD_ATTRIBUTE_VALUE_TYPE.STRING),
		TSK_GEO_HPRECISION(59, "TSK_GEO_HPRECISION", //NON-NLS
				bundle.getString("BlackboardAttribute.tskGeoHPrecision.text"),
				TSK_BLACKBOARD_ATTRIBUTE_VALUE_TYPE.DOUBLE),
		TSK_GEO_VPRECISION(60, "TSK_GEO_VPRECISION", //NON-NLS
				bundle.getString("BlackboardAttribute.tskGeoVPrecision.text"),
				TSK_BLACKBOARD_ATTRIBUTE_VALUE_TYPE.DOUBLE),
		TSK_GEO_MAPDATUM(61, "TSK_GEO_MAPDATUM", //NON-NLS
				bundle.getString("BlackboardAttribute.tskGeoMapDatum.text"),
				TSK_BLACKBOARD_ATTRIBUTE_VALUE_TYPE.STRING),
		/**
		 * @deprecated Use the mime type field of the AbstractFile object
		 * instead.
		 */
		@Deprecated
		TSK_FILE_TYPE_SIG(62, "TSK_FILE_TYPE_SIG", //NON-NLS
				bundle.getString("BlackboardAttribute.tskFileTypeSig.text"),
				TSK_BLACKBOARD_ATTRIBUTE_VALUE_TYPE.STRING),
		TSK_FILE_TYPE_EXT(63, "TSK_FILE_TYPE_EXT", //NON-NLS
				bundle.getString("BlackboardAttribute.tskFileTypeExt.text"),
				TSK_BLACKBOARD_ATTRIBUTE_VALUE_TYPE.STRING),
		/**
		 * @deprecated Do not use. Tags are no longer implemented as artifact
		 * attributes.
		 */
		@Deprecated
		TSK_TAGGED_ARTIFACT(64, "TSK_TAGGED_ARTIFACT", //NON-NLS
				bundle.getString("BlackboardAttribute.tskTaggedArtifact.text"),
				TSK_BLACKBOARD_ATTRIBUTE_VALUE_TYPE.LONG),
		/**
		 * @deprecated Do not use. Tags are no longer implemented as artifact
		 * attributes.
		 */
		@Deprecated
		TSK_TAG_NAME(65, "TSK_TAG_NAME", //NON-NLS
				bundle.getString("BlackboardAttribute.tskTagName.text"),
				TSK_BLACKBOARD_ATTRIBUTE_VALUE_TYPE.STRING),
		TSK_COMMENT(66, "TSK_COMMENT", //NON-NLS
				bundle.getString("BlackboardAttribute.tskComment.text"),
				TSK_BLACKBOARD_ATTRIBUTE_VALUE_TYPE.STRING),
		TSK_URL_DECODED(67, "TSK_URL_DECODED", //NON-NLS
				bundle.getString("BlackboardAttribute.tskUrlDecoded.text"),
				TSK_BLACKBOARD_ATTRIBUTE_VALUE_TYPE.STRING),
		TSK_DATETIME_CREATED(68, "TSK_DATETIME_CREATED", //NON-NLS
				bundle.getString("BlackboardAttribute.tskDateTimeCreated.text"),
				TSK_BLACKBOARD_ATTRIBUTE_VALUE_TYPE.DATETIME),
		TSK_DATETIME_MODIFIED(69, "TSK_DATETIME_MODIFIED", //NON-NLS
				bundle.getString("BlackboardAttribute.tskDateTimeModified.text"),
				TSK_BLACKBOARD_ATTRIBUTE_VALUE_TYPE.DATETIME),
		TSK_PROCESSOR_ARCHITECTURE(70, "TSK_PROCESSOR_ARCHITECTURE", //NON-NLS
				bundle.getString("BlackboardAttribute.tskProcessorArchitecture.text"),
				TSK_BLACKBOARD_ATTRIBUTE_VALUE_TYPE.STRING),
		TSK_VERSION(71, "TSK_VERSION", //NON-NLS
				bundle.getString("BlackboardAttribute.tskVersion.text"),
				TSK_BLACKBOARD_ATTRIBUTE_VALUE_TYPE.STRING),
		TSK_USER_ID(72, "TSK_USER_ID", //NON-NLS
				bundle.getString("BlackboardAttribute.tskUserId.text"),
				TSK_BLACKBOARD_ATTRIBUTE_VALUE_TYPE.STRING),
		TSK_DESCRIPTION(73, "TSK_DESCRIPTION", //NON-NLS
				bundle.getString("BlackboardAttribute.tskDescription.text"),
				TSK_BLACKBOARD_ATTRIBUTE_VALUE_TYPE.STRING),
		TSK_MESSAGE_TYPE(74, "TSK_MESSAGE_TYPE", //NON-NLS
				bundle.getString("BlackboardAttribute.tskMessageType.text"),
				TSK_BLACKBOARD_ATTRIBUTE_VALUE_TYPE.STRING), // SMS or MMS or IM ...
		TSK_PHONE_NUMBER_HOME(75, "TSK_PHONE_NUMBER_HOME", //NON-NLS
				bundle.getString("BlackboardAttribute.tskPhoneNumberHome.text"),
				TSK_BLACKBOARD_ATTRIBUTE_VALUE_TYPE.STRING),
		TSK_PHONE_NUMBER_OFFICE(76, "TSK_PHONE_NUMBER_OFFICE", //NON-NLS
				bundle.getString("BlackboardAttribute.tskPhoneNumberOffice.text"),
				TSK_BLACKBOARD_ATTRIBUTE_VALUE_TYPE.STRING),
		TSK_PHONE_NUMBER_MOBILE(77, "TSK_PHONE_NUMBER_MOBILE", //NON-NLS
				bundle.getString("BlackboardAttribute.tskPhoneNumberMobile.text"),
				TSK_BLACKBOARD_ATTRIBUTE_VALUE_TYPE.STRING),
		TSK_PHONE_NUMBER_FROM(78, "TSK_PHONE_NUMBER_FROM", //NON-NLS
				bundle.getString("BlackboardAttribute.tskPhoneNumberFrom.text"),
				TSK_BLACKBOARD_ATTRIBUTE_VALUE_TYPE.STRING),
		TSK_PHONE_NUMBER_TO(79, "TSK_PHONE_NUMBER_TO", //NON-NLS
				bundle.getString("BlackboardAttribute.tskPhoneNumberTo.text"),
				TSK_BLACKBOARD_ATTRIBUTE_VALUE_TYPE.STRING),
		TSK_DIRECTION(80, "TSK_DIRECTION", //NON-NLS
				bundle.getString("BlackboardAttribute.tskDirection.text"),
				TSK_BLACKBOARD_ATTRIBUTE_VALUE_TYPE.STRING), // Msg/Call direction: incoming, outgoing
		TSK_EMAIL_HOME(81, "TSK_EMAIL_HOME", //NON-NLS
				bundle.getString("BlackboardAttribute.tskEmailHome.text"),
				TSK_BLACKBOARD_ATTRIBUTE_VALUE_TYPE.STRING),
		TSK_EMAIL_OFFICE(82, "TSK_EMAIL_OFFICE", //NON-NLS
				bundle.getString("BlackboardAttribute.tskEmailOffice.text"),
				TSK_BLACKBOARD_ATTRIBUTE_VALUE_TYPE.STRING),
		TSK_DATETIME_START(83, "TSK_DATETIME_START", //NON-NLS
				bundle.getString("BlackboardAttribute.tskDateTimeStart.text"),
				TSK_BLACKBOARD_ATTRIBUTE_VALUE_TYPE.DATETIME), // start time of an event - call log, Calendar entry
		TSK_DATETIME_END(84, "TSK_DATETIME_END", //NON-NLS
				bundle.getString("BlackboardAttribute.tskDateTimeEnd.text"),
				TSK_BLACKBOARD_ATTRIBUTE_VALUE_TYPE.DATETIME), // end time of an event - call log, Calendar entry
		TSK_CALENDAR_ENTRY_TYPE(85, "TSK_CALENDAR_ENTRY_TYPE", //NON-NLS
				bundle.getString("BlackboardAttribute.tskCalendarEntryType.text"),
				TSK_BLACKBOARD_ATTRIBUTE_VALUE_TYPE.STRING), // meeting, task,
		TSK_LOCATION(86, "TSK_LOCATION", //NON-NLS
				bundle.getString("BlackboardAttribute.tskLocation.text"),
				TSK_BLACKBOARD_ATTRIBUTE_VALUE_TYPE.STRING), // Location string associated with an event - Conf Room Name, Address ....
		TSK_SHORTCUT(87, "TSK_SHORTCUT", //NON-NLS
				bundle.getString("BlackboardAttribute.tskShortcut.text"),
				TSK_BLACKBOARD_ATTRIBUTE_VALUE_TYPE.STRING), // Short Cut string - short code or dial string for Speed dial, a URL short cut - e.g. bitly string, Windows Desktop Short cut name etc.
		TSK_DEVICE_NAME(88, "TSK_DEVICE_NAME", //NON-NLS
				bundle.getString("BlackboardAttribute.tskDeviceName.text"),
				TSK_BLACKBOARD_ATTRIBUTE_VALUE_TYPE.STRING), // device name - a user assigned (usually) device name - such as "Joe's computer", "bob_win8", "BT Headset"
		TSK_CATEGORY(89, "TSK_CATEGORY", //NON-NLS
				bundle.getString("BlackboardAttribute.tskCategory.text"),
				TSK_BLACKBOARD_ATTRIBUTE_VALUE_TYPE.STRING), // category/type, possible value set varies by the artifact
		TSK_EMAIL_REPLYTO(90, "TSK_EMAIL_REPLYTO", //NON-NLS
				bundle.getString("BlackboardAttribute.tskEmailReplyTo.text"),
				TSK_BLACKBOARD_ATTRIBUTE_VALUE_TYPE.STRING), // ReplyTo address
		TSK_SERVER_NAME(91, "TSK_SERVER_NAME", //NON-NLS
				bundle.getString("BlackboardAttribute.tskServerName.text"),
				TSK_BLACKBOARD_ATTRIBUTE_VALUE_TYPE.STRING), // server name, e.g. a mail server name - "smtp.google.com", a DNS server name...
		TSK_COUNT(92, "TSK_COUNT", //NON-NLS
				bundle.getString("BlackboardAttribute.tskCount.text"),
				TSK_BLACKBOARD_ATTRIBUTE_VALUE_TYPE.INTEGER), // Count related to the artifact
		TSK_MIN_COUNT(93, "TSK_MIN_COUNT", //NON-NLS
				bundle.getString("BlackboardAttribute.tskMinCount.text"),
				TSK_BLACKBOARD_ATTRIBUTE_VALUE_TYPE.INTEGER), // Minimum number/count
		TSK_PATH_SOURCE(94, "TSK_PATH_SOURCE", //NON-NLS
				bundle.getString("BlackboardAttribute.tskPathSource.text"),
				TSK_BLACKBOARD_ATTRIBUTE_VALUE_TYPE.STRING), // Path to a source file related to the artifact
		TSK_PERMISSIONS(95, "TSK_PERMISSIONS", //NON-NLS
				bundle.getString("BlackboardAttribute.tskPermissions.text"),
				TSK_BLACKBOARD_ATTRIBUTE_VALUE_TYPE.STRING), // Permissions
		TSK_ASSOCIATED_ARTIFACT(96, "TSK_ASSOCIATED_ARTIFACT", //NON-NLS
				bundle.getString("BlackboardAttribute.tskAssociatedArtifact.text"),
				TSK_BLACKBOARD_ATTRIBUTE_VALUE_TYPE.LONG), // Artifact ID of a related artifact
		TSK_ISDELETED(97, "TSK_ISDELETED", //NON-NLS
				bundle.getString("BlackboardAttribute.tskIsDeleted.text"),
				TSK_BLACKBOARD_ATTRIBUTE_VALUE_TYPE.STRING), // boolean to indicate that the artifact is recovered fom deleted content
		TSK_GEO_LATITUDE_START(98, "TSK_GEO_LATITUDE_START", //NON-NLS
				bundle.getString("BlackboardAttribute.tskGeoLatitudeStart.text"),
				TSK_BLACKBOARD_ATTRIBUTE_VALUE_TYPE.DOUBLE), // Starting location lattitude
		TSK_GEO_LATITUDE_END(99, "TSK_GEO_LATITUDE_END", //NON-NLS
				bundle.getString("BlackboardAttribute.tskGeoLatitudeEnd.text"),
				TSK_BLACKBOARD_ATTRIBUTE_VALUE_TYPE.DOUBLE), // Ending location lattitude
		TSK_GEO_LONGITUDE_START(100, "TSK_GEO_LONGITUDE_START", //NON-NLS
				bundle.getString("BlackboardAttribute.tskGeoLongitudeStart.text"),
				TSK_BLACKBOARD_ATTRIBUTE_VALUE_TYPE.DOUBLE), // Starting location longitude
		TSK_GEO_LONGITUDE_END(101, "TSK_GEO_LONGITUDE_END", //NON-NLS
				bundle.getString("BlackboardAttribute.tskGeoLongitudeEnd.text"),
				TSK_BLACKBOARD_ATTRIBUTE_VALUE_TYPE.DOUBLE), //Ending Location longitude
		TSK_READ_STATUS(102, "TSK_READ_STATUS", //NON-NLS
				bundle.getString("BlackboardAttribute.tskReadStatus.text"),
				TSK_BLACKBOARD_ATTRIBUTE_VALUE_TYPE.INTEGER), // Message read status: 1 if read, 0 if unread
		TSK_LOCAL_PATH(103, "TSK_LOCAL_PATH", //NON-NLS
				bundle.getString("BlackboardAttribute.tskLocalPath.text"),
				TSK_BLACKBOARD_ATTRIBUTE_VALUE_TYPE.STRING), // Local path to a network drive
		TSK_REMOTE_PATH(104, "TSK_REMOTE_PATH", //NON-NLS
				bundle.getString("BlackboardAttribute.tskRemotePath.text"),
				TSK_BLACKBOARD_ATTRIBUTE_VALUE_TYPE.STRING), // Remote path of a network drive
		TSK_TEMP_DIR(105, "TSK_TEMP_DIR", //NON-NLS
				bundle.getString("BlackboardAttribute.tskTempDir.text"),
				TSK_BLACKBOARD_ATTRIBUTE_VALUE_TYPE.STRING), // Default temporary files directory
		TSK_PRODUCT_ID(106, "TSK_PRODUCT_ID", //NON-NLS
				bundle.getString("BlackboardAttribute.tskProductId.text"),
				TSK_BLACKBOARD_ATTRIBUTE_VALUE_TYPE.STRING), // Product ID
		TSK_OWNER(107, "TSK_OWNER", //NON-NLS
				bundle.getString("BlackboardAttribute.tskOwner.text"),
				TSK_BLACKBOARD_ATTRIBUTE_VALUE_TYPE.STRING), // Registered owner of a piece of software
		TSK_ORGANIZATION(108, "TSK_ORGANIZATION", //NON-NLS
				bundle.getString("BlackboardAttribute.tskOrganization.text"),
				TSK_BLACKBOARD_ATTRIBUTE_VALUE_TYPE.STRING), // Registered Organization for a piece of software
		TSK_CARD_NUMBER(109, "TSK_CARD_NUMBER", //NON-NLS
				bundle.getString("BlackboardAttribute.tskCardNumber.text"),
				TSK_BLACKBOARD_ATTRIBUTE_VALUE_TYPE.STRING),
		TSK_CARD_EXPIRATION(110, "TSK_CARD_EXPIRATION", //for card as 4 digits MMYY //NON-NLS
				bundle.getString("BlackboardAttribute.tskCardExpiration.text"),
				TSK_BLACKBOARD_ATTRIBUTE_VALUE_TYPE.STRING),
		TSK_CARD_SERVICE_CODE(111, "TSK_CARD_SERVICE_CODE", // 3 digits //NON-NLS
				bundle.getString("BlackboardAttribute.tskCardServiceCode.text"),
				TSK_BLACKBOARD_ATTRIBUTE_VALUE_TYPE.STRING),
		TSK_CARD_DISCRETIONARY(112, "TSK_CARD_DISCRETIONARY", //data used at the discretion of the issuer //NON-NLS
				bundle.getString("BlackboardAttribute.tskCardDiscretionary.text"),
				TSK_BLACKBOARD_ATTRIBUTE_VALUE_TYPE.STRING),
		TSK_CARD_LRC(113, "TSK_CARD_LRC", //NON-NLS  //Longitudunal Redundancy Check character //NON-NLS
				bundle.getString("BlackboardAttribute.tskCardLRC.text"),
				TSK_BLACKBOARD_ATTRIBUTE_VALUE_TYPE.STRING),
		TSK_KEYWORD_SEARCH_DOCUMENT_ID(114, "TSK_KEYWORD_SEARCH_DOCUMENT_ID", //NON-NLS
				bundle.getString("BlackboardAttribute.tskKeywordSearchDocumentID.text"),
				TSK_BLACKBOARD_ATTRIBUTE_VALUE_TYPE.STRING),
		TSK_CARD_SCHEME(115, "TSK_CARD_SCHEME", //amex, visa, mastercard, discover, etc //NON-NLS
				bundle.getString("BlackboardAttribute.tskCardScheme.text"),
				TSK_BLACKBOARD_ATTRIBUTE_VALUE_TYPE.STRING),
		TSK_CARD_TYPE(116, "TSK_CARD_TYPE", // debit vs credit //NON-NLS
				bundle.getString("BlackboardAttribute.tskCardType.text"),
				TSK_BLACKBOARD_ATTRIBUTE_VALUE_TYPE.STRING),
		TSK_BRAND_NAME(117, "TSK_BRAND_NAME",
				bundle.getString("BlackboardAttribute.tskBrandName.text"),
				TSK_BLACKBOARD_ATTRIBUTE_VALUE_TYPE.STRING),
		TSK_BANK_NAME(118, "TSK_BANK_NAME",
				bundle.getString("BlackboardAttribute.tskBankName.text"),
				TSK_BLACKBOARD_ATTRIBUTE_VALUE_TYPE.STRING),
		TSK_COUNTRY(119, "TSK_COUNTRY",
				bundle.getString("BlackboardAttribute.tskCountry.text"),
				TSK_BLACKBOARD_ATTRIBUTE_VALUE_TYPE.STRING),
		TSK_CITY(120, "TSK_CITY",
				bundle.getString("BlackboardAttribute.tskCity.text"),
				TSK_BLACKBOARD_ATTRIBUTE_VALUE_TYPE.STRING),
		TSK_ACCOUNT_TYPE(121, "TSK_ACCOUNT_TYPE",
				bundle.getString("BlackboardAttribute.tskAccountType.text"),
				TSK_BLACKBOARD_ATTRIBUTE_VALUE_TYPE.STRING),
		/**
		 * Keyword search type: exact match, sub-string, or regex.
		 */
		TSK_KEYWORD_SEARCH_TYPE(122, "TSK_KEYWORD_SEARCH_TYPE", //NON-NLS
				bundle.getString("BlackboardAttribute.tskKeywordSearchType.text"),
				TSK_BLACKBOARD_ATTRIBUTE_VALUE_TYPE.INTEGER),
		TSK_HEADERS(123, "TSK_HEADERS", //NON-NLS
				bundle.getString("BlackboardAttribute.tskHeaders.text"),
				TSK_BLACKBOARD_ATTRIBUTE_VALUE_TYPE.STRING),
		TSK_ID(124, "TSK_ID", //NON-NLS
				bundle.getString("BlackboardAttribute.tskId.text"),
				TSK_BLACKBOARD_ATTRIBUTE_VALUE_TYPE.STRING),
		TSK_SSID(125, "TSK_SSID", //NON-NLS
				bundle.getString("BlackboardAttribute.tskSsid.text"),
						TSK_BLACKBOARD_ATTRIBUTE_VALUE_TYPE.STRING),
		TSK_BSSID(126, "TSK_BSSID", //NON-NLS
				bundle.getString("BlackboardAttribute.tskBssid.text"),
						TSK_BLACKBOARD_ATTRIBUTE_VALUE_TYPE.STRING),
<<<<<<< HEAD
 
		/**
		 * The event type of a TSK_TL_EVENT artifact. The value should be the id
		 * of the EventType in the tsk_event_types table.
		 */
		TSK_TL_EVENT_TYPE(127, "TSK_TL_EVENT_TYPE", //NON-NLS
				bundle.getString("BlackboardAttribute.tskTLEventType.text"),
				TSK_BLACKBOARD_ATTRIBUTE_VALUE_TYPE.LONG); 
=======
		TSK_MAC_ADDRESS(127, "TSK_MAC_ADDRESS", //NON-NLS
				bundle.getString("BlackboardAttribute.tskMacAddress.text"),
						TSK_BLACKBOARD_ATTRIBUTE_VALUE_TYPE.STRING),
		TSK_IMEI(128, "TSK_IMEI", //NON-NLS
				bundle.getString("BlackboardAttribute.tskImei.text"),
						TSK_BLACKBOARD_ATTRIBUTE_VALUE_TYPE.STRING),
		TSK_IMSI(129, "TSK_IMSI", //NON-NLS
				bundle.getString("BlackboardAttribute.tskImsi.text"),
						TSK_BLACKBOARD_ATTRIBUTE_VALUE_TYPE.STRING),
		TSK_ICCID(130, "TSK_ICCID", //NON-NLS
				bundle.getString("BlackboardAttribute.tskIccid.text"),
						TSK_BLACKBOARD_ATTRIBUTE_VALUE_TYPE.STRING);
>>>>>>> 570658e8

		private final int typeID;
		private final String typeName;
		private final String displayName;
		private final TSK_BLACKBOARD_ATTRIBUTE_VALUE_TYPE valueType;

		/**
		 * Constructs a standard attribute type.
		 *
		 * @param typeID      The id of the type.
		 * @param typeName    The name of the type.
		 * @param displayName The display name of the type
		 * @param valueType   The value type of the type.
		 */
		private ATTRIBUTE_TYPE(int typeID, String typeName, String displayName, TSK_BLACKBOARD_ATTRIBUTE_VALUE_TYPE valueType) {
			this.typeID = typeID;
			this.typeName = typeName;
			this.displayName = displayName;
			this.valueType = valueType;
		}

		/**
		 * Gets the type id of this standard attribute type.
		 *
		 * @return The type id.
		 */
		public int getTypeID() {
			return this.typeID;
		}

		/**
		 * Gets the type name of this standard attribute type.
		 *
		 * @return The type name.
		 *
		 * TODO (AUT-2070): Deprecate and provide a getTypeName method instead
		 * for API consistency.
		 */
		public String getLabel() {
			return this.typeName;
		}

		/**
		 * Gets the display name of this standard attribute type.
		 *
		 * @return The display name.
		 */
		public String getDisplayName() {
			return this.displayName;
		}

		/**
		 * Gets the value type of this standard attribute type.
		 *
		 * @return the value type
		 */
		public TSK_BLACKBOARD_ATTRIBUTE_VALUE_TYPE getValueType() {
			return this.valueType;
		}

		/**
		 * Gets the standard attribute type for a given type id.
		 *
		 * @param typeID A standard attribute type id.
		 *
		 * @return A BlackboardAttribute.ATTRIBUTE_TYPE object.
		 *
		 * @throws IllegalArgumentException If the given type id does not map to
		 *                                  a standard attribute type.
		 *
		 * TODO (AUT-2070): Deprecate and provide a fromTypeId method instead
		 * for API consistency.
		 */
		static public ATTRIBUTE_TYPE fromID(int typeID) {
			for (ATTRIBUTE_TYPE attrType : ATTRIBUTE_TYPE.values()) {
				if (attrType.getTypeID() == typeID) {
					return attrType;
				}
			}
			throw new IllegalArgumentException("No ATTRIBUTE_TYPE matching type: " + typeID);
		}

		/**
		 * Gets the standard attribute type for a given type name.
		 *
		 * @param typeName A standard attribute type name.
		 *
		 * @return A BlackboardAttribute.ATTRIBUTE_TYPE object.
		 *
		 * @throws IllegalArgumentException If the given type name does not map
		 *                                  to a standard attribute type.
		 *
		 * TODO (AUT-2070): Deprecate and provide a fromTypeName method instead
		 * for API consistency.
		 */
		static public ATTRIBUTE_TYPE fromLabel(String typeName) {
			for (ATTRIBUTE_TYPE attrType : ATTRIBUTE_TYPE.values()) {
				if (attrType.getLabel().equals(typeName)) {
					return attrType;
				}
			}
			throw new IllegalArgumentException("No ATTRIBUTE_TYPE matching type: " + typeName);
		}

	}

	/**
	 * Creates a standard attribute with an integer value. The attribute should
	 * be added to an appropriate artifact.
	 *
	 * @param attributeTypeID The standard attribute type id.
	 * @param moduleName      The display name of the module creating this
	 *                        attribute.
	 * @param valueInt        The attribute value.
	 *
	 * @throws IllegalArgumentException If the value type of the specified
	 *                                  standard attribute type is not
	 *                                  TSK_BLACKBOARD_ATTRIBUTE_VALUE_TYPE.INTEGER
	 *                                  or the type id is not for a standard
	 *                                  type.
	 * @deprecated
	 */
	@Deprecated
	public BlackboardAttribute(int attributeTypeID, String moduleName, int valueInt) throws IllegalArgumentException {
		this(ATTRIBUTE_TYPE.fromID(attributeTypeID), moduleName, valueInt);
	}

	/**
	 * Creates a standard attribute with an integer value. The attribute should
	 * be added to an appropriate artifact.
	 *
	 * @param attributeTypeID The standard attribute type id.
	 * @param moduleName      The display name of the module creating this
	 *                        attribute.
	 * @param context         Extra information about the attribute.
	 * @param valueInt        The attribute value.
	 *
	 * @throws IllegalArgumentException If the value type of the specified
	 *                                  standard attribute type is not
	 *                                  TSK_BLACKBOARD_ATTRIBUTE_VALUE_TYPE.INTEGER
	 *                                  or the type id is not for a standard
	 *                                  type.
	 * @deprecated
	 */
	@Deprecated
	public BlackboardAttribute(int attributeTypeID, String moduleName, String context,
			int valueInt) {
		this(attributeTypeID, moduleName, valueInt);
		this.context = replaceNulls(context);
	}

	/**
	 * Creates a standard attribute with a long/datetime value. The attribute
	 * should be added to an appropriate artifact.
	 *
	 * @param attributeTypeID The standard attribute type id.
	 * @param moduleName      The display name of the module that creating this
	 *                        attribute.
	 * @param valueLong       The attribute value.
	 *
	 * @throws IllegalArgumentException If the value type of the specified
	 *                                  standard attribute type is not
	 *                                  TSK_BLACKBOARD_ATTRIBUTE_VALUE_TYPE.LONG
	 *                                  or
	 *                                  TSK_BLACKBOARD_ATTRIBUTE_VALUE_TYPE.DATETIME
	 *                                  or the type id is not for a standard
	 *                                  type.
	 * @deprecated
	 */
	@Deprecated
	public BlackboardAttribute(int attributeTypeID, String moduleName,
			long valueLong) throws IllegalArgumentException {
		this(ATTRIBUTE_TYPE.fromID(attributeTypeID), moduleName, valueLong);
	}

	/**
	 * Creates a standard attribute with a long/datetime value. The attribute
	 * should be added to an appropriate artifact.
	 *
	 * @param attributeTypeID The standard attribute type id.
	 * @param moduleName      The display name of the module that creating this
	 *                        attribute.
	 * @param context         Extra information about the attribute.
	 * @param valueLong       The attribute value.
	 *
	 * @throws IllegalArgumentException If the value type of the specified
	 *                                  standard attribute type is not
	 *                                  TSK_BLACKBOARD_ATTRIBUTE_VALUE_TYPE.LONG
	 *                                  or
	 *                                  TSK_BLACKBOARD_ATTRIBUTE_VALUE_TYPE.DATETIME
	 *                                  or the type id is not for a standard
	 *                                  type.
	 * @deprecated
	 */
	@Deprecated
	public BlackboardAttribute(int attributeTypeID, String moduleName, String context,
			long valueLong) {
		this(attributeTypeID, moduleName, valueLong);
		this.context = replaceNulls(context);
	}

	/**
	 * Creates a standard attribute with a double value. The attribute should be
	 * added to an appropriate artifact.
	 *
	 * @param attributeTypeID The standard attribute type id.
	 * @param moduleName      The display name of the module creating this
	 *                        attribute.
	 * @param valueDouble     The attribute value.
	 *
	 * @throws IllegalArgumentException If the value type of the specified
	 *                                  standard attribute type is not
	 *                                  TSK_BLACKBOARD_ATTRIBUTE_VALUE_TYPE.DOUBLE
	 *                                  or the type id is not for a standard
	 *                                  type.
	 * @deprecated
	 */
	@Deprecated
	public BlackboardAttribute(int attributeTypeID, String moduleName,
			double valueDouble) throws IllegalArgumentException {
		this(ATTRIBUTE_TYPE.fromID(attributeTypeID), moduleName, valueDouble);
	}

	/**
	 * Creates a standard attribute with a double value. The attribute should be
	 * added to an appropriate artifact.
	 *
	 * @param attributeTypeID The standard attribute type id.
	 * @param moduleName      The display name of the module creating this
	 *                        attribute.
	 * @param context         Extra information about the attribute.
	 * @param valueDouble     The attribute value.
	 *
	 * @throws IllegalArgumentException If the value type of the specified
	 *                                  standard attribute type is not
	 *                                  TSK_BLACKBOARD_ATTRIBUTE_VALUE_TYPE.DOUBLE
	 *                                  or the type id is not for a standard
	 *                                  type.
	 * @deprecated
	 */
	@Deprecated
	public BlackboardAttribute(int attributeTypeID, String moduleName, String context,
			double valueDouble) {
		this(attributeTypeID, moduleName, valueDouble);
		this.context = replaceNulls(context);
	}

	/**
	 * Creates a standard attribute with a string value. The attribute should be
	 * added to an appropriate artifact.
	 *
	 * @param attributeTypeID The standard attribute type id.
	 * @param moduleName      The display name of the module creating this
	 *                        attribute.
	 * @param valueString     The attribute value.
	 *
	 * @throws IllegalArgumentException If the value type of the specified
	 *                                  standard attribute type is not
	 *                                  TSK_BLACKBOARD_ATTRIBUTE_VALUE_TYPE.STRING
	 *                                  or the type id is not for a standard
	 *                                  type.
	 * @deprecated
	 */
	@Deprecated
	public BlackboardAttribute(int attributeTypeID, String moduleName, String valueString) throws IllegalArgumentException {
		this(ATTRIBUTE_TYPE.fromID(attributeTypeID), moduleName, valueString);
	}

	/**
	 * Creates a standard attribute with a string value. The attribute should be
	 * added to an appropriate artifact.
	 *
	 * @param attributeTypeID The standard attribute type id.
	 * @param moduleName      The display name of the module creating this
	 *                        attribute.
	 * @param context         Extra information about the attribute.
	 * @param valueString     The attribute value.
	 *
	 * @throws IllegalArgumentException If the value type of the specified
	 *                                  standard attribute type is not
	 *                                  TSK_BLACKBOARD_ATTRIBUTE_VALUE_TYPE.STRING
	 *                                  or the type id is not for a standard
	 *                                  type.
	 * @deprecated
	 */
	@Deprecated
	public BlackboardAttribute(int attributeTypeID, String moduleName, String context,
			String valueString) {
		this(attributeTypeID, moduleName, valueString);
		this.context = replaceNulls(context);
	}

	/**
	 * Creates a standard attribute with a byte array value. The attribute
	 * should be added to an appropriate artifact.
	 *
	 * @param attributeTypeID The standard attribute type id.
	 * @param moduleName      The display name of the module creating this
	 *                        attribute.
	 * @param valueBytes      The attribute value.
	 *
	 * @throws IllegalArgumentException If the value type of the specified
	 *                                  standard attribute type is not
	 *                                  TSK_BLACKBOARD_ATTRIBUTE_VALUE_TYPE.BYTE
	 *                                  or the type id is not for a standard
	 *                                  type.
	 * @deprecated
	 */
	@Deprecated
	public BlackboardAttribute(int attributeTypeID, String moduleName, byte[] valueBytes) throws IllegalArgumentException {
		this(ATTRIBUTE_TYPE.fromID(attributeTypeID), moduleName, valueBytes);
	}

	/**
	 * Creates a standard attribute with a byte array value. The attribute
	 * should be added to an appropriate artifact.
	 *
	 * @param attributeTypeID The standard attribute type id.
	 * @param moduleName      The display name of the module creating this
	 *                        attribute.
	 * @param context         Extra information about the attribute.
	 * @param valueBytes      The attribute value.
	 *
	 * @throws IllegalArgumentException If the value type of the specified
	 *                                  standard attribute type is not
	 *                                  TSK_BLACKBOARD_ATTRIBUTE_VALUE_TYPE.BYTE
	 *                                  or the type id is not for a standard
	 *                                  type.
	 * @deprecated
	 */
	@Deprecated
	public BlackboardAttribute(int attributeTypeID, String moduleName, String context,
			byte[] valueBytes) {
		this(attributeTypeID, moduleName, valueBytes);
		this.context = replaceNulls(context);
	}

	/**
	 * Sets the artifact id.
	 *
	 * @param artifactID The artifact id.
	 *
	 * @deprecated The preferred method for doing this is to add the attribute
	 * to a BlackboardArtifact object by calling BlackboardArtifact.addAttribute
	 * or BlackboardArtifact.addAttributes, both of which post the attributes to
	 * the blackboard.
	 */
	@Deprecated
	protected void setArtifactID(long artifactID) {
		setArtifactId(artifactID);
	}

	/**
	 * Sets the reference to the SleuthkitCase object that represents the case
	 * database.
	 *
	 * @param sleuthkitCase A reference to a SleuthkitCase object.
	 *
	 * @deprecated The preferred method for doing this is to add the attribute
	 * to a BlackboardArtifact object by calling BlackboardArtifact.addAttribute
	 * or BlackboardArtifact.addAttributes, both of which post the attributes to
	 * the blackboard.
	 */
	@Deprecated
	protected void setCase(SleuthkitCase sleuthkitCase) {
		setCaseDatabase(sleuthkitCase);
	}

	/**
	 * Gets the context of this attribute.
	 *
	 * @return The context, may be the empty string.
	 *
	 * @deprecated Setting context for an attribute is deprecated.
	 */
	@Deprecated
	public String getContext() {
		return context;
	}

	/**
	 * Gets the context of this attribute.
	 *
	 * @return The context, may be the empty string.
	 *
	 * @deprecated Setting context for an attribute is deprecated.
	 */
	@Deprecated
	String getContextString() {
		return context;
	}

	/**
	 * Gets the attribute type id.
	 *
	 * @return The type id.
	 *
	 * @deprecated Use BlackboardAttribute.getAttributeType.getTypeID instead.
	 */
	@Deprecated
	public int getAttributeTypeID() {
		return attributeType.getTypeID();
	}

	/**
	 * Gets the attribute type name.
	 *
	 * @return The type name.
	 *
	 * @throws org.sleuthkit.datamodel.TskCoreException
	 *
	 * @deprecated Use BlackboardAttribute.getAttributeType.getTypeName instead.
	 */
	@Deprecated
	public String getAttributeTypeName() throws TskCoreException {
		return attributeType.getTypeName();
	}

	/**
	 * Gets the attribute type display name.
	 *
	 * @return type The display name.
	 *
	 * @throws org.sleuthkit.datamodel.TskCoreException
	 *
	 * @deprecated Use BlackboardAttribute.getAttributeType.getDisplayName
	 * instead.
	 */
	@Deprecated
	public String getAttributeTypeDisplayName() throws TskCoreException {
		return attributeType.getDisplayName();
	}

	/**
	 * Gets the name of the first module identified as a sources of this
	 * attribute.
	 *
	 * @return A comma-separated-values list of module names, may be empty.
	 *
	 * @deprecated Use getSources instead.
	 */
	@Deprecated
	public String getModuleName() {
		return sources;
	}

}<|MERGE_RESOLUTION|>--- conflicted
+++ resolved
@@ -1297,33 +1297,29 @@
 				TSK_BLACKBOARD_ATTRIBUTE_VALUE_TYPE.STRING),
 		TSK_SSID(125, "TSK_SSID", //NON-NLS
 				bundle.getString("BlackboardAttribute.tskSsid.text"),
-						TSK_BLACKBOARD_ATTRIBUTE_VALUE_TYPE.STRING),
+				TSK_BLACKBOARD_ATTRIBUTE_VALUE_TYPE.STRING),
 		TSK_BSSID(126, "TSK_BSSID", //NON-NLS
 				bundle.getString("BlackboardAttribute.tskBssid.text"),
-						TSK_BLACKBOARD_ATTRIBUTE_VALUE_TYPE.STRING),
-<<<<<<< HEAD
- 
+				TSK_BLACKBOARD_ATTRIBUTE_VALUE_TYPE.STRING),
+		TSK_MAC_ADDRESS(127, "TSK_MAC_ADDRESS", //NON-NLS
+				bundle.getString("BlackboardAttribute.tskMacAddress.text"),
+				TSK_BLACKBOARD_ATTRIBUTE_VALUE_TYPE.STRING),
+		TSK_IMEI(128, "TSK_IMEI", //NON-NLS
+				bundle.getString("BlackboardAttribute.tskImei.text"),
+				TSK_BLACKBOARD_ATTRIBUTE_VALUE_TYPE.STRING),
+		TSK_IMSI(129, "TSK_IMSI", //NON-NLS
+				bundle.getString("BlackboardAttribute.tskImsi.text"),
+				TSK_BLACKBOARD_ATTRIBUTE_VALUE_TYPE.STRING),
+		TSK_ICCID(130, "TSK_ICCID", //NON-NLS
+				bundle.getString("BlackboardAttribute.tskIccid.text"),
+				TSK_BLACKBOARD_ATTRIBUTE_VALUE_TYPE.STRING),
 		/**
 		 * The event type of a TSK_TL_EVENT artifact. The value should be the id
 		 * of the EventType in the tsk_event_types table.
 		 */
-		TSK_TL_EVENT_TYPE(127, "TSK_TL_EVENT_TYPE", //NON-NLS
+		TSK_TL_EVENT_TYPE(131, "TSK_TL_EVENT_TYPE", //NON-NLS
 				bundle.getString("BlackboardAttribute.tskTLEventType.text"),
-				TSK_BLACKBOARD_ATTRIBUTE_VALUE_TYPE.LONG); 
-=======
-		TSK_MAC_ADDRESS(127, "TSK_MAC_ADDRESS", //NON-NLS
-				bundle.getString("BlackboardAttribute.tskMacAddress.text"),
-						TSK_BLACKBOARD_ATTRIBUTE_VALUE_TYPE.STRING),
-		TSK_IMEI(128, "TSK_IMEI", //NON-NLS
-				bundle.getString("BlackboardAttribute.tskImei.text"),
-						TSK_BLACKBOARD_ATTRIBUTE_VALUE_TYPE.STRING),
-		TSK_IMSI(129, "TSK_IMSI", //NON-NLS
-				bundle.getString("BlackboardAttribute.tskImsi.text"),
-						TSK_BLACKBOARD_ATTRIBUTE_VALUE_TYPE.STRING),
-		TSK_ICCID(130, "TSK_ICCID", //NON-NLS
-				bundle.getString("BlackboardAttribute.tskIccid.text"),
-						TSK_BLACKBOARD_ATTRIBUTE_VALUE_TYPE.STRING);
->>>>>>> 570658e8
+				TSK_BLACKBOARD_ATTRIBUTE_VALUE_TYPE.LONG);
 
 		private final int typeID;
 		private final String typeName;
