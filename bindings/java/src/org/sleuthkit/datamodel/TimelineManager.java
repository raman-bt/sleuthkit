/*
 * Sleuth Kit Data Model
 *
 * Copyright 2013-18 Basis Technology Corp.
 * Contact: carrier <at> sleuthkit <dot> org
 *
 * Licensed under the Apache License, Version 2.0 (the "License");
 * you may not use this file except in compliance with the License.
 * You may obtain a copy of the License at
 *
 *     http://www.apache.org/licenses/LICENSE-2.0
 *
 * Unless required by applicable law or agreed to in writing, software
 * distributed under the License is distributed on an "AS IS" BASIS,
 * WITHOUT WARRANTIES OR CONDITIONS OF ANY KIND, either express or implied.
 * See the License for the specific language governing permissions and
 * limitations under the License.
 */
package org.sleuthkit.datamodel;

import com.google.common.base.Function;
import com.google.common.collect.HashMultimap;
import com.google.common.collect.ImmutableList;
import com.google.common.collect.Lists;
import com.google.common.collect.Multimap;
import java.sql.PreparedStatement;
import java.sql.ResultSet;
import java.sql.SQLException;
import java.sql.Statement;
import java.util.ArrayList;
import java.util.Collection;
import java.util.Collections;
import static java.util.Collections.singleton;
import java.util.HashMap;
import java.util.HashSet;
import java.util.List;
import java.util.Map;
import java.util.Objects;
import static java.util.Objects.isNull;
import java.util.Optional;
import java.util.Set;
import java.util.logging.Logger;
import java.util.stream.Collectors;
import org.apache.commons.lang3.ObjectUtils;
import org.joda.time.DateTimeZone;
import org.joda.time.Interval;
import static org.sleuthkit.datamodel.BlackboardArtifact.ARTIFACT_TYPE.TSK_HASHSET_HIT;
import static org.sleuthkit.datamodel.BlackboardArtifact.ARTIFACT_TYPE.TSK_TL_EVENT;
import static org.sleuthkit.datamodel.BlackboardAttribute.ATTRIBUTE_TYPE.TSK_SET_NAME;
import static org.sleuthkit.datamodel.BlackboardAttribute.ATTRIBUTE_TYPE.TSK_TL_EVENT_TYPE;
import org.sleuthkit.datamodel.SleuthkitCase.CaseDbConnection;
import static org.sleuthkit.datamodel.SleuthkitCase.escapeSingleQuotes;
import static org.sleuthkit.datamodel.StringUtils.buildCSVString;
import org.sleuthkit.datamodel.timeline.ArtifactEventType;
import org.sleuthkit.datamodel.timeline.EventType;
import org.sleuthkit.datamodel.timeline.EventTypeZoomLevel;
import org.sleuthkit.datamodel.timeline.TimelineEvent;
import org.sleuthkit.datamodel.timeline.TimelineFilter;

/**
 * Provides access to the Timeline features of SleuthkitCase
 */
public final class TimelineManager {

	private static final Logger logger = Logger.getLogger(TimelineManager.class.getName());

	/**
	 * These event types are added to the DB in c++ land, but still need to be
	 * put in the eventTypeIDMap
	 */
	private static final ImmutableList<EventType> ROOT_BASE_AND_FILESYSTEM_TYPES
			= ImmutableList.of(
					EventType.ROOT_EVENT_TYPE,
					EventType.WEB_ACTIVITY,
					EventType.MISC_TYPES,
					EventType.FILE_SYSTEM,
					EventType.FILE_ACCESSED,
					EventType.FILE_CHANGED,
					EventType.FILE_CREATED,
					EventType.FILE_MODIFIED);

	/**
	 * These event types are predefined but not added to the DB by the C++ code.
	 * They are added by the TimelineManager constructor.
	 */
	private static final ImmutableList<EventType> PREDEFINED_EVENT_TYPES
			= new ImmutableList.Builder<EventType>()
					.add(EventType.CUSTOM_TYPES)
					.addAll(EventType.getWebActivityTypes())
					.addAll(EventType.getMiscTypes())
					.add(EventType.OTHER).build();

	private final SleuthkitCase sleuthkitCase;

	/**
	 * map from event type id to EventType object.
	 */
	private final Map<Long, EventType> eventTypeIDMap = new HashMap<>();

	TimelineManager(SleuthkitCase tskCase) throws TskCoreException {
		sleuthkitCase = tskCase;

		//initialize root and base event types, these are added to the DB in c++ land
		ROOT_BASE_AND_FILESYSTEM_TYPES.forEach(eventType -> eventTypeIDMap.put(eventType.getTypeID(), eventType));

		//initialize the other event types that aren't added in c++
		sleuthkitCase.acquireSingleUserCaseWriteLock();
		try (final CaseDbConnection con = sleuthkitCase.getConnection();
				final Statement statement = con.createStatement()) {
			for (EventType type : PREDEFINED_EVENT_TYPES) {
				con.executeUpdate(statement,
						insertOrIgnore(" INTO tsk_event_types(event_type_id, display_name, super_type_id) "
								+ "VALUES( " + type.getTypeID() + ", '"
								+ escapeSingleQuotes(type.getDisplayName()) + "',"
								+ type.getSuperType().getTypeID()
								+ ")"));
				eventTypeIDMap.put(type.getTypeID(), type);
			}
		} catch (SQLException ex) {
			throw new TskCoreException("Failed to initialize event types.", ex); // NON-NLS
		} finally {
			sleuthkitCase.releaseSingleUserCaseWriteLock();
		}
	}

	public SleuthkitCase getSleuthkitCase() {
		return sleuthkitCase;
	}

	public Interval getSpanningInterval(Collection<Long> eventIDs) throws TskCoreException {
		if (eventIDs.isEmpty()) {
			return null;
		}
		final String query = "SELECT Min(time) as minTime, Max(time) as maxTime FROM tsk_events WHERE event_id IN (" + buildCSVString(eventIDs) + ")";
		sleuthkitCase.acquireSingleUserCaseReadLock();
		try (CaseDbConnection con = sleuthkitCase.getConnection();
				Statement stmt = con.createStatement();
				ResultSet results = stmt.executeQuery(query);) {
			if (results.next()) {
				return new Interval(results.getLong("minTime") * 1000, (results.getLong("maxTime") + 1) * 1000, DateTimeZone.UTC); // NON-NLS
			}
		} catch (SQLException ex) {
			throw new TskCoreException("Error executing get spanning interval query: " + query, ex); // NON-NLS
		} finally {
			sleuthkitCase.releaseSingleUserCaseReadLock();
		}
		return null;
	}

	/**
	 * @return The total number of events in the database or, -1 if there is an
	 *         error.
	 *
	 * @throws org.sleuthkit.datamodel.TskCoreException
	 */
	public int countAllEvents() throws TskCoreException {
		sleuthkitCase.acquireSingleUserCaseReadLock();
		try (CaseDbConnection con = sleuthkitCase.getConnection();
				Statement statement = con.createStatement();
				ResultSet results = statement.executeQuery(STATEMENTS.COUNT_ALL_EVENTS.getSQL());) {
			if (results.next()) {
				return results.getInt("count"); // NON-NLS
			}
		} catch (SQLException ex) {
			throw new TskCoreException("Error counting all events", ex); //NON-NLS
		} finally {
			sleuthkitCase.releaseSingleUserCaseReadLock();
		}
		return -1;
	}

	/**
	 * Get a count of tagnames applied to the given event ids as a map from
	 * tagname displayname to count of tag applications
	 *
	 * @param eventIDsWithTags the event ids to get the tag counts map for
	 *
	 * @return a map from tagname displayname to count of applications
	 *
	 * @throws org.sleuthkit.datamodel.TskCoreException
	 */
	public Map<String, Long> getTagCountsByTagName(Set<Long> eventIDsWithTags) throws TskCoreException {
		sleuthkitCase.acquireSingleUserCaseReadLock();
		String query
				= "SELECT tag_names.display_name AS display_name, COUNT(distinct tag_id) AS count FROM "
				+ getAugmentedEventsTablesSQL(true, false, false)
				+ " JOIN tag_names ON (tsk_events.tag_name_id = tag_names.tag_name_id ) "
				+ " WHERE event_id IN (" + buildCSVString(eventIDsWithTags) + ") "
				+ " GROUP BY tag_names.tag_name_id";
		try (CaseDbConnection con = sleuthkitCase.getConnection();
				Statement statement = con.createStatement();
				ResultSet resultSet = statement.executeQuery(query);) {
			HashMap<String, Long> counts = new HashMap<>();
			while (resultSet.next()) {
				counts.put(resultSet.getString("display_name"), resultSet.getLong("count")); //NON-NLS
			}
			return counts;
		} catch (SQLException ex) {
			throw new TskCoreException("Failed to get tag counts by tag name with query: " + query, ex); //NON-NLS
		} finally {
			sleuthkitCase.releaseSingleUserCaseReadLock();
		}
	}

	/**
	 * Get the minimal interval that bounds all the vents that pass the given
	 * filter.
	 *
	 * @param timeRange The timerange that the events must be within.
	 * @param filter    The filter that the events must pass.
	 * @param timeZone  The timeZone to return the interval in.
	 *
	 * @return The minimal interval that bounds the events.
	 *
	 * @throws TskCoreException
	 */
	public Interval getSpanningInterval(Interval timeRange, TimelineFilter.RootFilter filter, DateTimeZone timeZone) throws TskCoreException {
		long start = timeRange.getStartMillis() / 1000;
		long end = timeRange.getEndMillis() / 1000;
		String sqlWhere = getSQLWhere(filter);
		String augmentedEventsTablesSQL = getAugmentedEventsTablesSQL(filter);
		sleuthkitCase.acquireSingleUserCaseReadLock();
		try (CaseDbConnection con = sleuthkitCase.getConnection();
				Statement stmt = con.createStatement(); //can't use prepared statement because of complex where clause
				ResultSet results = stmt.executeQuery(
						" SELECT (SELECT Max(time) FROM " + augmentedEventsTablesSQL
						+ "			 WHERE time <=" + start + " AND " + sqlWhere + ") AS start,"
						+ "		 (SELECT Min(time)  FROM " + augmentedEventsTablesSQL
						+ "			 WHERE time >= " + end + " AND " + sqlWhere + ") AS end");) {

			if (results.next()) {
				long start2 = results.getLong("start"); // NON-NLS
				long end2 = results.getLong("end"); // NON-NLS

				if (end2 == 0) {
					end2 = getMaxTime();
				}
				return new Interval(start2 * 1000, (end2 + 1) * 1000, timeZone);
			}
		} catch (SQLException ex) {
			throw new TskCoreException("Failed to get MIN time.", ex); // NON-NLS
		} finally {
			sleuthkitCase.releaseSingleUserCaseReadLock();
		}
		return null;
	}

	public TimelineEvent getEventById(long eventID) throws TskCoreException {

		String sql = "SELECT * FROM ( " + getAugmentedEventsTablesSQL(false, false, false) + ") WHERE event_id = " + eventID;

		sleuthkitCase.acquireSingleUserCaseReadLock();
		try (CaseDbConnection con = sleuthkitCase.getConnection();
				Statement stmt = con.createStatement();) {
			try (ResultSet results = stmt.executeQuery(sql);) {
				Set<EventType> types = new HashSet<>();

				if (results.next()) {
					long dataSourceObjID = results.getLong("data_source_obj_id");
					long fileObjID = results.getLong("file_obj_id");
					long artifactID = results.getLong("artifact_id");
					long time = results.getLong("time");
					String fullDescr = results.getString("full_description");
					String medDescr = results.getString("med_description");
					String shortDescr = results.getString("short_description");
					boolean hashHit = intToBoolean(results.getInt("hash_hit"));
					boolean tagged = intToBoolean(results.getInt("tagged"));
					do {
						int typeID = results.getInt("sub_type");
						types.add(getEventType(typeID).orElseThrow(() -> newEventTypeMappingException(typeID))); //NON-NLS
					} while (results.next());
					return new TimelineEvent(eventID, dataSourceObjID, fileObjID,
							artifactID, time, types,
							fullDescr, medDescr, shortDescr,
							hashHit, tagged);
				}
			}
		} catch (SQLException sqlEx) {
			throw new TskCoreException("exception while querying for event with id = " + eventID, sqlEx); // NON-NLS
		} finally {
			sleuthkitCase.releaseSingleUserCaseReadLock();
		}
		return null;
	}

	/**
	 * Get the IDs of all the events within the given time range that pass the
	 * given filter.
	 *
	 * @param timeRange The Interval that all returned events must be within.
	 * @param filter    The Filter that all returned events must pass.
	 *
	 * @return A List of event ids, sorted by timestamp of the corresponding
	 *         event..
	 *
	 * @throws org.sleuthkit.datamodel.TskCoreException
	 */
	public List<Long> getEventIDs(Interval timeRange, TimelineFilter.RootFilter filter) throws TskCoreException {
		Long startTime = timeRange.getStartMillis() / 1000;
		Long endTime = timeRange.getEndMillis() / 1000;

		if (Objects.equals(startTime, endTime)) {
			endTime++; //make sure end is at least 1 millisecond after start
		}

		ArrayList<Long> resultIDs = new ArrayList<>();

		String query = "SELECT tsk_events.event_id AS event_id FROM " + getAugmentedEventsTablesSQL(filter)
				+ " WHERE time >=  " + startTime + " AND time <" + endTime + " AND " + getSQLWhere(filter) + " ORDER BY time ASC"; // NON-NLS
		sleuthkitCase.acquireSingleUserCaseReadLock();
		try (CaseDbConnection con = sleuthkitCase.getConnection();
				Statement stmt = con.createStatement();
				ResultSet results = stmt.executeQuery(query);) {
			while (results.next()) {
				resultIDs.add(results.getLong("event_id")); //NON-NLS
			}

		} catch (SQLException sqlEx) {
			throw new TskCoreException("failed to execute query for event ids in range", sqlEx); // NON-NLS
		} finally {
			sleuthkitCase.releaseSingleUserCaseReadLock();
		}

		return resultIDs;
	}

	public Set<Long> getDataSourceIDs() throws TskCoreException {
		sleuthkitCase.acquireSingleUserCaseReadLock();
		try (CaseDbConnection con = sleuthkitCase.getConnection();
				Statement stmt = con.createStatement();
				ResultSet results = stmt.executeQuery(STATEMENTS.GET_DATASOURCE_IDS.getSQL());) {
			HashSet<Long> dataSourceIDs = new HashSet<>();
			while (results.next()) {
				long datasourceID = results.getLong("data_source_obj_id"); //NON-NLS
				dataSourceIDs.add(datasourceID);
			}
			return dataSourceIDs;
		} catch (SQLException ex) {
			throw new TskCoreException("Failed to get MAX time.", ex); // NON-NLS
		} finally {
			sleuthkitCase.releaseSingleUserCaseReadLock();
		}
	}

	/**
	 * Get a the hashset names for hash sets with hits.
	 *
	 * @return A set of hashset names which have hits.
	 *
	 * @throws TskCoreException
	 */
	public Set< String> getHashSetNames() throws TskCoreException {
		Set< String> hashSets = new HashSet<>();
		sleuthkitCase.acquireSingleUserCaseReadLock();

		String query = "SELECT DISTINCT value_text AS hash_set_name FROM blackboard_artifacts "
				+ " JOIN blackboard_attributes ON (blackboard_artifacts.artifact_id = blackboard_attributes.artifact_id) "
				+ " JOIN blackboard_artifact_types ON( blackboard_artifacts.artifact_type_id = blackboard_artifact_types.artifact_type_id) "
				+ " WHERE blackboard_artifact_types.artifact_type_id = " + BlackboardArtifact.ARTIFACT_TYPE.TSK_HASHSET_HIT.getTypeID()
				+ " AND blackboard_attributes.attribute_type_id = " + BlackboardAttribute.ATTRIBUTE_TYPE.TSK_SET_NAME.getTypeID();
		try (CaseDbConnection con = sleuthkitCase.getConnection();
				Statement stms = con.createStatement();
				ResultSet results = stms.executeQuery(query);) {
			while (results.next()) {
				String hashSetName = results.getString("hash_set_name"); //NON-NLS
				hashSets.add(hashSetName);
			}
		} catch (SQLException ex) {
			throw new TskCoreException("Failed to get hash sets.", ex); // NON-NLS
		} finally {
			sleuthkitCase.releaseSingleUserCaseReadLock();
		}
		return Collections.unmodifiableSet(hashSets);
	}

	/**
	 * @return maximum time in seconds from unix epoch
	 *
	 * @throws org.sleuthkit.datamodel.TskCoreException
	 */
	public Long getMaxTime() throws TskCoreException {
		sleuthkitCase.acquireSingleUserCaseReadLock();

		try (CaseDbConnection con = sleuthkitCase.getConnection();
				Statement stms = con.createStatement();
				ResultSet results = stms.executeQuery(STATEMENTS.GET_MAX_TIME.getSQL());) {
			if (results.next()) {
				return results.getLong("max"); // NON-NLS
			}
		} catch (SQLException ex) {
			throw new TskCoreException("Failed to get MAX time.", ex); // NON-NLS
		} finally {
			sleuthkitCase.releaseSingleUserCaseReadLock();
		}
		return -1l;
	}

	/**
	 * @return maximum time in seconds from unix epoch
	 *
	 * @throws org.sleuthkit.datamodel.TskCoreException
	 */
	public Long getMinTime() throws TskCoreException {
		sleuthkitCase.acquireSingleUserCaseReadLock();

		try (CaseDbConnection con = sleuthkitCase.getConnection();
				Statement stms = con.createStatement();
				ResultSet results = stms.executeQuery(STATEMENTS.GET_MIN_TIME.getSQL());) {
			if (results.next()) {
				return results.getLong("min"); // NON-NLS
			}
		} catch (SQLException ex) {
			throw new TskCoreException("Failed to get MIN time.", ex); // NON-NLS
		} finally {
			sleuthkitCase.releaseSingleUserCaseReadLock();
		}
		return -1l;
	}

	/**
	 * Get an EventType object given it's ID.
	 *
	 * @param eventTypeID The ID of the event type to get.
	 *
	 * @return An Optional containing the EventType, or an empty Optional if no
	 *         EventType with the given ID was found.
	 */
	public Optional<EventType> getEventType(long eventTypeID) {
		return Optional.ofNullable(eventTypeIDMap.get(eventTypeID));
	}

	/**
	 * Get a list of all the EventTypes.
	 *
	 * @return A list of all the eventTypes.
	 */
	public ImmutableList<EventType> getEventTypes() {
		return ImmutableList.copyOf(eventTypeIDMap.values());
	}

	private String insertOrIgnore(String query) {
		switch (sleuthkitCase.getDatabaseType()) {
			case POSTGRESQL:
				return " INSERT " + query + " ON CONFLICT DO NOTHING "; //NON-NLS
			case SQLITE:
				return " INSERT OR IGNORE " + query;
			default:
				throw new UnsupportedOperationException("Unsupported DB type: " + sleuthkitCase.getDatabaseType().name());
		}
	}

	/**
	 * Enum constants for sql statements. TODO: Inline these away?
	 */
	private enum STATEMENTS {

		GET_DATASOURCE_IDS("SELECT DISTINCT data_source_obj_id FROM tsk_events WHERE data_source_obj_id != 0"),// NON-NLS
		GET_MAX_TIME("SELECT Max(time) AS max FROM tsk_events"), // NON-NLS
		GET_MIN_TIME("SELECT Min(time) AS min FROM tsk_events"), // NON-NLS

		/*
		 * This SQL query is really just a select count(*), but that has
		 * performance problems on very large tables unless you include a where
		 * clause see http://stackoverflow.com/a/9338276/4004683 for more.
		 */
		COUNT_ALL_EVENTS("SELECT count(event_id) AS count FROM tsk_events WHERE event_id IS NOT null"), //NON-NLS
		DROP_EVENTS_TABLE("DROP TABLE IF EXISTS tsk_events"), //NON-NLS
		DROP_DB_INFO_TABLE("DROP TABLE IF EXISTS db_ino"), //NON-NLS
		SELECT_EVENT_IDS_BY_OBJECT_ID_AND_ARTIFACT_ID("SELECT event_id FROM tsk_events WHERE file_obj_id = ? AND artifact_id = ?"); //NON-NLS

		private final String sql;

		private STATEMENTS(String sql) {
			this.sql = sql;
		}

		String getSQL() {
			return sql;
		}
	}

	/**
	 * Get a List of event IDs for the events that are derived from the given
	 * artifact.
	 *
	 * @param artifact The BlackboardArtifact to get derived event IDs for.
	 *
	 * @return A List of event IDs for the events that are derived from the
	 *         given artifact.
	 *
	 * @throws org.sleuthkit.datamodel.TskCoreException
	 */
	public List<Long> getEventIDsForArtifact(BlackboardArtifact artifact) throws TskCoreException {
		ArrayList<Long> eventIDs = new ArrayList<>();

		String query = "SELECT event_id FROM tsk_events WHERE artifact_id = " + artifact.getArtifactID();
		sleuthkitCase.acquireSingleUserCaseReadLock();
		try (CaseDbConnection con = sleuthkitCase.getConnection();
				Statement stmt = con.createStatement();
				ResultSet results = stmt.executeQuery(query);) {
			while (results.next()) {
				eventIDs.add(results.getLong("event_id"));
			}
		} catch (SQLException ex) {
			throw new TskCoreException("Error executing getEventIDsForArtifact query.", ex); // NON-NLS
		} finally {
			sleuthkitCase.releaseSingleUserCaseReadLock();
		}
		return eventIDs;
	}

	/**
	 * Get a List of event IDs for the events that are derived from the given
	 * file.
	 *
	 * @param file                    The File / data source to get derived
	 *                                event IDs for.
	 * @param includeDerivedArtifacts If true, also get event IDs for events
	 *                                derived from artifacts derived form this
	 *                                file. If false, only gets events derived
	 *                                directly from this file (file system
	 *                                timestamps).
	 *
	 * @return A List of event IDs for the events that are derived from the
	 *         given file.
	 *
	 * @throws org.sleuthkit.datamodel.TskCoreException
	 */
	public List<Long> getEventIDsForFile(Content file, boolean includeDerivedArtifacts) throws TskCoreException {
		ArrayList<Long> eventIDs = new ArrayList<>();

		String query = "SELECT event_id FROM tsk_events WHERE file_obj_id = " + file.getId()
				+ (includeDerivedArtifacts ? "" : " AND artifact_id IS NULL");
		sleuthkitCase.acquireSingleUserCaseReadLock();
		try (CaseDbConnection con = sleuthkitCase.getConnection();
				Statement stmt = con.createStatement();
				ResultSet results = stmt.executeQuery(query);) {
			while (results.next()) {
				eventIDs.add(results.getLong("event_id"));
			}
		} catch (SQLException ex) {
			throw new TskCoreException("Error executing getEventIDsForFile query.", ex); // NON-NLS
		} finally {
			sleuthkitCase.releaseSingleUserCaseReadLock();
		}
		return eventIDs;
	}

	void addAbstractFileEvents(AbstractFile file, CaseDbConnection connection) throws TskCoreException {
		//gather time stamps into map
		Multimap<Long, EventType> timeMap = HashMultimap.create(4, 4);
		timeMap.put(file.getCrtime(), EventType.FILE_CREATED);
		timeMap.put(file.getAtime(), EventType.FILE_ACCESSED);
		timeMap.put(file.getCtime(), EventType.FILE_CHANGED);
		timeMap.put(file.getMtime(), EventType.FILE_MODIFIED);

		/*
		 * if there are no legitimate ( greater than zero ) time stamps ( eg,
		 * logical/local files) skip the rest of the event generation: this
		 * should result in dropping logical files, since they do not have
		 * legitimate time stamps.
		 */
<<<<<<< HEAD
		if (Collections.max(timeMap.values()) > 0) {
=======
		if (Collections.max(timeMap.keySet()) > 0) {
			final String parentPath = file.getParentPath();
>>>>>>> 02cf00b8

			String fullDescription = file.getParentPath() + file.getName();
			boolean hashSets = file.getHashSetNames().isEmpty() == false;

			for (Map.Entry<Long, Collection<EventType>> timeEntry : timeMap.asMap().entrySet()) {
				if (timeEntry.getKey() > 0) {
					// if the time is legitimate ( greater than zero ) insert it
					addEvent(timeEntry.getKey(),
							timeEntry.getValue(),
							file.getDataSourceObjectId(),
							file.getId(),
							null,
							fullDescription,
							null,
							null,
							hashSets,
							false,
							connection);
				}
			}
		}
	}

	/**
	 * Add any events that can be created from the given Artifact. If the
	 * artifact is a TSK_EVENT then the TSK_DATETIME, TSK_EVENT_TYPE and
	 * TSK_DESCRIPTION are used to make the event, otherwise each event type is
	 * checked to see if it can automatically create an event from the given
	 * artifact.
	 *
	 * @param artifact The artifact to add events for
	 *
	 * @return A set of added events.
	 *
	 * @throws TskCoreException
	 */
	Set<TimelineEvent> addEventsFromArtifact(BlackboardArtifact artifact) throws TskCoreException {
		Set<TimelineEvent> newEvents = new HashSet<>();

		/*
		 * If the artifact is a TSK_TL_EVENT, use the TSK_TL_EVENT_TYPE
		 * attribute to determine its event type, but give it a generic
		 * description.
		 */
		if (artifact.getArtifactTypeID() == TSK_TL_EVENT.getTypeID()) {
			EventType eventType;//the type of the event to add.
			BlackboardAttribute attribute = artifact.getAttribute(new BlackboardAttribute.Type(TSK_TL_EVENT_TYPE));
			if (attribute == null) {
				eventType = EventType.OTHER;
			} else {
				long eventTypeID = attribute.getValueLong();
				eventType = eventTypeIDMap.getOrDefault(eventTypeID, EventType.OTHER);
			}

			addArtifactEvent(EventType.OTHER::buildEventPayload, eventType, artifact)
					.ifPresent(newEvents::add);

		} else {
			/*
			 * If there are any event types configured to make descriptions
			 * automatically, use those.
			 */
			Set<ArtifactEventType> eventTypesForArtifact = eventTypeIDMap.values().stream()
					.filter(ArtifactEventType.class::isInstance)
					.map(ArtifactEventType.class::cast)
					.filter(eventType -> eventType.getArtifactTypeID() == artifact.getArtifactTypeID())
					.collect(Collectors.toSet());

			for (ArtifactEventType eventType : eventTypesForArtifact) {
				addArtifactEvent(eventType, artifact)
						.ifPresent(newEvents::add);
			}
		}

		return newEvents;
	}

	/**
	 * Add an event of the given type from the given artifact. If the event type
	 * and artifact are not compatible, no event is created.
	 *
	 * @param eventType The event type to create.
	 * @param artifact  The artifact to create the event from.
	 *
	 * @return The created event, wrapped in an Optional, or an empty Optional
	 *         if no event was created, because e.g. the timestamp is 0.
	 *
	 * @throws TskCoreException
	 */
	private Optional<TimelineEvent> addArtifactEvent(ArtifactEventType eventType, BlackboardArtifact artifact) throws TskCoreException {
		return addArtifactEvent(eventType::buildEventPayload, eventType, artifact);
	}

	/**
	 * Add an event of the given type from the given artifact. This version of
	 * addArtifactEvent allows a non standard description for the given event
	 * type.
	 *
	 * @param payloadExtractor A Function that will create the decsription based
	 *                         on the artifact. This allows the description to
	 *                         be built based on an event type (usually OTHER)
	 *                         different to the event type of the event.
	 * @param eventType        The event type to create.
	 * @param artifact         The artifact to create the event from.
	 *
	 * @return The created event, wrapped in an Optional, or an empty Optional
	 *         if no event was created.
	 *
	 * @throws TskCoreException
	 */
	private Optional<TimelineEvent> addArtifactEvent(TSKCoreCheckedFunction<BlackboardArtifact, ArtifactEventType.EventPayload> payloadExtractor,
			EventType eventType, BlackboardArtifact artifact) throws TskCoreException {
		ArtifactEventType.EventPayload eventPayload = payloadExtractor.apply(artifact);

		// if the time is legitimate ( greater than zero ) insert it into the db
		if (eventPayload.getTime() > 0) {
			long sourceFileObjId = artifact.getObjectID();
			AbstractFile file = sleuthkitCase.getAbstractFileById(sourceFileObjId);
			boolean hasHashHits = false;
			// file will be null if source was data source or some non-file
			if (file != null) {
				hasHashHits = file.getHashSetNames().isEmpty() == false;
			}

<<<<<<< HEAD
			return Optional.of(addEvent(eventPayload.getTime(),
					eventType,
=======
			return Optional.of(addEvent(eventDescription.getTime(),
					singleton(eventType),
>>>>>>> 02cf00b8
					artifact.getDataSourceObjectID(),
					sourceFileObjId,
					artifact.getArtifactID(),
					eventPayload.getFullDescription(),
					eventPayload.getMedDescription(),
					eventPayload.getShortDescription(),
					hasHashHits,
					sleuthkitCase.getBlackboardArtifactTagsByArtifact(artifact).isEmpty() == false));
		}
		return Optional.empty();
	}

	private TimelineEvent addEvent(long time, Collection<EventType> types, long datasourceObjID, long fileObjID,
			Long artifactID, String fullDescription, String medDescription,
			String shortDescription, boolean hashHit, boolean tagged) throws TskCoreException {
		try (CaseDbConnection connection = getSleuthkitCase().getConnection();) {
			return addEvent(time, types, datasourceObjID, fileObjID, artifactID, fullDescription, medDescription, shortDescription, hashHit, tagged, connection);
		}
	}

	/**
	 *
	 * @param time
	 * @param types
	 * @param datasourceObjID
	 * @param fileObjID        Object ID of file associated with event (could be
	 *                         a data source)
	 * @param artifactID       Artifact associated with the event or null if
	 *                         event is from a file.
	 * @param fullDescription
	 * @param medDescription
	 * @param shortDescription
	 * @param hashHit
	 * @param tagged
	 * @param connection
	 *
	 * @return
	 *
	 * @throws TskCoreException
	 */
	private TimelineEvent addEvent(long time, Collection<EventType> types, long datasourceObjID, long fileObjID,
			Long artifactID, String fullDescription, String medDescription,
			String shortDescription, boolean hashHit, boolean tagged, CaseDbConnection connection) throws TskCoreException {

		String sql = "INSERT INTO tsk_events ( "
				+ "data_source_obj_id, file_obj_id, artifact_id, time, "
				+ " full_description, med_description, short_description, "
				+ " hash_hit, tagged) "
				+ " VALUES ("
				+ datasourceObjID + ","
				+ fileObjID + ","
				+ Objects.toString(artifactID, "NULL") + ","
				+ time + ","
<<<<<<< HEAD
				+ ((type.getTypeID() == -1) ? "NULL" : type.getTypeID()) + "," // Why do we need this check?  what type as ID  = -1
				+ type.getBaseType().getTypeID() + ","
				+ quotePreservingNull(fullDescription) + ","
				+ quotePreservingNull(medDescription) + ","
				+ quotePreservingNull(shortDescription) + ", "
=======
				+ "'" + escapeSingleQuotes(fullDescription) + "',"
				+ "'" + escapeSingleQuotes(medDescription) + "',"
				+ "'" + escapeSingleQuotes(shortDescription) + "',"
>>>>>>> 02cf00b8
				+ booleanToInt(hashHit) + ","
				+ booleanToInt(tagged) + "  )";// NON-NLS  
		TimelineEvent singleEvent;

		sleuthkitCase.acquireSingleUserCaseWriteLock();
		try (Statement insertRowStmt = connection.createStatement();) {
			connection.executeUpdate(insertRowStmt, sql, PreparedStatement.RETURN_GENERATED_KEYS);
			long eventID;
			try (ResultSet generatedKeys = insertRowStmt.getGeneratedKeys();) {
				generatedKeys.next();
<<<<<<< HEAD
				long eventID = generatedKeys.getLong(1);
				singleEvent = new TimelineEvent(eventID, datasourceObjID,
						fileObjID, artifactID, time, type,
						 TimelineEvent.EventDescription.create(fullDescription, medDescription, shortDescription),
						hashHit, tagged);
=======
				eventID = generatedKeys.getLong(1);
>>>>>>> 02cf00b8
			}
			for (EventType type : types) {
				insertRowStmt.execute("INSERT INTO tsk_event_event_types "
						+ "( event_id,  event_type_id) "
						+ " values ( " + eventID + ", " + type.getTypeID() + ")");
			}
			singleEvent = new TimelineEvent(eventID, datasourceObjID,
					fileObjID, artifactID, time, types, fullDescription, medDescription,
					shortDescription, hashHit, tagged);
		} catch (SQLException ex) {
			throw new TskCoreException("Failed to insert event.", ex); // NON-NLS
		} finally {
			sleuthkitCase.releaseSingleUserCaseWriteLock();
		}

		sleuthkitCase.fireTSKEvent(new TimelineEventAddedEvent(singleEvent));
		return singleEvent;
	}

	static private String quotePreservingNull(String value) {
		return isNull(value) ? " NULL " : "'" + escapeSingleQuotes(value) + "'";
	}

	/**
	 * Get events that are associated with the file
	 *
	 * @param fileObjID
	 * @param includeArtifacts true if results shoudl also include events from
	 *                         artifacts associated with the file
	 *
	 * @return
	 *
	 * @throws TskCoreException
	 */
	private Set<Long> getEventIDs(long fileObjID, boolean includeArtifacts) throws TskCoreException {
		HashSet<Long> eventIDs = new HashSet<>();
		String sql = "SELECT event_id FROM tsk_events WHERE file_obj_id = ? "
				+ (includeArtifacts ? "" : " AND artifact_id IS NULL");
		try (CaseDbConnection con = sleuthkitCase.getConnection();
				PreparedStatement selectStmt = con.prepareStatement(sql, PreparedStatement.NO_GENERATED_KEYS);) {
			selectStmt.setLong(1, fileObjID);
			try (ResultSet executeQuery = selectStmt.executeQuery();) {
				while (executeQuery.next()) {
					eventIDs.add(executeQuery.getLong("event_id")); //NON-NLS
				}
			}
		} catch (SQLException ex) {
			throw new TskCoreException("Error getting event ids for object id = " + fileObjID, ex);
		}
		return eventIDs;
	}

	/**
	 * Get events that match both the file and artifact IDs
	 *
	 * @param fileObjID
	 * @param artifactID
	 *
	 * @return
	 *
	 * @throws TskCoreException
	 */
	private Set<Long> getEventIDs(long fileObjID, Long artifactID) throws TskCoreException {
		//TODO: inline this
		HashSet<Long> eventIDs = new HashSet<>();
		try (CaseDbConnection con = sleuthkitCase.getConnection();
				PreparedStatement selectStmt = con.prepareStatement(STATEMENTS.SELECT_EVENT_IDS_BY_OBJECT_ID_AND_ARTIFACT_ID.getSQL(), 0);) {
			//"SELECT event_id FROM tsk_events WHERE file_obj_id = ? AND artifact_id = ?"
			selectStmt.setLong(1, fileObjID);
			selectStmt.setLong(2, artifactID);
			try (ResultSet executeQuery = selectStmt.executeQuery();) {

				while (executeQuery.next()) {
					eventIDs.add(executeQuery.getLong("event_id")); //NON-NLS
				}
			}
		} catch (SQLException ex) {
			throw new TskCoreException("Error getting event ids for object id = " + fileObjID + " and artifact id = " + artifactID, ex);
		}
		return eventIDs;
	}

	/**
	 * Set any events with the given object and artifact ids as tagged.
	 *
	 * @param fileObjId  the obj_id that this tag applies to, the id of the
	 *                   content that the artifact is derived from for artifact
	 *                   tags
	 * @param artifactID the artifact_id that this tag applies to, or null if
	 *                   this is a content tag
	 * @param tagged     true to mark the matching events tagged, false to mark
	 *                   them as untagged
	 *
	 * @return the event ids that match the object/artifact pair
	 *
	 * @throws org.sleuthkit.datamodel.TskCoreException
	 */
	public Set<Long> setEventsTagged(long fileObjId, Long artifactID, boolean tagged) throws TskCoreException {

		sleuthkitCase.acquireSingleUserCaseWriteLock();
		Set<Long> eventIDs;
		if (Objects.isNull(artifactID)) {
			eventIDs = getEventIDs(fileObjId, false);
		} else {
			eventIDs = getEventIDs(fileObjId, artifactID);
		}

		//update tagged state for all event with selected ids
		try (CaseDbConnection con = sleuthkitCase.getConnection();
				Statement updateStatement = con.createStatement();) {
			updateStatement.executeUpdate("UPDATE tsk_events SET tagged = " + booleanToInt(tagged)
					+ " WHERE event_id IN (" + buildCSVString(eventIDs) + ")"); //NON-NLS
		} catch (SQLException ex) {
			throw new TskCoreException("Error marking events tagged", ex);
		} finally {
			sleuthkitCase.releaseSingleUserCaseWriteLock();
		}
		return eventIDs;
	}

	public Set<Long> setEventsHashed(long fileObjdId, boolean hashHits) throws TskCoreException {
		sleuthkitCase.acquireSingleUserCaseWriteLock();
		Set<Long> eventIDs = getEventIDs(fileObjdId, true);
		try (CaseDbConnection con = sleuthkitCase.getConnection();
				Statement updateStatement = con.createStatement();) {
			updateStatement.executeUpdate("UPDATE tsk_events SET  hash_hit = " + booleanToInt(hashHits) //NON-NLS
					+ " WHERE event_id IN (" + buildCSVString(eventIDs) + ")"); //NON-NLS
		} catch (SQLException ex) {
			throw new TskCoreException("Error setting hash_hit of events.", ex);
		} finally {
			sleuthkitCase.releaseSingleUserCaseWriteLock();
		}
		return eventIDs;
	}

	void rollBackTransaction(SleuthkitCase.CaseDbTransaction trans) throws TskCoreException {
		trans.rollback();
	}

<<<<<<< HEAD
	private TimelineEvent constructTimeLineEvent(ResultSet resultSet) throws SQLException, TskCoreException {
		int typeID = resultSet.getInt("sub_type"); //NON-NLS
		EventType eventType = getEventType(typeID).orElseThrow(() -> newEventTypeMappingException(typeID));

		return new TimelineEvent(resultSet.getLong("event_id"), //NON-NLS
				resultSet.getLong("data_source_obj_id"), //NON-NLS
				resultSet.getLong("file_obj_id"), //NON-NLS
				resultSet.getLong("artifact_id"), //NON-NLS
				resultSet.getLong("time"),
				eventType,
				eventType.getDescription(
						resultSet.getString("full_description"),
						resultSet.getString("med_description"),
						resultSet.getString("short_description")),
				resultSet.getInt("hash_hit") != 0, //NON-NLS
				resultSet.getInt("tagged") != 0); //NON-NLS
	}

=======
>>>>>>> 02cf00b8
	/**
	 * Count all the events with the given options and return a map organizing
	 * the counts in a hierarchy from date > eventtype> count
	 *
	 * @param startTime events before this time will be excluded (seconds from
	 *                  unix epoch)
	 * @param endTime   events at or after this time will be excluded (seconds
	 *                  from unix epoch)
	 * @param filter    only events that pass this filter will be counted
	 * @param zoomLevel only events of this type or a subtype will be counted
	 *                  and the counts will be organized into bins for each of
	 *                  the subtypes of the given event type
	 *
	 * @return a map organizing the counts in a hierarchy from date > eventtype>
	 *         count
	 *
	 * @throws org.sleuthkit.datamodel.TskCoreException
	 */
	public Map<EventType, Long> countEventsByType(Long startTime, final Long endTime, TimelineFilter.RootFilter filter, EventTypeZoomLevel zoomLevel) throws TskCoreException {
		long adjustedEndTime = Objects.equals(startTime, endTime) ? endTime + 1 : endTime;
		//do we want the base or subtype column of the databse
		String typeColumn = typeColumnHelper(EventTypeZoomLevel.SUB_TYPE.equals(zoomLevel));

		//get some info about the range of dates requested
		String queryString = "SELECT count(DISTINCT tsk_events.event_id) AS count, " + typeColumn
				+ " FROM " + getAugmentedEventsTablesSQL(filter)
				+ " WHERE time >= " + startTime + " AND time < " + adjustedEndTime + " AND " + getSQLWhere(filter) // NON-NLS
				+ " GROUP BY " + typeColumn; // NON-NLS

		sleuthkitCase.acquireSingleUserCaseReadLock();
		try (CaseDbConnection con = sleuthkitCase.getConnection();
				Statement stmt = con.createStatement();
				ResultSet results = stmt.executeQuery(queryString);) {
			Map<EventType, Long> typeMap = new HashMap<>();
			while (results.next()) {
				int eventTypeID = results.getInt(typeColumn);
				EventType eventType = getEventType(eventTypeID)
						.orElseThrow(() -> newEventTypeMappingException(eventTypeID));//NON-NLS

				typeMap.put(eventType, results.getLong("count")); // NON-NLS
			}
			return typeMap;
		} catch (SQLException ex) {
			throw new TskCoreException("Error getting count of events from db: " + queryString, ex); // NON-NLS
		} finally {
			sleuthkitCase.releaseSingleUserCaseReadLock();
		}
	}

	private static TskCoreException newEventTypeMappingException(int eventTypeID) {
		return new TskCoreException("Error mapping event type id " + eventTypeID + " to EventType.");
	}

	/**
	 * Get an SQL expression that produces an events table augmented with the
	 * columns required by the given filter: The union of the events table
	 * joined to the content and blackboard artifacts tags tables, if necessary,
	 * then joined to a query that selects hash set hits, if necessary. Then
	 * joined to the tsk_files table for mime_types if necessary.
	 *
	 * @param filter The filter that is inspected to determine what
	 *               joins/columns are needed..
	 *
	 * @return An SQL expresion that produces an events table augmented with the
	 *         columns required by the filters.
	 */
	static public String getAugmentedEventsTablesSQL(TimelineFilter.RootFilter filter) {
		TimelineFilter.TagsFilter tagsFilter = filter.getTagsFilter();
		boolean needsTags = tagsFilter != null && tagsFilter.hasSubFilters();

		TimelineFilter.HashHitsFilter hashHitsFilter = filter.getHashHitsFilter();
		boolean needsHashSets = hashHitsFilter != null && hashHitsFilter.hasSubFilters();

		TimelineFilter.FileTypesFilter fileTypesFitler = filter.getFileTypesFilter();
		boolean needsMimeTypes = fileTypesFitler != null && fileTypesFitler.hasSubFilters();

		return getAugmentedEventsTablesSQL(needsTags, needsHashSets, needsMimeTypes);
	}

	/**
	 * Get an SQL expression that produces an events table augmented with the
	 * columns required by the filters: The union of the events table joined to
	 * the content and blackboard artifacts tags tables, if necessary, then
	 * joined to a query that selects hash set hits, if necessary. Then joined
	 * to the tsk_files table for mime_types if necessary. If all flags are
	 * false, just return "events".
	 *
	 * @param needTags       True if the Sfilters require joining to the tags
	 *                       tables.
	 * @param needHashSets   True if the filters require joining to the hash set
	 *                       sub query.
	 * @param needsMimeTypes True if the filters require joining to the
	 *                       tsk_files table for the mime_type.
	 *
	 * @return An SQL expresion that produces an events table augmented with the
	 *         columns required by the filters.
	 */
	static private String getAugmentedEventsTablesSQL(boolean needTags, boolean needHashSets, boolean needsMimeTypes) {
		String table = "tsk_events";

		String columns = "event_id, data_source_obj_id, tsk_events.file_obj_id, tsk_events.artifact_id,"
				+ "			time, sub_type, super_type, full_description, med_description, "
				+ "			short_description, hash_hit, tagged , tag_name_id, tag_id ";

		if (needTags) {
			table = "( SELECT " + columns
					+ "		FROM tsk_events LEFT OUTER JOIN content_tags ON (content_tags.obj_id = tsk_events.file_obj_id) "
					+ "	UNION ALL "
					+ "	SELECT " + columns
					+ "		FROM tsk_events LEFT OUTER JOIN blackboard_artifact_tags ON (blackboard_artifact_tags.artifact_id = tsk_events.artifact_id)"
					+ " ) AS tsk_events";
		}

		if (needHashSets) {
			table = " ( SELECT * "
					+ " FROM " + table + " LEFT OUTER JOIN ( "
					+ "		SELECT DISTINCT value_text AS hash_set_name, obj_id  "
					+ "		FROM blackboard_artifacts"
					+ "		JOIN blackboard_attributes ON (blackboard_artifacts.artifact_id = blackboard_attributes.artifact_id)"
					+ "		JOIN blackboard_artifact_types ON( blackboard_artifacts.artifact_type_id = blackboard_artifact_types.artifact_type_id)"
					+ "		WHERE  blackboard_artifact_types.artifact_type_id = " + TSK_HASHSET_HIT.getTypeID()
					+ "		AND blackboard_attributes.attribute_type_id = " + TSK_SET_NAME.getTypeID() + ") AS hash_set_hits"
					+ "	ON ( tsk_events.file_obj_id = hash_set_hits.obj_id)"
					+ ") AS tsk_events";
		}

		if (needsMimeTypes) {
			table = " ( SELECT * "
					+ "		FROM " + table + " LEFT OUTER JOIN tsk_files "
					+ "	ON (tsk_events.file_obj_id == tsk_files.obj_id)"
					+ ")  AS tsk_events";
		}

		table = " ( SELECT * "
				+ " FROM " + table + " join tsk_event_event_types "
				+ " ON ( tsk_events.event_id == tsk_event_event_types.event_id)"
				+ ") AS tsk_events";
		return table;
	}

	/**
	 * Convert a boolean to int with the mappings true => 1, false =>0
	 *
	 * @param value the bollean value to convert to an int.
	 *
	 * @return 1 if value is true, 0 if value is false.
	 */
	private static int booleanToInt(boolean value) {
		return value ? 1 : 0;
	}

	private static boolean intToBoolean(int value) {
		return value != 0;
	}

	/**
	 * Get the column name to use depending on if we want base types or subtypes
	 *
	 * @param useSubTypes True to use sub types, false to use base types.
	 *
	 * @return column name to use depending on if we want base types or subtypes
	 */
	public static String typeColumnHelper(final boolean useSubTypes) {
		return useSubTypes ? "sub_type" : "super_type"; //NON-NLS
	}

	/**
	 * Get the SQL where clause corresponding to the given filter
	 *
	 * @param filter A filter to generate the SQL where clause for,
	 *
	 * @return An SQL where clause (without the "where") corresponding to the
	 *         filter.
	 */
	public String getSQLWhere(TimelineFilter.RootFilter filter) {

		String result;
		if (filter == null) {
			return getTrueLiteral();
		} else {
			result = filter.getSQLWhere(this);
		}

		return result;
	}

	public String getDescriptionColumn(DescriptionLoD lod) {
		switch (lod) {
			case FULL:
				return "full_description"; //NON-NLS
			case MEDIUM:
				return "med_description"; //NON-NLS
			case SHORT:
			default:
				return "short_description"; //NON-NLS
			}
	}

	String getTrueLiteral() {
		switch (sleuthkitCase.getDatabaseType()) {
			case POSTGRESQL:
				return "TRUE";
			case SQLITE:
				return "1";
			default:
				throw new UnsupportedOperationException("Unsupported DB type: " + sleuthkitCase.getDatabaseType().name());
		}
	}

	/**
	 * Event fired by SleuthkitCase to indicate that a event has been added to
	 * the tsk_events table.
	 */
	final static public class TimelineEventAddedEvent {

		private final TimelineEvent addedEvent;

		public TimelineEvent getAddedEvent() {
			return addedEvent;
		}

		TimelineEventAddedEvent(TimelineEvent event) {
			this.addedEvent = event;
		}
	}

	/**
	 * Functinal interface for a function from I to O that throws
	 * TskCoreException.
	 *
	 * @param <I> Input type.
	 * @param <O> Output type.
	 */
	@FunctionalInterface
	interface TSKCoreCheckedFunction<I, O> {

		O apply(I input) throws TskCoreException;
	}
}<|MERGE_RESOLUTION|>--- conflicted
+++ resolved
@@ -1,7 +1,7 @@
 /*
  * Sleuth Kit Data Model
  *
- * Copyright 2013-18 Basis Technology Corp.
+ * Copyright 2013-2019 Basis Technology Corp.
  * Contact: carrier <at> sleuthkit <dot> org
  *
  * Licensed under the Apache License, Version 2.0 (the "License");
@@ -18,11 +18,8 @@
  */
 package org.sleuthkit.datamodel;
 
-import com.google.common.base.Function;
-import com.google.common.collect.HashMultimap;
 import com.google.common.collect.ImmutableList;
-import com.google.common.collect.Lists;
-import com.google.common.collect.Multimap;
+import com.google.common.collect.ImmutableMap;
 import java.sql.PreparedStatement;
 import java.sql.ResultSet;
 import java.sql.SQLException;
@@ -30,7 +27,6 @@
 import java.util.ArrayList;
 import java.util.Collection;
 import java.util.Collections;
-import static java.util.Collections.singleton;
 import java.util.HashMap;
 import java.util.HashSet;
 import java.util.List;
@@ -41,13 +37,13 @@
 import java.util.Set;
 import java.util.logging.Logger;
 import java.util.stream.Collectors;
-import org.apache.commons.lang3.ObjectUtils;
 import org.joda.time.DateTimeZone;
 import org.joda.time.Interval;
 import static org.sleuthkit.datamodel.BlackboardArtifact.ARTIFACT_TYPE.TSK_HASHSET_HIT;
 import static org.sleuthkit.datamodel.BlackboardArtifact.ARTIFACT_TYPE.TSK_TL_EVENT;
 import static org.sleuthkit.datamodel.BlackboardAttribute.ATTRIBUTE_TYPE.TSK_SET_NAME;
 import static org.sleuthkit.datamodel.BlackboardAttribute.ATTRIBUTE_TYPE.TSK_TL_EVENT_TYPE;
+import static org.sleuthkit.datamodel.CollectionUtils.isNotEmpty;
 import org.sleuthkit.datamodel.SleuthkitCase.CaseDbConnection;
 import static org.sleuthkit.datamodel.SleuthkitCase.escapeSingleQuotes;
 import static org.sleuthkit.datamodel.StringUtils.buildCSVString;
@@ -246,33 +242,25 @@
 	}
 
 	public TimelineEvent getEventById(long eventID) throws TskCoreException {
-
 		String sql = "SELECT * FROM ( " + getAugmentedEventsTablesSQL(false, false, false) + ") WHERE event_id = " + eventID;
 
 		sleuthkitCase.acquireSingleUserCaseReadLock();
 		try (CaseDbConnection con = sleuthkitCase.getConnection();
 				Statement stmt = con.createStatement();) {
 			try (ResultSet results = stmt.executeQuery(sql);) {
-				Set<EventType> types = new HashSet<>();
-
 				if (results.next()) {
-					long dataSourceObjID = results.getLong("data_source_obj_id");
-					long fileObjID = results.getLong("file_obj_id");
-					long artifactID = results.getLong("artifact_id");
-					long time = results.getLong("time");
-					String fullDescr = results.getString("full_description");
-					String medDescr = results.getString("med_description");
-					String shortDescr = results.getString("short_description");
-					boolean hashHit = intToBoolean(results.getInt("hash_hit"));
-					boolean tagged = intToBoolean(results.getInt("tagged"));
-					do {
-						int typeID = results.getInt("sub_type");
-						types.add(getEventType(typeID).orElseThrow(() -> newEventTypeMappingException(typeID))); //NON-NLS
-					} while (results.next());
-					return new TimelineEvent(eventID, dataSourceObjID, fileObjID,
-							artifactID, time, types,
-							fullDescr, medDescr, shortDescr,
-							hashHit, tagged);
+					int typeID = results.getInt("event_type_id");
+					EventType type = getEventType(typeID).orElseThrow(() -> newEventTypeMappingException(typeID)); //NON-NLS
+					return new TimelineEvent(eventID,
+							results.getLong("data_source_obj_id"),
+							results.getLong("file_obj_id"),
+							results.getLong("artifact_id"),
+							results.getLong("time"),
+							type, results.getString("full_description"),
+							results.getString("med_description"),
+							results.getString("short_description"),
+							intToBoolean(results.getInt("hash_hit")),
+							intToBoolean(results.getInt("tagged")));
 				}
 			}
 		} catch (SQLException sqlEx) {
@@ -454,7 +442,7 @@
 	 */
 	private enum STATEMENTS {
 
-		GET_DATASOURCE_IDS("SELECT DISTINCT data_source_obj_id FROM tsk_events WHERE data_source_obj_id != 0"),// NON-NLS
+		GET_DATASOURCE_IDS("SELECT DISTINCT data_source_obj_id FROM tsk_event_descriptions WHERE data_source_obj_id != 0"),// NON-NLS
 		GET_MAX_TIME("SELECT Max(time) AS max FROM tsk_events"), // NON-NLS
 		GET_MIN_TIME("SELECT Min(time) AS min FROM tsk_events"), // NON-NLS
 
@@ -546,47 +534,85 @@
 		return eventIDs;
 	}
 
-	void addAbstractFileEvents(AbstractFile file, CaseDbConnection connection) throws TskCoreException {
+	private long addDescription(long dataSourceObjId, long fileObjId, Long artifactID,
+			String fullDescription, String medDescription, String shortDescription,
+			boolean hasHashHits, boolean tagged, CaseDbConnection connection) throws TskCoreException {
+		String insertDescriptionSql
+				= "INSERT INTO tsk_event_descriptions ( "
+				+ "data_source_obj_id, file_obj_id, artifact_id,  "
+				+ " full_description, med_description, short_description, "
+				+ " hash_hit, tagged "
+				+ " ) VALUES ("
+				+ dataSourceObjId + ","
+				+ fileObjId + ","
+				+ Objects.toString(artifactID, "NULL") + ","
+				+ quotePreservingNull(fullDescription) + ","
+				+ quotePreservingNull(medDescription) + ","
+				+ quotePreservingNull(shortDescription) + ", "
+				+ booleanToInt(hasHashHits) + ","
+				+ booleanToInt(tagged)
+				+ " )";
+
+		sleuthkitCase.acquireSingleUserCaseWriteLock();
+		try (Statement insertDescriptionStmt = connection.createStatement()) {
+			connection.executeUpdate(insertDescriptionStmt, insertDescriptionSql, PreparedStatement.RETURN_GENERATED_KEYS);
+			try (ResultSet generatedKeys = insertDescriptionStmt.getGeneratedKeys()) {
+				generatedKeys.next();
+				return generatedKeys.getLong(1);
+			}
+		} catch (SQLException ex) {
+			throw new TskCoreException("Failed to insert event description.", ex); // NON-NLS
+		} finally {
+			sleuthkitCase.releaseSingleUserCaseWriteLock();
+		}
+	}
+
+	Collection<TimelineEvent> addAbstractFileEvents(AbstractFile file, CaseDbConnection connection) throws TskCoreException {
+
 		//gather time stamps into map
-		Multimap<Long, EventType> timeMap = HashMultimap.create(4, 4);
-		timeMap.put(file.getCrtime(), EventType.FILE_CREATED);
-		timeMap.put(file.getAtime(), EventType.FILE_ACCESSED);
-		timeMap.put(file.getCtime(), EventType.FILE_CHANGED);
-		timeMap.put(file.getMtime(), EventType.FILE_MODIFIED);
+		Map<EventType, Long> timeMap = ImmutableMap.of(
+				EventType.FILE_CREATED, file.getCrtime(),
+				EventType.FILE_ACCESSED, file.getAtime(),
+				EventType.FILE_CHANGED, file.getCtime(),
+				EventType.FILE_CHANGED, file.getMtime());
 
 		/*
-		 * if there are no legitimate ( greater than zero ) time stamps ( eg,
+		 * If there are no legitimate ( greater than zero ) time stamps ( eg,
 		 * logical/local files) skip the rest of the event generation: this
 		 * should result in dropping logical files, since they do not have
 		 * legitimate time stamps.
 		 */
-<<<<<<< HEAD
-		if (Collections.max(timeMap.values()) > 0) {
-=======
-		if (Collections.max(timeMap.keySet()) > 0) {
-			final String parentPath = file.getParentPath();
->>>>>>> 02cf00b8
-
-			String fullDescription = file.getParentPath() + file.getName();
-			boolean hashSets = file.getHashSetNames().isEmpty() == false;
-
-			for (Map.Entry<Long, Collection<EventType>> timeEntry : timeMap.asMap().entrySet()) {
-				if (timeEntry.getKey() > 0) {
-					// if the time is legitimate ( greater than zero ) insert it
-					addEvent(timeEntry.getKey(),
-							timeEntry.getValue(),
-							file.getDataSourceObjectId(),
-							file.getId(),
-							null,
-							fullDescription,
-							null,
-							null,
-							hashSets,
-							false,
-							connection);
+		if (Collections.max(timeMap.values()) <= 0) {
+			return Collections.emptySet();
+		}
+
+		String description = file.getParentPath() + file.getName();
+		long fileObjId = file.getId();
+		Set<TimelineEvent> events = new HashSet<>();
+		sleuthkitCase.acquireSingleUserCaseWriteLock();
+		try {
+			long descriptionID = addDescription(file.getDataSourceObjectId(), fileObjId, null,
+					description, null, null, false, false, connection);
+
+			for (Map.Entry<EventType, Long> timeEntry : timeMap.entrySet()) {
+				Long time = timeEntry.getValue();
+				if (time > 0) {// if the time is legitimate ( greater than zero ) insert it
+					EventType type = timeEntry.getKey();
+					long eventID = addEventWithExistingDescription(time, type, descriptionID, connection);
+
+					events.add(new TimelineEvent(eventID, descriptionID, fileObjId, null, time, type,
+							description, null, null, false, false));
 				}
 			}
-		}
+
+		} finally {
+			sleuthkitCase.releaseSingleUserCaseWriteLock();
+		}
+		events.stream()
+				.map(TimelineEventAddedEvent::new)
+				.forEach(sleuthkitCase::fireTSKEvent);
+
+		return events;
 	}
 
 	/**
@@ -602,7 +628,7 @@
 	 *
 	 * @throws TskCoreException
 	 */
-	Set<TimelineEvent> addEventsFromArtifact(BlackboardArtifact artifact) throws TskCoreException {
+	Set<TimelineEvent> addArtifactEvents(BlackboardArtifact artifact) throws TskCoreException {
 		Set<TimelineEvent> newEvents = new HashSet<>();
 
 		/*
@@ -635,34 +661,20 @@
 					.collect(Collectors.toSet());
 
 			for (ArtifactEventType eventType : eventTypesForArtifact) {
-				addArtifactEvent(eventType, artifact)
+				addArtifactEvent(eventType::buildEventPayload, eventType, artifact)
 						.ifPresent(newEvents::add);
 			}
 		}
-
+		newEvents.stream()
+				.map(TimelineEventAddedEvent::new)
+				.forEach(sleuthkitCase::fireTSKEvent);
 		return newEvents;
 	}
 
 	/**
-	 * Add an event of the given type from the given artifact. If the event type
-	 * and artifact are not compatible, no event is created.
-	 *
-	 * @param eventType The event type to create.
-	 * @param artifact  The artifact to create the event from.
-	 *
-	 * @return The created event, wrapped in an Optional, or an empty Optional
-	 *         if no event was created, because e.g. the timestamp is 0.
-	 *
-	 * @throws TskCoreException
-	 */
-	private Optional<TimelineEvent> addArtifactEvent(ArtifactEventType eventType, BlackboardArtifact artifact) throws TskCoreException {
-		return addArtifactEvent(eventType::buildEventPayload, eventType, artifact);
-	}
-
-	/**
-	 * Add an event of the given type from the given artifact. This version of
-	 * addArtifactEvent allows a non standard description for the given event
-	 * type.
+	 * Add an event of the given type from the given artifact. By passing the
+	 * payloadExtractor, thismethod allows a non standard description for the
+	 * given event type.
 	 *
 	 * @param payloadExtractor A Function that will create the decsription based
 	 *                         on the artifact. This allows the description to
@@ -676,127 +688,68 @@
 	 *
 	 * @throws TskCoreException
 	 */
-	private Optional<TimelineEvent> addArtifactEvent(TSKCoreCheckedFunction<BlackboardArtifact, ArtifactEventType.EventPayload> payloadExtractor,
+	private Optional<TimelineEvent> addArtifactEvent(TSKCoreCheckedFunction<BlackboardArtifact, ArtifactEventType.EventDescriptionWithTime> payloadExtractor,
 			EventType eventType, BlackboardArtifact artifact) throws TskCoreException {
-		ArtifactEventType.EventPayload eventPayload = payloadExtractor.apply(artifact);
+		ArtifactEventType.EventDescriptionWithTime eventPayload = payloadExtractor.apply(artifact);
+		String fullDescription = eventPayload.getFullDescription();
+		String medDescription = eventPayload.getMediumDescription();
+		String shortDescription = eventPayload.getShortDescription();
+		long time = eventPayload.getTime();
 
 		// if the time is legitimate ( greater than zero ) insert it into the db
-		if (eventPayload.getTime() > 0) {
-			long sourceFileObjId = artifact.getObjectID();
-			AbstractFile file = sleuthkitCase.getAbstractFileById(sourceFileObjId);
-			boolean hasHashHits = false;
-			// file will be null if source was data source or some non-file
-			if (file != null) {
-				hasHashHits = file.getHashSetNames().isEmpty() == false;
-			}
-
-<<<<<<< HEAD
-			return Optional.of(addEvent(eventPayload.getTime(),
-					eventType,
-=======
-			return Optional.of(addEvent(eventDescription.getTime(),
-					singleton(eventType),
->>>>>>> 02cf00b8
-					artifact.getDataSourceObjectID(),
-					sourceFileObjId,
-					artifact.getArtifactID(),
-					eventPayload.getFullDescription(),
-					eventPayload.getMedDescription(),
-					eventPayload.getShortDescription(),
-					hasHashHits,
-					sleuthkitCase.getBlackboardArtifactTagsByArtifact(artifact).isEmpty() == false));
-		}
-		return Optional.empty();
-	}
-
-	private TimelineEvent addEvent(long time, Collection<EventType> types, long datasourceObjID, long fileObjID,
-			Long artifactID, String fullDescription, String medDescription,
-			String shortDescription, boolean hashHit, boolean tagged) throws TskCoreException {
+		if (time <= 0) {
+			return Optional.empty();
+		}
+		long artifactID = artifact.getArtifactID();
+		long fileObjId = artifact.getObjectID();
+		long dataSourceObjectID = artifact.getDataSourceObjectID();
+
+		AbstractFile file = sleuthkitCase.getAbstractFileById(fileObjId);
+		boolean hasHashHits = false;
+		// file will be null if source was data source or some non-file
+		if (file != null) {
+			hasHashHits = isNotEmpty(file.getHashSetNames());
+		}
+		boolean tagged = isNotEmpty(sleuthkitCase.getBlackboardArtifactTagsByArtifact(artifact));
+
+		TimelineEvent event;
+		sleuthkitCase.acquireSingleUserCaseWriteLock();
 		try (CaseDbConnection connection = getSleuthkitCase().getConnection();) {
-			return addEvent(time, types, datasourceObjID, fileObjID, artifactID, fullDescription, medDescription, shortDescription, hashHit, tagged, connection);
-		}
-	}
-
-	/**
-	 *
-	 * @param time
-	 * @param types
-	 * @param datasourceObjID
-	 * @param fileObjID        Object ID of file associated with event (could be
-	 *                         a data source)
-	 * @param artifactID       Artifact associated with the event or null if
-	 *                         event is from a file.
-	 * @param fullDescription
-	 * @param medDescription
-	 * @param shortDescription
-	 * @param hashHit
-	 * @param tagged
-	 * @param connection
-	 *
-	 * @return
-	 *
-	 * @throws TskCoreException
-	 */
-	private TimelineEvent addEvent(long time, Collection<EventType> types, long datasourceObjID, long fileObjID,
-			Long artifactID, String fullDescription, String medDescription,
-			String shortDescription, boolean hashHit, boolean tagged, CaseDbConnection connection) throws TskCoreException {
-
-		String sql = "INSERT INTO tsk_events ( "
-				+ "data_source_obj_id, file_obj_id, artifact_id, time, "
-				+ " full_description, med_description, short_description, "
-				+ " hash_hit, tagged) "
-				+ " VALUES ("
-				+ datasourceObjID + ","
-				+ fileObjID + ","
-				+ Objects.toString(artifactID, "NULL") + ","
-				+ time + ","
-<<<<<<< HEAD
-				+ ((type.getTypeID() == -1) ? "NULL" : type.getTypeID()) + "," // Why do we need this check?  what type as ID  = -1
-				+ type.getBaseType().getTypeID() + ","
-				+ quotePreservingNull(fullDescription) + ","
-				+ quotePreservingNull(medDescription) + ","
-				+ quotePreservingNull(shortDescription) + ", "
-=======
-				+ "'" + escapeSingleQuotes(fullDescription) + "',"
-				+ "'" + escapeSingleQuotes(medDescription) + "',"
-				+ "'" + escapeSingleQuotes(shortDescription) + "',"
->>>>>>> 02cf00b8
-				+ booleanToInt(hashHit) + ","
-				+ booleanToInt(tagged) + "  )";// NON-NLS  
-		TimelineEvent singleEvent;
+
+			long descriptionID = addDescription(dataSourceObjectID, fileObjId, artifactID,
+					fullDescription, medDescription, shortDescription,
+					hasHashHits, tagged, connection);
+
+			long eventID = addEventWithExistingDescription(time, eventType, descriptionID, connection);
+
+			event = new TimelineEvent(eventID, dataSourceObjectID, fileObjId, artifactID,
+					time, eventType, fullDescription, medDescription, shortDescription,
+					hasHashHits, tagged);
+
+		} finally {
+			sleuthkitCase.releaseSingleUserCaseWriteLock();
+		}
+		return Optional.of(event);
+	}
+
+	private long addEventWithExistingDescription(Long time, EventType type, long descriptionID, CaseDbConnection connection) throws TskCoreException {
+		String insertEventSql
+				= "INSERT INTO tsk_events ( event_type_id, event_description_id , time) "
+				+ " VALUES (" + type.getTypeID() + ", " + descriptionID + ", " + time + ")";
 
 		sleuthkitCase.acquireSingleUserCaseWriteLock();
 		try (Statement insertRowStmt = connection.createStatement();) {
-			connection.executeUpdate(insertRowStmt, sql, PreparedStatement.RETURN_GENERATED_KEYS);
-			long eventID;
+			connection.executeUpdate(insertRowStmt, insertEventSql, PreparedStatement.RETURN_GENERATED_KEYS);
+
 			try (ResultSet generatedKeys = insertRowStmt.getGeneratedKeys();) {
 				generatedKeys.next();
-<<<<<<< HEAD
-				long eventID = generatedKeys.getLong(1);
-				singleEvent = new TimelineEvent(eventID, datasourceObjID,
-						fileObjID, artifactID, time, type,
-						 TimelineEvent.EventDescription.create(fullDescription, medDescription, shortDescription),
-						hashHit, tagged);
-=======
-				eventID = generatedKeys.getLong(1);
->>>>>>> 02cf00b8
-			}
-			for (EventType type : types) {
-				insertRowStmt.execute("INSERT INTO tsk_event_event_types "
-						+ "( event_id,  event_type_id) "
-						+ " values ( " + eventID + ", " + type.getTypeID() + ")");
-			}
-			singleEvent = new TimelineEvent(eventID, datasourceObjID,
-					fileObjID, artifactID, time, types, fullDescription, medDescription,
-					shortDescription, hashHit, tagged);
-		} catch (SQLException ex) {
-			throw new TskCoreException("Failed to insert event.", ex); // NON-NLS
+				return generatedKeys.getLong(1);
+			}
+		} catch (SQLException ex) {
+			throw new TskCoreException("Failed to insert event for existing description.", ex); // NON-NLS
 		} finally {
 			sleuthkitCase.releaseSingleUserCaseWriteLock();
 		}
-
-		sleuthkitCase.fireTSKEvent(new TimelineEventAddedEvent(singleEvent));
-		return singleEvent;
 	}
 
 	static private String quotePreservingNull(String value) {
@@ -919,27 +872,23 @@
 		trans.rollback();
 	}
 
-<<<<<<< HEAD
-	private TimelineEvent constructTimeLineEvent(ResultSet resultSet) throws SQLException, TskCoreException {
-		int typeID = resultSet.getInt("sub_type"); //NON-NLS
-		EventType eventType = getEventType(typeID).orElseThrow(() -> newEventTypeMappingException(typeID));
-
-		return new TimelineEvent(resultSet.getLong("event_id"), //NON-NLS
-				resultSet.getLong("data_source_obj_id"), //NON-NLS
-				resultSet.getLong("file_obj_id"), //NON-NLS
-				resultSet.getLong("artifact_id"), //NON-NLS
-				resultSet.getLong("time"),
-				eventType,
-				eventType.getDescription(
-						resultSet.getString("full_description"),
-						resultSet.getString("med_description"),
-						resultSet.getString("short_description")),
-				resultSet.getInt("hash_hit") != 0, //NON-NLS
-				resultSet.getInt("tagged") != 0); //NON-NLS
-	}
-
-=======
->>>>>>> 02cf00b8
+//	private TimelineEvent constructTimeLineEvent(ResultSet resultSet) throws SQLException, TskCoreException {
+//		int typeID = resultSet.getInt("sub_type"); //NON-NLS
+//		EventType eventType = getEventType(typeID).orElseThrow(() -> newEventTypeMappingException(typeID));
+//
+//		return new TimelineEvent(resultSet.getLong("event_id"), //NON-NLS
+//				resultSet.getLong("data_source_obj_id"), //NON-NLS
+//				resultSet.getLong("file_obj_id"), //NON-NLS
+//				resultSet.getLong("artifact_id"), //NON-NLS
+//				resultSet.getLong("time"),
+//				eventType,
+//				eventType.getDescription(
+//						resultSet.getString("full_description"),
+//						resultSet.getString("med_description"),
+//						resultSet.getString("short_description")),
+//				resultSet.getInt("hash_hit") != 0, //NON-NLS
+//				resultSet.getInt("tagged") != 0); //NON-NLS
+//	}
 	/**
 	 * Count all the events with the given options and return a map organizing
 	 * the counts in a hierarchy from date > eventtype> count
@@ -963,7 +912,6 @@
 		//do we want the base or subtype column of the databse
 		String typeColumn = typeColumnHelper(EventTypeZoomLevel.SUB_TYPE.equals(zoomLevel));
 
-		//get some info about the range of dates requested
 		String queryString = "SELECT count(DISTINCT tsk_events.event_id) AS count, " + typeColumn
 				+ " FROM " + getAugmentedEventsTablesSQL(filter)
 				+ " WHERE time >= " + startTime + " AND time < " + adjustedEndTime + " AND " + getSQLWhere(filter) // NON-NLS
@@ -1038,19 +986,20 @@
 	 *         columns required by the filters.
 	 */
 	static private String getAugmentedEventsTablesSQL(boolean needTags, boolean needHashSets, boolean needsMimeTypes) {
-		String table = "tsk_events";
-
-		String columns = "event_id, data_source_obj_id, tsk_events.file_obj_id, tsk_events.artifact_id,"
-				+ "			time, sub_type, super_type, full_description, med_description, "
-				+ "			short_description, hash_hit, tagged , tag_name_id, tag_id ";
+		String table = "tsk_event_descriptions";
 
 		if (needTags) {
+			String columns
+					= " event_description_id, data_source_obj_id, tsk_event_descriptions.file_obj_id, tsk_event_descriptions.artifact_id,"
+					+ " full_description, med_description, short_description,"
+					+ " hash_hit, tagged , tag_name_id, tag_id ";
+
 			table = "( SELECT " + columns
-					+ "		FROM tsk_events LEFT OUTER JOIN content_tags ON (content_tags.obj_id = tsk_events.file_obj_id) "
+					+ "		FROM tsk_event_descriptions LEFT OUTER JOIN content_tags ON (content_tags.obj_id = tsk_events.file_obj_id) "
 					+ "	UNION ALL "
 					+ "	SELECT " + columns
-					+ "		FROM tsk_events LEFT OUTER JOIN blackboard_artifact_tags ON (blackboard_artifact_tags.artifact_id = tsk_events.artifact_id)"
-					+ " ) AS tsk_events";
+					+ "		FROM tsk_event_descriptions LEFT OUTER JOIN blackboard_artifact_tags ON (blackboard_artifact_tags.artifact_id = tsk_events.artifact_id)"
+					+ " ) AS tsk_event_descriptions";
 		}
 
 		if (needHashSets) {
@@ -1062,21 +1011,21 @@
 					+ "		JOIN blackboard_artifact_types ON( blackboard_artifacts.artifact_type_id = blackboard_artifact_types.artifact_type_id)"
 					+ "		WHERE  blackboard_artifact_types.artifact_type_id = " + TSK_HASHSET_HIT.getTypeID()
 					+ "		AND blackboard_attributes.attribute_type_id = " + TSK_SET_NAME.getTypeID() + ") AS hash_set_hits"
-					+ "	ON ( tsk_events.file_obj_id = hash_set_hits.obj_id)"
-					+ ") AS tsk_events";
+					+ "	ON ( tsk_event_descriptions.file_obj_id = hash_set_hits.obj_id)"
+					+ ") AS tsk_event_descriptions";
 		}
 
 		if (needsMimeTypes) {
 			table = " ( SELECT * "
 					+ "		FROM " + table + " LEFT OUTER JOIN tsk_files "
-					+ "	ON (tsk_events.file_obj_id == tsk_files.obj_id)"
-					+ ")  AS tsk_events";
+					+ "	ON (tsk_event_descriptions.file_obj_id == tsk_files.obj_id)"
+					+ ")  AS tsk_event_descriptions";
 		}
 
 		table = " ( SELECT * "
-				+ " FROM " + table + " join tsk_event_event_types "
-				+ " ON ( tsk_events.event_id == tsk_event_event_types.event_id)"
-				+ ") AS tsk_events";
+				+ " FROM " + table + " join tsk_events  ON ( tsk_event_descriptions.event_description_id == tsk_events.event_description_id)"
+				+ " join tsk_event_types on (tsk_events.event_type_id == tsk_event_types.event_type_id ) "
+				+ ")  AS tsk_events";
 		return table;
 	}
 
@@ -1103,7 +1052,7 @@
 	 * @return column name to use depending on if we want base types or subtypes
 	 */
 	public static String typeColumnHelper(final boolean useSubTypes) {
-		return useSubTypes ? "sub_type" : "super_type"; //NON-NLS
+		return useSubTypes ? "event_type_id" : "super_type_id"; //NON-NLS
 	}
 
 	/**
@@ -1146,6 +1095,7 @@
 				return "1";
 			default:
 				throw new UnsupportedOperationException("Unsupported DB type: " + sleuthkitCase.getDatabaseType().name());
+
 		}
 	}
 
@@ -1167,7 +1117,7 @@
 	}
 
 	/**
-	 * Functinal interface for a function from I to O that throws
+	 * Functional interface for a function from I to O that throws
 	 * TskCoreException.
 	 *
 	 * @param <I> Input type.
