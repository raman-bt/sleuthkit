/*
 * SleuthKit Java Bindings
 *
 * Copyright 2011-2017 Basis Technology Corp.
 * Contact: carrier <at> sleuthkit <dot> org
 *
 * Licensed under the Apache License, Version 2.0 (the "License");
 * you may not use this file except in compliance with the License.
 * You may obtain a copy of the License at
 *
 *     http://www.apache.org/licenses/LICENSE-2.0
 *
 * Unless required by applicable law or agreed to in writing, software
 * distributed under the License is distributed on an "AS IS" BASIS,
 * WITHOUT WARRANTIES OR CONDITIONS OF ANY KIND, either express or implied.
 * See the License for the specific language governing permissions and
 * limitations under the License.
 */
package org.sleuthkit.datamodel;

import java.util.Collections;
import java.util.List;
import org.sleuthkit.datamodel.TskData.FileKnown;
import org.sleuthkit.datamodel.TskData.TSK_FS_ATTR_TYPE_ENUM;
import org.sleuthkit.datamodel.TskData.TSK_FS_META_TYPE_ENUM;
import org.sleuthkit.datamodel.TskData.TSK_FS_NAME_FLAG_ENUM;
import org.sleuthkit.datamodel.TskData.TSK_FS_NAME_TYPE_ENUM;

/**
 * A representation of a file system file that has been added to a case.
 */
public class File extends FsContent {

	/**
	 * Constructs a representation of a file system file that has been added to
	 * the case.
	 *
	 * @param db                 The case database to which the file has been
	 *                           added.
	 * @param objId              The object id of the file in the case database.
	 * @param dataSourceObjectId The object id of the data source for the file.
	 * @param fsObjId            The object id of the file system to which this
	 *                           file belongs.
	 * @param attrType           The type attribute given to the file by the
	 *                           file system.
	 * @param attrId             The type id given to the file by the file
	 *                           system.
	 * @param name               The name of the file.
	 * @param metaAddr           The meta address of the file.
	 * @param metaSeq            The meta sequence number of the file.
	 * @param dirType            The type of the file, usually as reported in
	 *                           the name structure of the file system. May be
	 *                           set to TSK_FS_NAME_TYPE_ENUM.UNDEF.
	 * @param metaType           The type of the file, usually as reported in
	 *                           the metadata structure of the file system. May
	 *                           be set to
	 *                           TSK_FS_META_TYPE_ENUM.TSK_FS_META_TYPE_UNDEF.
	 * @param dirFlag            The allocated status of the file, usually as
	 *                           reported in the name structure of the file
	 *                           system.
	 * @param metaFlags          The allocated status of the file, usually as
	 *                           reported in the metadata structure of the file
	 *                           system.
	 * @param size               The size of the file.
	 * @param ctime              The changed time of the file.
	 * @param crtime             The created time of the file.
	 * @param atime              The accessed time of the file.
	 * @param mtime              The modified time of the file.
	 * @param modes              The modes for the file.
	 * @param uid                The UID for the file.
	 * @param gid                The GID for the file.
	 * @param md5Hash            The MD5 hash of the file, null if not yet
	 *                           calculated.
	 * @param knownState         The known state of the file from a hash
	 *                           database lookup, null if not yet looked up.
	 * @param parentPath         The path of the parent of the file.
	 * @param mimeType           The MIME type of the file, null if it has not
	 *                           yet been determined.
	 * @param extension	         The extension part of the file name (not
	 *                           including the '.'), can be null.
	 * @param uidStr			 String UID of the user as found in in the file
	 *                           system, can be null.
	 * @param osAccountRowId	 Row id of the user in the tsk_os_accounts
	 *                           table.
	 */
	File(SleuthkitCase db,
			long objId,
			long dataSourceObjectId,
			long fsObjId,
			TSK_FS_ATTR_TYPE_ENUM attrType, int attrId,
			String name,
			long metaAddr, int metaSeq,
			TSK_FS_NAME_TYPE_ENUM dirType, TSK_FS_META_TYPE_ENUM metaType,
			TSK_FS_NAME_FLAG_ENUM dirFlag, short metaFlags,
			long size,
			long ctime, long crtime, long atime, long mtime,
			short modes, int uid, int gid,
			String md5Hash, String sha256Hash, FileKnown knownState, String parentPath, String mimeType,
			String extension,
<<<<<<< HEAD
			String uidStr,
			long osAccountRowId) {
		super(db, objId, dataSourceObjectId, fsObjId, attrType, attrId, name, TskData.TSK_DB_FILES_TYPE_ENUM.FS, metaAddr, metaSeq, dirType, metaType, dirFlag, metaFlags, size, ctime, crtime, atime, mtime, modes, uid, gid, md5Hash, sha256Hash, knownState, parentPath, mimeType, extension, uidStr, osAccountRowId);
=======
			List<Attribute> fileAttributes) {
		super(db, objId, dataSourceObjectId, fsObjId, attrType, attrId, name, TskData.TSK_DB_FILES_TYPE_ENUM.FS, metaAddr, metaSeq, dirType, metaType, dirFlag, metaFlags, size, ctime, crtime, atime, mtime, modes, uid, gid, md5Hash, sha256Hash, knownState, parentPath, mimeType, extension, fileAttributes);
>>>>>>> 7b7989bc
	}

	/**
	 * Accepts a content visitor (Visitor design pattern).
	 *
	 * @param visitor A ContentVisitor supplying an algorithm to run using this
	 *                file as input.
	 *
	 * @return The output of the algorithm.
	 */
	@Override
	public <T> T accept(SleuthkitItemVisitor<T> visitor) {
		return visitor.visit(this);
	}

	/**
	 * Accepts a Sleuthkit item visitor (Visitor design pattern).
	 *
	 * @param visitor A SleuthkitItemVisitor supplying an algorithm to run using
	 *                this file as input.
	 *
	 * @return The output of the algorithm.
	 */
	@Override
	public <T> T accept(ContentVisitor<T> v) {
		return v.visit(this);
	}

	/**
	 * Provides a string representation of this file.
	 *
	 * @param preserveState True if state should be included in the string
	 *                      representation of this object.
	 *
	 * @throws TskCoreException if there was an error querying the case
	 *                          database.
	 */
	@Override
	public String toString(boolean preserveState) {
		return super.toString(preserveState) + "File [\t" + "]\t"; //NON-NLS
	}

	/**
	 * Constructs a representation of a file system file that has been added to
	 * the case.
	 *
	 * @param db         The case database to which the file has been added.
	 * @param objId      The object id of the file in the case database.
	 * @param fsObjId    The object id of the file system to which this file
	 *                   belongs.
	 * @param attrType   The type attribute given to the file by the file
	 *                   system.
	 * @param attrId     The type id given to the file by the file system.
	 * @param name       The name of the file.
	 * @param metaAddr   The meta address of the file.
	 * @param metaSeq    The meta sequence number of the file.
	 * @param dirType    The type of the file, usually as reported in the name
	 *                   structure of the file system. May be set to
	 *                   TSK_FS_NAME_TYPE_ENUM.UNDEF.
	 * @param metaType   The type of the file, usually as reported in the
	 *                   metadata structure of the file system. May be set to
	 *                   TSK_FS_META_TYPE_ENUM.TSK_FS_META_TYPE_UNDEF.
	 * @param dirFlag    The allocated status of the file, usually as reported
	 *                   in the name structure of the file system.
	 * @param metaFlags  The allocated status of the file, usually as reported
	 *                   in the metadata structure of the file system.
	 * @param size       The size of the file.
	 * @param ctime      The changed time of the file.
	 * @param crtime     The created time of the file.
	 * @param atime      The accessed time of the file.
	 * @param mtime      The modified time of the file.
	 * @param modes      The modes for the file.
	 * @param uid        The UID for the file.
	 * @param gid        The GID for the file.
	 * @param md5Hash    The MD5 hash of the file, null if not yet calculated.
	 * @param knownState The known state of the file from a hash database
	 *                   lookup, null if not yet looked up.
	 * @param parentPath The path of the parent of the file.
	 *
	 * @deprecated Do not make subclasses outside of this package.
	 */
	@Deprecated
	@SuppressWarnings("deprecation")
	protected File(SleuthkitCase db,
			long objId,
			long fsObjId,
			TSK_FS_ATTR_TYPE_ENUM attrType, short attrId,
			String name,
			long metaAddr, int metaSeq,
			TSK_FS_NAME_TYPE_ENUM dirType, TSK_FS_META_TYPE_ENUM metaType,
			TSK_FS_NAME_FLAG_ENUM dirFlag, short metaFlags,
			long size,
			long ctime, long crtime, long atime, long mtime,
			short modes, int uid, int gid,
			String md5Hash, FileKnown knownState, String parentPath) {
		this(db, objId, db.getDataSourceObjectId(objId), fsObjId, attrType, attrId, name, metaAddr, metaSeq, dirType, metaType, dirFlag, metaFlags, size, ctime, crtime, atime, mtime, modes, uid, gid, md5Hash, knownState, parentPath, null);
	}

	/**
	 * Constructs a representation of a file system file that has been added to
	 * the case. This deprecated version has attrId field defined as a short
	 * which has since been changed to an int.
	 *
	 * @param db                 The case database to which the file has been
	 *                           added.
	 * @param objId              The object id of the file in the case database.
	 * @param dataSourceObjectId The object id of the data source for the file.
	 * @param fsObjId            The object id of the file system to which this
	 *                           file belongs.
	 * @param attrType           The type attribute given to the file by the
	 *                           file system.
	 * @param attrId             The type id given to the file by the file
	 *                           system.
	 * @param name               The name of the file.
	 * @param metaAddr           The meta address of the file.
	 * @param metaSeq            The meta sequence number of the file.
	 * @param dirType            The type of the file, usually as reported in
	 *                           the name structure of the file system. May be
	 *                           set to TSK_FS_NAME_TYPE_ENUM.UNDEF.
	 * @param metaType           The type of the file, usually as reported in
	 *                           the metadata structure of the file system. May
	 *                           be set to
	 *                           TSK_FS_META_TYPE_ENUM.TSK_FS_META_TYPE_UNDEF.
	 * @param dirFlag            The allocated status of the file, usually as
	 *                           reported in the name structure of the file
	 *                           system.
	 * @param metaFlags          The allocated status of the file, usually as
	 *                           reported in the metadata structure of the file
	 *                           system.
	 * @param size               The size of the file.
	 * @param ctime              The changed time of the file.
	 * @param crtime             The created time of the file.
	 * @param atime              The accessed time of the file.
	 * @param mtime              The modified time of the file.
	 * @param modes              The modes for the file.
	 * @param uid                The UID for the file.
	 * @param gid                The GID for the file.
	 * @param md5Hash            The MD5 hash of the file, null if not yet
	 *                           calculated.
	 * @param knownState         The known state of the file from a hash
	 *                           database lookup, null if not yet looked up.
	 * @param parentPath         The path of the parent of the file.
	 * @param mimeType           The MIME type of the file, null if it has not
	 *                           yet been determined.
	 *
	 * @deprecated Do not make subclasses outside of this package.
	 */
	@Deprecated
	@SuppressWarnings("deprecation")
	File(SleuthkitCase db, long objId, long dataSourceObjectId, long fsObjId, TSK_FS_ATTR_TYPE_ENUM attrType, short attrId,
			String name, long metaAddr, int metaSeq, TSK_FS_NAME_TYPE_ENUM dirType, TSK_FS_META_TYPE_ENUM metaType,
			TSK_FS_NAME_FLAG_ENUM dirFlag, short metaFlags, long size, long ctime, long crtime, long atime, long mtime,
			short modes, int uid, int gid, String md5Hash, FileKnown knownState, String parentPath, String mimeType) {
<<<<<<< HEAD
		this(db, objId, dataSourceObjectId, fsObjId, attrType, (int) attrId, name, metaAddr, metaSeq, dirType, metaType, dirFlag, metaFlags, size, ctime, crtime, atime, mtime, modes, uid, gid, md5Hash, null, knownState, parentPath, mimeType, null, OsAccount.NULL_UID_STR, OsAccount.NO_USER);
=======
		this(db, objId, dataSourceObjectId, fsObjId, attrType, (int) attrId, name, metaAddr, metaSeq, dirType, metaType, dirFlag, metaFlags, size, ctime, crtime, atime, mtime, modes, uid, gid, md5Hash, null, knownState, parentPath, mimeType, null, Collections.emptyList());
>>>>>>> 7b7989bc
	}
}<|MERGE_RESOLUTION|>--- conflicted
+++ resolved
@@ -97,14 +97,10 @@
 			short modes, int uid, int gid,
 			String md5Hash, String sha256Hash, FileKnown knownState, String parentPath, String mimeType,
 			String extension,
-<<<<<<< HEAD
 			String uidStr,
-			long osAccountRowId) {
-		super(db, objId, dataSourceObjectId, fsObjId, attrType, attrId, name, TskData.TSK_DB_FILES_TYPE_ENUM.FS, metaAddr, metaSeq, dirType, metaType, dirFlag, metaFlags, size, ctime, crtime, atime, mtime, modes, uid, gid, md5Hash, sha256Hash, knownState, parentPath, mimeType, extension, uidStr, osAccountRowId);
-=======
+			long osAccountRowId,
 			List<Attribute> fileAttributes) {
-		super(db, objId, dataSourceObjectId, fsObjId, attrType, attrId, name, TskData.TSK_DB_FILES_TYPE_ENUM.FS, metaAddr, metaSeq, dirType, metaType, dirFlag, metaFlags, size, ctime, crtime, atime, mtime, modes, uid, gid, md5Hash, sha256Hash, knownState, parentPath, mimeType, extension, fileAttributes);
->>>>>>> 7b7989bc
+		super(db, objId, dataSourceObjectId, fsObjId, attrType, attrId, name, TskData.TSK_DB_FILES_TYPE_ENUM.FS, metaAddr, metaSeq, dirType, metaType, dirFlag, metaFlags, size, ctime, crtime, atime, mtime, modes, uid, gid, md5Hash, sha256Hash, knownState, parentPath, mimeType, extension, uidStr, osAccountRowId, fileAttributes);
 	}
 
 	/**
@@ -258,10 +254,6 @@
 			String name, long metaAddr, int metaSeq, TSK_FS_NAME_TYPE_ENUM dirType, TSK_FS_META_TYPE_ENUM metaType,
 			TSK_FS_NAME_FLAG_ENUM dirFlag, short metaFlags, long size, long ctime, long crtime, long atime, long mtime,
 			short modes, int uid, int gid, String md5Hash, FileKnown knownState, String parentPath, String mimeType) {
-<<<<<<< HEAD
-		this(db, objId, dataSourceObjectId, fsObjId, attrType, (int) attrId, name, metaAddr, metaSeq, dirType, metaType, dirFlag, metaFlags, size, ctime, crtime, atime, mtime, modes, uid, gid, md5Hash, null, knownState, parentPath, mimeType, null, OsAccount.NULL_UID_STR, OsAccount.NO_USER);
-=======
-		this(db, objId, dataSourceObjectId, fsObjId, attrType, (int) attrId, name, metaAddr, metaSeq, dirType, metaType, dirFlag, metaFlags, size, ctime, crtime, atime, mtime, modes, uid, gid, md5Hash, null, knownState, parentPath, mimeType, null, Collections.emptyList());
->>>>>>> 7b7989bc
+		this(db, objId, dataSourceObjectId, fsObjId, attrType, (int) attrId, name, metaAddr, metaSeq, dirType, metaType, dirFlag, metaFlags, size, ctime, crtime, atime, mtime, modes, uid, gid, md5Hash, null, knownState, parentPath, mimeType, null, OsAccount.NULL_UID_STR, OsAccount.NO_USER, Collections.emptyList());
 	}
 }