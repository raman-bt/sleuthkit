/*
 * Sleuth Kit Data Model
 * 
 * Copyright 2011 Basis Technology Corp.
 * Contact: carrier <at> sleuthkit <dot> org
 * 
 * Licensed under the Apache License, Version 2.0 (the "License");
 * you may not use this file except in compliance with the License.
 * You may obtain a copy of the License at
 * 
 *     http://www.apache.org/licenses/LICENSE-2.0
 * 
 * Unless required by applicable law or agreed to in writing, software
 * distributed under the License is distributed on an "AS IS" BASIS,
 * WITHOUT WARRANTIES OR CONDITIONS OF ANY KIND, either express or implied.
 * See the License for the specific language governing permissions and
 * limitations under the License.
 */
package org.sleuthkit.datamodel;

import java.util.Collections;
import java.util.List;
import org.sleuthkit.datamodel.TskData.FileKnown;
import org.sleuthkit.datamodel.TskData.TSK_FS_ATTR_TYPE_ENUM;
import org.sleuthkit.datamodel.TskData.TSK_FS_META_TYPE_ENUM;
import org.sleuthkit.datamodel.TskData.TSK_FS_NAME_FLAG_ENUM;
import org.sleuthkit.datamodel.TskData.TSK_FS_NAME_TYPE_ENUM;

/**
 * Representation of File object, stored in tsk_files table. This is for a
 * file-system file (allocated, not-derived, or a "virtual" file) File does not
 * have content children objects associated with it. There are many similarities
 * to a Directory otherwise, which are defined in the parent FsContent class.
 */
public class File extends FsContent {

	public File(SleuthkitCase db, long objId, long fsObjId, 
			TSK_FS_ATTR_TYPE_ENUM attrType, short attrId, String name, long metaAddr, 
			TSK_FS_NAME_TYPE_ENUM dirType, TSK_FS_META_TYPE_ENUM metaType, 
			TSK_FS_NAME_FLAG_ENUM dirFlag, short metaFlags, 
			long size, long ctime, long crtime, long atime, long mtime, 
			short modes, int uid, int gid, String md5Hash, FileKnown knownState, String parentPath) {
		super(db, objId, fsObjId, attrType, attrId, name, metaAddr, dirType, metaType, dirFlag, metaFlags, size, ctime, crtime, atime, mtime, modes, uid, gid, md5Hash, knownState, parentPath);
	}
	
	

	@Override
	public <T> T accept(SleuthkitItemVisitor<T> v) {
		return v.visit(this);
	}

	@Override
	public <T> T accept(ContentVisitor<T> v) {
		return v.visit(this);
	}

	@Override
	public List<Content> getChildren() throws TskCoreException {
		return getSleuthkitCase().getAbstractFileChildren(this, TskData.TSK_DB_FILES_TYPE_ENUM.DERIVED);
	}

	@Override
	public List<Long> getChildrenIds() throws TskCoreException {
		return getSleuthkitCase().getAbstractFileChildrenIds(this, TskData.TSK_DB_FILES_TYPE_ENUM.DERIVED);
	}



<<<<<<< HEAD
=======
	@Override
	public boolean isFile() {
		return true;
	}
	@Override
	public String toString(boolean preserveState){
		return super.toString(preserveState) + "File [\t" + "]\t";
	}
>>>>>>> 9382b1d4
}<|MERGE_RESOLUTION|>--- conflicted
+++ resolved
@@ -34,7 +34,33 @@
  */
 public class File extends FsContent {
 
-	public File(SleuthkitCase db, long objId, long fsObjId, 
+	/**
+	 * Create a File from db
+	 * 
+	 * @param db
+	 * @param objId
+	 * @param fsObjId
+	 * @param attrType
+	 * @param attrId
+	 * @param name
+	 * @param metaAddr
+	 * @param dirType
+	 * @param metaType
+	 * @param dirFlag
+	 * @param metaFlags
+	 * @param size
+	 * @param ctime
+	 * @param crtime
+	 * @param atime
+	 * @param mtime
+	 * @param modes
+	 * @param uid
+	 * @param gid
+	 * @param md5Hash
+	 * @param knownState
+	 * @param parentPath 
+	 */
+	protected File(SleuthkitCase db, long objId, long fsObjId, 
 			TSK_FS_ATTR_TYPE_ENUM attrType, short attrId, String name, long metaAddr, 
 			TSK_FS_NAME_TYPE_ENUM dirType, TSK_FS_META_TYPE_ENUM metaType, 
 			TSK_FS_NAME_FLAG_ENUM dirFlag, short metaFlags, 
@@ -67,15 +93,8 @@
 
 
 
-<<<<<<< HEAD
-=======
-	@Override
-	public boolean isFile() {
-		return true;
-	}
 	@Override
 	public String toString(boolean preserveState){
 		return super.toString(preserveState) + "File [\t" + "]\t";
 	}
->>>>>>> 9382b1d4
 }