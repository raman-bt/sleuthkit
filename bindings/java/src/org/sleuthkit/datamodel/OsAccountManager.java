/*
 * Sleuth Kit Data Model
 *
 * Copyright 2020-2021 Basis Technology Corp.
 * Contact: carrier <at> sleuthkit <dot> org
 *
 * Licensed under the Apache License, Version 2.0 (the "License");
 * you may not use this file except in compliance with the License.
 * You may obtain a copy of the License at
 *
 *     http://www.apache.org/licenses/LICENSE-2.0
 *
 * Unless required by applicable law or agreed to in writing, software
 * distributed under the License is distributed on an "AS IS" BASIS,
 * WITHOUT WARRANTIES OR CONDITIONS OF ANY KIND, either express or implied.
 * See the License for the specific language governing permissions and
 * limitations under the License.
 */
package org.sleuthkit.datamodel;

import com.google.common.base.Strings;
import java.sql.PreparedStatement;
import java.sql.ResultSet;
import java.sql.SQLException;
import java.sql.Statement;
import java.sql.Types;
import java.util.Collections;
import java.util.ArrayList;
import java.util.List;
import java.util.NavigableSet;
import java.util.Objects;
import java.util.Optional;
import java.util.Set;
import java.util.HashSet;
import java.util.UUID;
import java.util.concurrent.ConcurrentSkipListSet;
import java.util.stream.Collectors;
import org.sleuthkit.datamodel.BlackboardAttribute.TSK_BLACKBOARD_ATTRIBUTE_VALUE_TYPE;
import org.sleuthkit.datamodel.SleuthkitCase.CaseDbConnection;

/**
 * Responsible for creating/updating/retrieving the OS accounts for files and
 * artifacts.
 *
 */
public final class OsAccountManager {

	private final SleuthkitCase db;

	private final NavigableSet<OsAccountInstance> osAccountInstanceCache = new ConcurrentSkipListSet<>();

	/**
	 * Construct a OsUserManager for the given SleuthkitCase.
	 *
	 * @param skCase The SleuthkitCase
	 *
	 */
	OsAccountManager(SleuthkitCase skCase) {
		this.db = skCase;
	}

	/**
	 * Creates an OS account with given unique id and given realm id. If an
	 * account already exists with the given id, then the existing OS account is
	 * returned.
	 *
	 * @param uniqueAccountId Account sid/uid.
	 * @param realm           Account realm.
	 *
	 * @return OsAccount.
	 *
	 * @throws TskCoreException If there is an error in creating the OSAccount.
	 *
	 */
	OsAccount createOsAccount(String uniqueAccountId, OsAccountRealm realm) throws TskCoreException {

		// ensure unique id is provided
		if (Strings.isNullOrEmpty(uniqueAccountId)) {
			throw new IllegalArgumentException("Cannot create OS account with null uniqueId.");
		}

		if (realm == null) {
			throw new IllegalArgumentException("Cannot create OS account without a realm.");
		}

		try (CaseDbConnection connection = this.db.getConnection();) {

			// try to create account
			try {
				return createOsAccount(uniqueAccountId, null, realm, OsAccount.OsAccountStatus.UNKNOWN, connection);
			} catch (SQLException ex) {

				// Create may fail if an OsAccount already exists. 
				Optional<OsAccount> osAccount = this.getOsAccountByUniqueId(uniqueAccountId, realm);
				if (osAccount.isPresent()) {
					return osAccount.get();
				}

				// create failed for some other reason, throw an exception
				throw new TskCoreException(String.format("Error creating OsAccount with uniqueAccountId = %s in realm id = %d", uniqueAccountId, realm.getId()), ex);
			}
		}
	}

	/**
	 * Creates an OS account with Windows-specific data. If an account already
	 * exists with the given id or realm/login, then the existing OS account is
	 * returned.
	 *
	 * @param sid           Account sid/uid, can be null if loginName is
	 *                      supplied.
	 * @param loginName     Login name, can be null if sid is supplied.
	 * @param realmName     Realm within which the accountId or login name is
	 *                      unique. Can be null if sid is supplied.
	 * @param referringHost Host referring the account.
	 * @param realmScope    Realm scope.
	 *
	 * @return OsAccount.
	 *
	 * @throws TskCoreException If there is an error in creating the OSAccount.
	 *
	 */
	public OsAccount createWindowsAccount(String sid, String loginName, String realmName, Host referringHost, OsAccountRealm.RealmScope realmScope) throws TskCoreException {

		if (realmScope == null) {
			throw new IllegalArgumentException("RealmScope cannot be null. Use UNKNOWN if scope is not known.");
		}
		if (referringHost == null) {
			throw new IllegalArgumentException("A referring host is required to create an account.");
		}

		// ensure at least one of the two is supplied - unique id or a login name
		if (Strings.isNullOrEmpty(sid) && Strings.isNullOrEmpty(loginName)) {
			throw new IllegalArgumentException("Cannot create OS account with both uniqueId and loginName as null.");
		}
		// Realm name is required if the sid is null. 
		if (Strings.isNullOrEmpty(sid) && Strings.isNullOrEmpty(realmName)) {
			throw new IllegalArgumentException("Realm name or SID is required to create a Windows account.");
		}

		Optional<OsAccountRealm> realm = Optional.empty();
		try (CaseDbConnection connection = this.db.getConnection();) {

			// get the realm with given name
			realm = db.getOsAccountRealmManager().getWindowsRealm(sid, realmName, referringHost, connection);
			if (!realm.isPresent()) {
				// realm was not found, create it.
				realm = Optional.of(db.getOsAccountRealmManager().createWindowsRealm(sid, realmName, referringHost, realmScope));
			}

			// try to create account
			try {
				return createOsAccount(sid, loginName, realm.get(), OsAccount.OsAccountStatus.UNKNOWN, connection);
			} catch (SQLException ex) {

				// Create may fail if an OsAccount already exists. 
				Optional<OsAccount> osAccount;

				// First search for account by uniqueId
				if (!Strings.isNullOrEmpty(sid)) {
					osAccount = getOsAccountByUniqueId(sid, realm.get());
					if (osAccount.isPresent()) {
						return osAccount.get();
					}
				}

				// search by loginName
				if (!Strings.isNullOrEmpty(loginName)) {
					osAccount = getOsAccountByLoginName(loginName, realm.get());
					if (osAccount.isPresent()) {
						return osAccount.get();
					}
				}

				// create failed for some other reason, throw an exception
<<<<<<< HEAD
				throw new TskCoreException(String.format("Error creating OsAccount with sid = %s, loginName = %s, realm = %s, referring host = %d",
						(sid != null) ? sid : "Null", (loginName != null) ? loginName : "Null",
						(realmName != null) ? realmName : "Null", referringHost), ex);

=======
				throw new TskCoreException(String.format("Error creating OsAccount with sid = %s, loginName = %s, realm = %s, referring host = %d", 
															(sid != null) ? sid : "Null", (loginName != null) ? loginName : "Null", 
															(realmName != null) ? realmName : "Null", referringHost), ex);
>>>>>>> c4d0b529
			}
		}
	}

	/**
	 * Creates a OS account with the given uid, name, and realm.
	 *
	 * @param uniqueId      Account sid/uid. May be null.
	 * @param loginName     Login name. May be null only if SID is not null.
	 * @param realm	        Realm.
	 * @param accountStatus Account status.
	 * @param connection    Database connection to use.
	 *
	 * @return OS account.
	 *
	 * @throws TskCoreException
	 */
	private OsAccount createOsAccount(String uniqueId, String loginName, OsAccountRealm realm, OsAccount.OsAccountStatus accountStatus, CaseDbConnection connection) throws TskCoreException, SQLException {

		if (Objects.isNull(realm)) {
			throw new IllegalArgumentException("Cannot create an OS Account, realm is NULL.");
		}

		String signature = getAccountSignature(uniqueId, loginName);
		OsAccount account;
		db.acquireSingleUserCaseWriteLock();
		try {

			// first create a tsk_object for the OsAccount.
			// RAMAN TODO: need to get the correct parent obj id.  
			//            Create an Object Directory parent and used its id.
			long parentObjId = 0;

			int objTypeId = TskData.ObjectType.OS_ACCOUNT.getObjectType();
			long osAccountObjId = db.addObject(parentObjId, objTypeId, connection);

			String accountInsertSQL = "INSERT INTO tsk_os_accounts(os_account_obj_id, login_name, realm_id, unique_id, signature, status)"
					+ " VALUES (?, ?, ?, ?, ?, ?)"; // NON-NLS

			PreparedStatement preparedStatement = connection.getPreparedStatement(accountInsertSQL, Statement.NO_GENERATED_KEYS);
			preparedStatement.clearParameters();

			preparedStatement.setLong(1, osAccountObjId);

			preparedStatement.setString(2, loginName);
			if (!Objects.isNull(realm)) {
				preparedStatement.setLong(3, realm.getId());
			} else {
				preparedStatement.setNull(3, java.sql.Types.BIGINT);
			}

			preparedStatement.setString(4, uniqueId);
			preparedStatement.setString(5, signature);
			preparedStatement.setInt(6, accountStatus.getId());

			connection.executeUpdate(preparedStatement);

<<<<<<< HEAD
			account = new OsAccount(db, osAccountObjId, realm, loginName, uniqueId, signature, accountStatus);
		} finally {
=======
			account = new OsAccount(db, osAccountObjId, realm, loginName, uniqueId, signature, accountStatus, OsAccount.OsAccountDbStatus.ACTIVE);
		}  finally {
>>>>>>> c4d0b529
			db.releaseSingleUserCaseWriteLock();
		}
		fireCreationEvent(account);
		return account;
	}
	
	/**
	 * Get the OS account with the given unique id.
	 *
	 * @param uniqueId Account sid/uid.
	 * @param host     Host for account realm, may be null.
	 *
	 * @return Optional with OsAccount, Optional.empty if no matching account is
	 *         found.
	 *
	 * @throws TskCoreException If there is an error getting the account.
	 */
	private Optional<OsAccount> getOsAccount(String uniqueId, Host host) throws TskCoreException {

		try (CaseDbConnection connection = db.getConnection()) {
			return getOsAccountByUniqueId(uniqueId, host, connection);
		}
	}

	/**
	 * Gets the OS account for the given unique id.
	 *
	 * @param uniqueId   Account SID/uid.
	 * @param host       Host to match the realm, may be null.
	 * @param connection Database connection to use.
	 *
	 * @return Optional with OsAccount, Optional.empty if no account with
	 *         matching uniqueId is found.
	 *
	 * @throws TskCoreException
	 */
	private Optional<OsAccount> getOsAccountByUniqueId(String uniqueId, Host host, CaseDbConnection connection) throws TskCoreException {

		String whereHostClause = (host == null)
				? " 1 = 1 "
				: " ( realms.scope_host_id = " + host.getId() + " OR realms.scope_host_id IS NULL) ";

		String queryString = "SELECT accounts.os_account_obj_id as os_account_obj_id, accounts.login_name, accounts.full_name, "
<<<<<<< HEAD
				+ " accounts.realm_id, accounts.unique_id, accounts.signature, "
				+ "	accounts.type, accounts.status, accounts.admin, accounts.created_date, "
				+ " realms.realm_name as realm_name, realms.realm_addr as realm_addr, realms.realm_signature, realms.scope_host_id, realms.scope_confidence "
				+ " FROM tsk_os_accounts as accounts"
				+ "		LEFT JOIN tsk_os_account_realms as realms"
				+ " ON accounts.realm_id = realms.id"
				+ " WHERE " + whereHostClause
				+ "		AND LOWER(accounts.unique_id) = LOWER('" + uniqueId + "')";

=======
								+ " accounts.realm_id, accounts.unique_id, accounts.signature, "
								+ "	accounts.type, accounts.status, accounts.admin, accounts.created_date, accounts.db_status, "
								+ " realms.realm_name as realm_name, realms.realm_addr as realm_addr, realms.realm_signature, realms.scope_host_id, realms.scope_confidence, realms.db_status as realm_db_status "
							+ " FROM tsk_os_accounts as accounts"
							+ "		LEFT JOIN tsk_os_account_realms as realms"
							+ " ON accounts.realm_id = realms.id"
							+ " WHERE " + whereHostClause
							+ "     AND accounts.db_status = " + OsAccount.OsAccountDbStatus.ACTIVE.getId()
							+ "		AND LOWER(accounts.unique_id) = LOWER('" + uniqueId + "')";
		
>>>>>>> c4d0b529
		db.acquireSingleUserCaseReadLock();
		try (Statement s = connection.createStatement();
				ResultSet rs = connection.executeQuery(s, queryString)) {

			if (!rs.next()) {
				return Optional.empty();	// no match found
			} else {
				OsAccountRealm realm = null;
				long realmId = rs.getLong("realm_id");
				if (!rs.wasNull()) {
					realm = new OsAccountRealm(realmId, rs.getString("realm_name"), rs.getString("realm_addr"), rs.getString("realm_signature"),
<<<<<<< HEAD
							host, OsAccountRealm.ScopeConfidence.fromID(rs.getInt("scope_confidence")));
=======
									host, OsAccountRealm.ScopeConfidence.fromID(rs.getInt("scope_confidence")),
									OsAccountRealm.RealmDbStatus.fromID(rs.getInt("realm_db_status")));
>>>>>>> c4d0b529
				}

				return Optional.of(osAccountFromResultSet(rs, realm));
			}
		} catch (SQLException ex) {
			throw new TskCoreException(String.format("Error getting OS account for unique id = %s and host = %s", uniqueId, (host != null ? host.getName() : "null")), ex);
		} finally {
			db.releaseSingleUserCaseReadLock();
		}
	}

	/**
	 * Gets an active OS Account by the realm and unique id.
	 *
	 * @param uniqueId Account unique id.
	 * @param realm    Account realm.
	 *
	 * @return Optional with OsAccount, Optional.empty, if no user is found with
	 *         matching realm and unique id.
	 *
	 * @throws TskCoreException
	 */
	Optional<OsAccount> getOsAccountByUniqueId(String uniqueId, OsAccountRealm realm) throws TskCoreException {

		String queryString = "SELECT * FROM tsk_os_accounts"
<<<<<<< HEAD
				+ " WHERE LOWER(unique_id) = LOWER('" + uniqueId + "')"
=======
				+ " WHERE LOWER(unique_id) = LOWER('" + uniqueId + "')" 
				+ " AND db_status = " + OsAccount.OsAccountDbStatus.ACTIVE.getId()
>>>>>>> c4d0b529
				+ " AND realm_id = " + realm.getId();

		db.acquireSingleUserCaseReadLock();
		try (CaseDbConnection connection = this.db.getConnection();
				Statement s = connection.createStatement();
				ResultSet rs = connection.executeQuery(s, queryString)) {

			if (!rs.next()) {
				return Optional.empty();	// no match found
			} else {
				return Optional.of(osAccountFromResultSet(rs, realm));
			}
		} catch (SQLException ex) {
			throw new TskCoreException(String.format("Error getting OS account for realm = %s and uniqueId = %s.", (realm != null) ? realm.getSignature() : "NULL", uniqueId), ex);
		} finally {
			db.releaseSingleUserCaseReadLock();
		}
	}

	/**
	 * Gets a OS Account by the realm and login name.
	 *
	 * @param loginName Login name.
	 * @param realm     Account realm.
	 *
	 * @return Optional with OsAccount, Optional.empty, if no user is found with
	 *         matching realm and login name.
	 *
	 * @throws TskCoreException
	 */
	Optional<OsAccount> getOsAccountByLoginName(String loginName, OsAccountRealm realm) throws TskCoreException {

		String queryString = "SELECT * FROM tsk_os_accounts"
<<<<<<< HEAD
				+ " WHERE LOWER(login_name) = LOWER('" + loginName + "')"
=======
				+ " WHERE LOWER(login_name) = LOWER('" + loginName + "')" 
				+ " AND db_status = " + OsAccount.OsAccountDbStatus.ACTIVE.getId()
>>>>>>> c4d0b529
				+ " AND realm_id = " + realm.getId();

		db.acquireSingleUserCaseReadLock();
		try (CaseDbConnection connection = this.db.getConnection();
				Statement s = connection.createStatement();
				ResultSet rs = connection.executeQuery(s, queryString)) {

			if (!rs.next()) {
				return Optional.empty();	// no match found
			} else {
				return Optional.of(osAccountFromResultSet(rs, realm));
			}
		} catch (SQLException ex) {
			throw new TskCoreException(String.format("Error getting OS account for realm = %s and loginName = %s.", (realm != null) ? realm.getSignature() : "NULL", loginName), ex);
		} finally {
			db.releaseSingleUserCaseReadLock();
		}
	}

	/**
	 * Get the OS Account with the given object id.
	 *
	 * @param osAccountObjId Object id for the account.
	 *
	 * @return OsAccount.
	 *
	 * @throws TskCoreException         If there is an error getting the
	 *                                  account.
	 * @throws IllegalArgumentException If no matching object id is found.
	 */
	public OsAccount getOsAccount(long osAccountObjId) throws TskCoreException {

		try (CaseDbConnection connection = this.db.getConnection()) {
			return getOsAccount(osAccountObjId, connection);
		}
	}

	/**
	 * Get the OsAccount with the given object id.
	 *
	 * @param osAccountObjId Object id for the account.
	 * @param connection     Database connection to use.
	 *
	 * @return OsAccount.
	 *
	 * @throws TskCoreException         If there is an error getting the
	 *                                  account.
	 * @throws IllegalArgumentException If no matching object id is found.
	 */
	OsAccount getOsAccount(long osAccountObjId, CaseDbConnection connection) throws TskCoreException {

		String queryString = "SELECT * FROM tsk_os_accounts"
				+ " WHERE os_account_obj_id = " + osAccountObjId;

		db.acquireSingleUserCaseReadLock();
		try (Statement s = connection.createStatement();
				ResultSet rs = connection.executeQuery(s, queryString)) {

			if (!rs.next()) {
				throw new IllegalArgumentException(String.format("No account found with obj id = %d ", osAccountObjId));
			} else {

				OsAccountRealm realm = null;
				long realmId = rs.getLong("realm_id");

				if (!rs.wasNull()) {
					realm = db.getOsAccountRealmManager().getRealm(realmId, connection);
				}

				return osAccountFromResultSet(rs, realm);
			}
		} catch (SQLException ex) {
			throw new TskCoreException(String.format("Error getting account with obj id = %d ", osAccountObjId), ex);
		} finally {
			db.releaseSingleUserCaseReadLock();
		}
	}

	/**
	 * Get the account instance for given account, host and data source id.
	 *
	 * @param osAccount       Account to check for.
	 * @param dataSourceObjId Data source object id.
	 * @param connection      Database connection to use.
	 *
	 * @return Optional with id of the account instance. Optional.empty() if no
	 *         matching instance is found.
	 *
	 * @throws TskCoreException
	 */
	private Optional<Long> getOsAccountInstanceId(OsAccount osAccount, DataSource dataSource, CaseDbConnection connection) throws TskCoreException {

		String queryString = "SELECT * FROM tsk_os_account_instances"
				+ " WHERE os_account_obj_id = " + osAccount.getId()
				+ " AND data_source_obj_id = " + dataSource.getId();

		db.acquireSingleUserCaseReadLock();
		try (Statement s = connection.createStatement();
				ResultSet rs = connection.executeQuery(s, queryString)) {

			if (rs.next()) {
				return Optional.ofNullable(rs.getLong("id"));
			}
			return Optional.empty();
		} catch (SQLException ex) {
			throw new TskCoreException(String.format("Error getting account instance with account obj id = %d, data source obj id = %d ", osAccount.getId(), dataSource.getId()), ex);
		} finally {
			db.releaseSingleUserCaseReadLock();
		}
	}

	/**
	 * Adds a row to the tsk_os_account_instances table. Does nothing if the
	 * instance already exists in the table.
	 *
	 * @param osAccount    Account for which an instance needs to be added.
	 * @param dataSource   Data source where the instance is found.
	 * @param instanceType Instance type.
	 *
	 * @throws TskCoreException
	 */
	public void createOsAccountInstance(OsAccount osAccount, DataSource dataSource, OsAccountInstance.OsAccountInstanceType instanceType) throws TskCoreException {

		if (osAccount == null) {
			throw new IllegalArgumentException("Cannot create account instance with null account.");
		}
		if (dataSource == null) {
			throw new IllegalArgumentException("Cannot create account instance with null data source.");
		}

		// check cache first
		OsAccountInstance accountInstance = new OsAccountInstance(osAccount, dataSource, instanceType);
		if (osAccountInstanceCache.contains(accountInstance)) {
			return;
		}

		// create the instance 
		db.acquireSingleUserCaseWriteLock();
		 // not in try-with-resource because it's used in the catch block.
		try(CaseDbConnection connection = this.db.getConnection()) {
			String accountInsertSQL = db.getInsertOrIgnoreSQL("INTO tsk_os_account_instances(os_account_obj_id, data_source_obj_id, host_id, instance_type)"
					+ " VALUES (?, ?, ?, ?)"); // NON-NLS

			PreparedStatement preparedStatement = connection.getPreparedStatement(accountInsertSQL, Statement.RETURN_GENERATED_KEYS);
			preparedStatement.clearParameters();

			preparedStatement.setLong(1, osAccount.getId());
			preparedStatement.setLong(2, dataSource.getId());
			preparedStatement.setLong(3, dataSource.getHost().getId());
			preparedStatement.setInt(4, instanceType.getId());

			connection.executeUpdate(preparedStatement);

			// add to the cache.
			osAccountInstanceCache.add(accountInstance);

		} catch (SQLException ex) {
			throw new TskCoreException(String.format("Error adding os account instance for account = %s, data source object id = %d", osAccount.getUniqueIdWithinRealm().orElse(osAccount.getLoginName().orElse("UNKNOWN")), dataSource.getId()), ex);
		} finally {
			db.releaseSingleUserCaseWriteLock();
		}
	}

	/**
	 * Get all accounts that had an instance on the specified host.
	 *
	 * @param host Host for which to look accounts for.
	 *
	 * @return Set of OsAccounts, may be empty.
	 *
	 * @throws org.sleuthkit.datamodel.TskCoreException
	 */
	public List<OsAccount> getAccounts(Host host) throws TskCoreException {

		String queryString = "SELECT * FROM tsk_os_accounts as accounts "
				+ " JOIN tsk_os_account_instances as instances "
				+ " ON instances.os_account_obj_id = accounts.os_account_obj_id "
<<<<<<< HEAD
				+ " WHERE instances.host_id = " + host.getId();

=======
				+ " WHERE instances.host_id = " + host.getId()
				+ " AND accounts.db_status = " + OsAccount.OsAccountDbStatus.ACTIVE.getId();
		
>>>>>>> c4d0b529
		db.acquireSingleUserCaseReadLock();
		try (CaseDbConnection connection = this.db.getConnection();
				Statement s = connection.createStatement();
				ResultSet rs = connection.executeQuery(s, queryString)) {

			List<OsAccount> accounts = new ArrayList<>();
			while (rs.next()) {
				OsAccountRealm realm = null;
				long realmId = rs.getLong("realm_id");
				if (!rs.wasNull()) {
					realm = db.getOsAccountRealmManager().getRealm(realmId, connection);
				}

				accounts.add(osAccountFromResultSet(rs, realm));
			}
			return accounts;
		} catch (SQLException ex) {
			throw new TskCoreException(String.format("Error getting OS accounts for host id = %d", host.getId()), ex);
		} finally {
			db.releaseSingleUserCaseReadLock();
		}
	}

	/**
<<<<<<< HEAD
	 * Get all accounts.
	 *
=======
	 * Merge all OS accounts from sourceRealm into destRealm. 
	 * After this call:
	 * - sourceRealm's accounts will have been moved or merged
	 * - References to sourceRealm accounts will be updated
	 * - sourceRealm will still exist, but will be empty
	 *
	 * @param sourceRealm The source realm.
	 * @param destRealm   The destination realm.
	 * @param connection  The current database connection.
	 * 
	 * @throws TskCoreException 
	 */
	void mergeAccountsForRealms(OsAccountRealm sourceRealm, OsAccountRealm destRealm, CaseDbConnection connection) throws TskCoreException {
		List<OsAccount> destinationAccounts = getAccounts(destRealm, connection);
		List<OsAccount> sourceAccounts = getAccounts(sourceRealm, connection);
		
		for (OsAccount sourceAccount : sourceAccounts) {

			// First a check for the case where the source account has both the login name and unique ID set and
			// we have separate matches in the destination account for both. If we find this case, we need to first merge
			// the two accounts in the destination realm. This will ensure that all source accounts match at most one
			// destination account.
			// Note that we only merge accounts based on login name if the unique ID is empty.
			if (sourceAccount.getUniqueIdWithinRealm().isPresent() && sourceAccount.getLoginName().isPresent()) {
				List<OsAccount> duplicateDestAccounts = destinationAccounts.stream()
						.filter(p -> p.getUniqueIdWithinRealm().equals(sourceAccount.getUniqueIdWithinRealm())
								|| (p.getLoginName().equals(sourceAccount.getLoginName()) && (! p.getUniqueIdWithinRealm().isPresent())))
						.collect(Collectors.toList());
				if (duplicateDestAccounts.size() > 1) {
					OsAccount combinedDestAccount = duplicateDestAccounts.get(0);
					duplicateDestAccounts.remove(combinedDestAccount);
					for (OsAccount dupeDestAccount : duplicateDestAccounts) {
						mergeAccounts(dupeDestAccount, combinedDestAccount, connection);
					}
				}
			}
			
			// Look for matching destination account
			OsAccount matchingDestAccount = null;
			
			// First look for matching unique id
			if (sourceAccount.getUniqueIdWithinRealm().isPresent()) {
				List<OsAccount> matchingDestAccounts = destinationAccounts.stream()
						.filter(p -> p.getUniqueIdWithinRealm().equals(sourceAccount.getUniqueIdWithinRealm()))
						.collect(Collectors.toList());
				if (! matchingDestAccounts.isEmpty()) {
					matchingDestAccount = matchingDestAccounts.get(0);
				}
			}
			
			// If a match wasn't found yet, look for a matching login name.
			// We will merge only if:
			// - We didn't already find a unique ID match
			// - The source account has no unique ID OR the destination account has no unique ID
			if (matchingDestAccount == null && sourceAccount.getLoginName().isPresent()) {
				List<OsAccount> matchingDestAccounts = destinationAccounts.stream()
						.filter(p -> (p.getLoginName().equals(sourceAccount.getLoginName())
							&& ((!sourceAccount.getUniqueIdWithinRealm().isPresent()) || (!p.getUniqueIdWithinRealm().isPresent()))))
						.collect(Collectors.toList());
				if (! matchingDestAccounts.isEmpty()) {
					matchingDestAccount = matchingDestAccounts.get(0);
				}
			}
			
			// If we found a match, merge the accounts. Otherwise simply update the realm id
			if (matchingDestAccount != null) {
				mergeAccounts(sourceAccount, matchingDestAccount, connection);
			} else {
				String query = "UPDATE tsk_os_accounts SET realm_id = " + destRealm.getId() + " WHERE os_account_obj_id = " + sourceAccount.getId();
				try (Statement s = connection.createStatement()) {
					s.executeUpdate(query);
				} catch (SQLException ex) {
					throw new TskCoreException("Error executing SQL update: " + query, ex);
				}
			}
		}
	}
	
	/**
	 * Merges data between two accounts so that only one is active at the end and all references are to it. 
	 * Data from the destination account will take priority.
	 * Basic operation:
	 * - Update the destination if source has names, etc. not already in the destination
	 * - Update any references to the source (such as in tsk_files) to point to destination
	 * - Mark the source as "MERGED" and it will not come back in future queries. 
	 * 
	 * @param sourceAccount
	 * @param destAccount
	 * @param connection
	 * 
	 * @throws TskCoreException 
	 */
	private void mergeAccounts(OsAccount sourceAccount, OsAccount destAccount, CaseDbConnection connection) throws TskCoreException {
		// Merge data from sourceAccount into matchingDestAccount. Does not update the database.
		mergeOsAccountObjects(sourceAccount, destAccount, connection);

		String query = "";
		try (Statement s = connection.createStatement()) {
			
			// Update all references
			query = makeOsAccountUpdateQuery("tsk_os_account_attributes", sourceAccount, destAccount);
			s.executeUpdate(query);
			
			// tsk_os_account_instances has a unique constraint on os_account_obj_id, data_source_obj_id, host_id,
			// so delete any rows that would be duplicates.
			query = "DELETE FROM tsk_os_account_instances " +
				"WHERE id IN ( " +
				"SELECT " +
				"  sourceAccountInstance.id " +
				"FROM " +
				"  tsk_os_account_instances destAccountInstance " +
				"INNER JOIN tsk_os_account_instances sourceAccountInstance ON destAccountInstance.host_id = sourceAccountInstance.host_id AND destAccountInstance.data_source_obj_id = sourceAccountInstance.data_source_obj_id " +
				"WHERE destAccountInstance.os_account_obj_id = " +  destAccount.getId() + 
				" AND sourceAccountInstance.os_account_obj_id = " + sourceAccount.getId() + " )";
			s.executeUpdate(query);
			
			query = makeOsAccountUpdateQuery("tsk_os_account_instances", sourceAccount, destAccount);
			s.executeUpdate(query);
			osAccountInstanceCache.clear();
			
			query = makeOsAccountUpdateQuery("tsk_files", sourceAccount, destAccount);
			s.executeUpdate(query);
			
			query = makeOsAccountUpdateQuery("tsk_data_artifacts", sourceAccount, destAccount);
			s.executeUpdate(query);
			
			// Update the source account. Make a dummy signature to prevent problems with the unique constraint.
			String mergedSignature = makeMergedAccountSignature();
			query = "UPDATE tsk_os_accounts SET merged_into = " + destAccount.getId()
					+ ", db_status = " + OsAccount.OsAccountDbStatus.MERGED.getId()
					+ ", signature = '" + mergedSignature + "' " 
					+ " WHERE os_account_obj_id = " + sourceAccount.getId();
			s.executeUpdate(query);	
			
			// Update the destination account. Note that this must be done after updating
			// the source account to prevent conflicts when merging two accounts in the
			// same realm.
			updateAccount(destAccount, connection);
			
			// Copy the Person id if it is present and the destination account does not have one.
			query = "SELECT person_id FROM tsk_os_accounts WHERE os_account_obj_id = " + sourceAccount.getId();
			Long sourcePersonId = null;
			try (ResultSet rs = connection.executeQuery(s, query)) {
				if (rs.next()) {
					long personId = rs.getLong("person_id");
					if (!rs.wasNull()) {
						sourcePersonId = personId;
					}
				} 
			}
			if (sourcePersonId != null) {
				query = "UPDATE tsk_os_accounts " 
						+ "SET person_id = CASE WHEN person_id IS NULL THEN " + sourcePersonId + " ELSE person_id END"
						+ "WHERE os_account_obj_id = " + destAccount.getId();
				s.executeUpdate(query);
			}
			
		} catch (SQLException ex) {
			throw new TskCoreException("Error executing SQL update: " + query, ex);
		}
	}
	
	/**
	 * Create a random signature for accounts that have been merged.
	 * 
	 * @return The random signature.
	 */
	private String makeMergedAccountSignature() {
		return "MERGED " +  UUID.randomUUID().toString();
	}
	
	/**
	 * Create the query to update the os account column to the merged account.
	 * 
	 * @param tableName  Name of table to update.
	 * @param sourceAccountInstance  The source account.
	 * @param destAccount            The destination account.
	 * 
	 * @return The query.
	 */
	private String makeOsAccountUpdateQuery(String tableName, OsAccount sourceAccountInstance, OsAccount destAccount) {
		return "UPDATE " + tableName + " SET os_account_obj_id = " + destAccount.getId() + " WHERE os_account_obj_id = " + sourceAccountInstance.getId();
	}
	
	/**
	 * Copy all fields from sourceAccount that are not set in matchingDestAccount.
	 * Does not update the database and does not update associated Person.
	 * 
	 * @param sourceAccount  The source account.
	 * @param destAccount    The destination account.
	 */
	private void mergeOsAccountObjects(OsAccount sourceAccount, OsAccount destAccount, CaseDbConnection connection) throws TskCoreException {
		// Copy any fields that aren't set in the destination to the value from the source account.
		if (!destAccount.getLoginName().isPresent() && sourceAccount.getLoginName().isPresent()) {
			destAccount.setLoginName(sourceAccount.getLoginName().get());
		}
		
		if (!destAccount.getUniqueIdWithinRealm().isPresent() && sourceAccount.getUniqueIdWithinRealm().isPresent()) {
			destAccount.setUniqueId(sourceAccount.getUniqueIdWithinRealm().get());
		}
		
		if (!destAccount.getFullName().isPresent() && sourceAccount.getFullName().isPresent()) {
			destAccount.setFullName(sourceAccount.getFullName().get());
		}
		
		if (!destAccount.getCreationTime().isPresent() && sourceAccount.getCreationTime().isPresent()) {
			destAccount.setCreationTime(sourceAccount.getCreationTime().get());
		}
	}
	
	/**
	 * Get all active accounts associated with the given realm.
	 * 
	 * @param realm Realm for which to look accounts for.
	 * @param connection Current database connection.
	 * 
	 * @return Set of OsAccounts, may be empty.
	 * @throws org.sleuthkit.datamodel.TskCoreException
	 */
	private List<OsAccount> getAccounts(OsAccountRealm realm, CaseDbConnection connection) throws TskCoreException {
		String queryString = "SELECT * FROM tsk_os_accounts"
				+ " WHERE realm_id = " + realm.getId() 
				+ " AND db_status = " + OsAccount.OsAccountDbStatus.ACTIVE.getId()
				+ " ORDER BY os_account_obj_id";

		try (Statement s = connection.createStatement();
				ResultSet rs = connection.executeQuery(s, queryString)) {

			List<OsAccount> accounts = new ArrayList<>();
			while (rs.next()) {
				accounts.add(osAccountFromResultSet(rs, realm));
			} 
			return accounts;
		} catch (SQLException ex) {
			throw new TskCoreException(String.format("Error getting OS accounts for realm id = %d", realm.getId()), ex);
		}
	}
	
	/**
	 * Get all active accounts.
	 * 
>>>>>>> c4d0b529
	 * @return Set of OsAccounts, may be empty.
	 *
	 * @throws org.sleuthkit.datamodel.TskCoreException
	 */
<<<<<<< HEAD
	public List<OsAccount> getAccounts() throws TskCoreException {
		String queryString = "SELECT * FROM tsk_os_accounts";
=======
	public List<OsAccount> getAccounts() throws TskCoreException{
		String queryString = "SELECT * FROM tsk_os_accounts"
				+ " WHERE db_status = " + OsAccount.OsAccountDbStatus.ACTIVE.getId();
>>>>>>> c4d0b529

		db.acquireSingleUserCaseReadLock();
		try (CaseDbConnection connection = this.db.getConnection();
				Statement s = connection.createStatement();
				ResultSet rs = connection.executeQuery(s, queryString)) {

			List<OsAccount> accounts = new ArrayList<>();
			while (rs.next()) {
				OsAccountRealm realm = null;
				long realmId = rs.getLong("realm_id");
				if (!rs.wasNull()) {
					realm = db.getOsAccountRealmManager().getRealm(realmId, connection);
				}

				accounts.add(osAccountFromResultSet(rs, realm));
			}
			return accounts;
		} catch (SQLException ex) {
			throw new TskCoreException(String.format("Error getting OS accounts"), ex);
		} finally {
			db.releaseSingleUserCaseReadLock();
		}
	}

	/**
	 * Gets an OS account using Windows-specific data.
	 *
	 * @param sid           Account SID, maybe null if loginName is supplied.
	 * @param loginName     Login name, maybe null if sid is supplied.
	 * @param realmName     Realm within which the accountId or login name is
	 *                      unique. Can be null if sid is supplied.
	 * @param referringHost Host referring the account.
	 *
	 * @return Optional with OsAccount, Optional.empty if no matching OsAccount
	 *         is found.
	 *
	 * @throws TskCoreException
	 */
	public Optional<OsAccount> getWindowsAccount(String sid, String loginName, String realmName, Host referringHost) throws TskCoreException {

		if (referringHost == null) {
			throw new IllegalArgumentException("A referring host is required to get an account.");
		}

		// ensure at least one of the two is supplied - sid or a login name
		if (Strings.isNullOrEmpty(sid) && Strings.isNullOrEmpty(loginName)) {
			throw new IllegalArgumentException("Cannot get an OS account with both SID and loginName as null.");
		}

		// first get the realm for the given sid
		Optional<OsAccountRealm> realm = db.getOsAccountRealmManager().getWindowsRealm(sid, realmName, referringHost);
		if (!realm.isPresent()) {
			return Optional.empty();
		}

		// search by SID
		if (!Strings.isNullOrEmpty(sid)) {
			return this.getOsAccountByUniqueId(sid, realm.get());
		}

		// search by login name
		return this.getOsAccountByLoginName(loginName, realm.get());
	}

	/**
	 * Gets an OS account with the given login name and realm name.
	 *
	 * @param loginName Account SID.
	 * @param realmName Domain name.
	 * @param host      Host for the realm.
	 *
	 * @return Optional with OsAccount, Optional.empty if no matching OS account
	 *         is found.
	 *
	 * @throws TskCoreException
	 */
	private Optional<OsAccount> getOsAccountByLogin(String loginName, String realmName, Host host) throws TskCoreException {

		try (CaseDbConnection connection = db.getConnection()) {

			// first get the realm 
			Optional<OsAccountRealm> realm = db.getOsAccountRealmManager().getRealmByName(realmName, host, connection);
			if (!realm.isPresent()) {
				throw new TskCoreException(String.format("No realm found with name %s", realmName));
			}

			return getOsAccountByLoginName(loginName, realm.get());
		}
	}

	/**
	 * Adds a rows to the tsk_os_account_attributes table for the given set of
	 * attribute.
	 *
	 * @param account	         Account for which the attributes is being added.
	 * @param accountAttribute List of attributes to add.
	 *
	 * @throws TskCoreException,
	 */
	void addOsAccountAttributes(OsAccount account, List<OsAccountAttribute> accountAttributes) throws TskCoreException {

		db.acquireSingleUserCaseWriteLock();

		try (CaseDbConnection connection = db.getConnection()) {
			for (OsAccountAttribute accountAttribute : accountAttributes) {

				String attributeInsertSQL = "INSERT INTO tsk_os_account_attributes(os_account_obj_id, host_id, source_obj_id, attribute_type_id, value_type, value_byte, value_text, value_int32, value_int64, value_double)"
						+ " VALUES (?, ?, ?, ?, ?, ?, ?, ?, ?, ?)"; // NON-NLS

				PreparedStatement preparedStatement = connection.getPreparedStatement(attributeInsertSQL, Statement.RETURN_GENERATED_KEYS);
				preparedStatement.clearParameters();

				preparedStatement.setLong(1, account.getId());
				if (accountAttribute.getHostId().isPresent()) {
					preparedStatement.setLong(2, accountAttribute.getHostId().get());
				} else {
					preparedStatement.setNull(2, java.sql.Types.NULL);
				}
				if (accountAttribute.getSourceObjectId().isPresent()) {
					preparedStatement.setLong(3, accountAttribute.getSourceObjectId().get());
				} else {
					preparedStatement.setNull(3, java.sql.Types.NULL);
				}

				preparedStatement.setLong(4, accountAttribute.getAttributeType().getTypeID());
				preparedStatement.setLong(5, accountAttribute.getAttributeType().getValueType().getType());

				if (accountAttribute.getAttributeType().getValueType() == TSK_BLACKBOARD_ATTRIBUTE_VALUE_TYPE.BYTE) {
					preparedStatement.setBytes(6, accountAttribute.getValueBytes());
				} else {
					preparedStatement.setBytes(6, null);
				}

				if (accountAttribute.getAttributeType().getValueType() == TSK_BLACKBOARD_ATTRIBUTE_VALUE_TYPE.STRING
						|| accountAttribute.getAttributeType().getValueType() == TSK_BLACKBOARD_ATTRIBUTE_VALUE_TYPE.JSON) {
					preparedStatement.setString(7, accountAttribute.getValueString());
				} else {
					preparedStatement.setString(7, null);
				}
				if (accountAttribute.getAttributeType().getValueType() == TSK_BLACKBOARD_ATTRIBUTE_VALUE_TYPE.INTEGER) {
					preparedStatement.setInt(8, accountAttribute.getValueInt());
				} else {
					preparedStatement.setNull(8, java.sql.Types.NULL);
				}

				if (accountAttribute.getAttributeType().getValueType() == TSK_BLACKBOARD_ATTRIBUTE_VALUE_TYPE.DATETIME
						|| accountAttribute.getAttributeType().getValueType() == TSK_BLACKBOARD_ATTRIBUTE_VALUE_TYPE.LONG) {
					preparedStatement.setLong(9, accountAttribute.getValueLong());
				} else {
					preparedStatement.setNull(9, java.sql.Types.NULL);
				}

				if (accountAttribute.getAttributeType().getValueType() == TSK_BLACKBOARD_ATTRIBUTE_VALUE_TYPE.DOUBLE) {
					preparedStatement.setDouble(10, accountAttribute.getValueDouble());
				} else {
					preparedStatement.setNull(10, java.sql.Types.NULL);
				}

				connection.executeUpdate(preparedStatement);

			}
		} catch (SQLException ex) {
			throw new TskCoreException(String.format("Error adding OS Account attribute for account id = %d", account.getId()), ex);
		} finally {
			db.releaseSingleUserCaseWriteLock();
		}

		fireChangeEvent(account);
	}

	/**
	 * Get the OS account attributes for the given account.
	 *
	 * @param account Account to get the attributes for.
	 *
	 * @return List of attributes, may be an empty list.
	 *
	 * @throws TskCoreException
	 */
	List<OsAccountAttribute> getOsAccountAttributes(OsAccount account) throws TskCoreException {

		String queryString = "SELECT attributes.os_account_obj_id as os_account_obj_id, attributes.host_id as host_id, attributes.source_obj_id as source_obj_id, "
				+ " attributes.attribute_type_id as attribute_type_id,  attributes.value_type as value_type, attributes.value_byte as value_byte, "
				+ " attributes.value_text as value_text, attributes.value_int32 as value_int32, attributes.value_int64 as value_int64, attributes.value_double as value_double, "
				+ " hosts.id, hosts.name as host_name, hosts.db_status as host_status "
				+ " FROM tsk_os_account_attributes as attributes"
				+ "		LEFT JOIN tsk_hosts as hosts "
				+ " ON attributes.host_id = hosts.id "
				+ " WHERE os_account_obj_id = " + account.getId();

		db.acquireSingleUserCaseReadLock();
		try (CaseDbConnection connection = this.db.getConnection();
				Statement s = connection.createStatement();
				ResultSet rs = connection.executeQuery(s, queryString)) {

			List<OsAccountAttribute> attributes = new ArrayList<>();
			while (rs.next()) {

				Host host = null;
				long hostId = rs.getLong("host_id");
				if (!rs.wasNull()) {
					host = new Host(hostId, rs.getString("host_name"), Host.HostDbStatus.fromID(rs.getInt("host_status")));
				}

				Content sourceContent = null;
				long sourceObjId = rs.getLong("source_obj_id");
				if (!rs.wasNull()) {
					sourceContent = this.db.getContentById(sourceObjId);
				}
				BlackboardAttribute.Type attributeType = db.getAttributeType(rs.getInt("attribute_type_id"));
				OsAccountAttribute attribute = new OsAccountAttribute(attributeType, rs.getInt("value_int32"), rs.getLong("value_int64"),
						rs.getDouble("value_double"), rs.getString("value_text"), rs.getBytes("value_byte"),
						db, account, host, sourceContent);

				attributes.add(attribute);
			}
			return attributes;
		} catch (SQLException ex) {
			throw new TskCoreException(String.format("Error getting OS account attributes for account obj id = %d", account.getId()), ex);
		} finally {
			db.releaseSingleUserCaseReadLock();
		}
	}

	/**
	 * Get a list of OsAccountInstances for the give OsAccount.
	 *
	 * @param account Account to retrieve instance for.
	 *
	 * @return List of OsAccountInstances, the list maybe empty if none were
	 *         found.
	 *
	 * @throws TskCoreException
	 */
	List<OsAccountInstance> getOsAccountInstances(OsAccount account) throws TskCoreException {
		List<OsAccountInstance> instanceList = new ArrayList<>();
		String queryString = String.format("SELECT * FROM tsk_os_account_instances WHERE os_account_obj_id = %d", account.getId());

		db.acquireSingleUserCaseReadLock();
		try (CaseDbConnection connection = db.getConnection();
				Statement s = connection.createStatement();
				ResultSet rs = connection.executeQuery(s, queryString)) {

			while (rs.next()) {
				long dataSourceId = rs.getLong("data_source_obj_id");
				int instanceType = rs.getInt("instance_type");

				instanceList.add(new OsAccountInstance(db, account, dataSourceId, OsAccountInstance.OsAccountInstanceType.fromID(instanceType)));
			}
		} catch (SQLException ex) {
			throw new TskCoreException(String.format("Failed to get OsAccountInstance for OsAccount (%d)", account.getId()), ex);
		} finally {
			db.releaseSingleUserCaseReadLock();
		}

		return instanceList;
	}

	/**
	 * Updates the database for the given OsAccount.
	 *
	 * @param osAccount OsAccount that needs to be updated in the database.
	 *
	 * @return OsAccount Updated account.
	 *
	 * @throws TskCoreException
	 */
	public OsAccount updateAccount(OsAccount osAccount) throws TskCoreException {

		// do nothing if the account is not dirty.
		if (!osAccount.isDirty()) {
			return osAccount;
		}

		db.acquireSingleUserCaseWriteLock();
		try (CaseDbConnection connection = db.getConnection()) {
<<<<<<< HEAD
			String updateSQL = "UPDATE tsk_os_accounts SET "
					+ "		login_name = ?, " // 1
					+ "		unique_id = ?, " // 2
					+ "		signature = ?, " // 3
					+ "		full_name = ?, " // 4
					+ "		status = ?, " // 5
					+ "		type = ?, " // 6
					+ "		created_date = ? " // 7
					+ " WHERE os_account_obj_id = ?";	// 8
=======
			return updateAccount(osAccount, connection);
		} finally {
			db.releaseSingleUserCaseWriteLock();
		}
	}
		
	/**
	 * Updates the database for the given OsAccount.
	 *
	 * @param osAccount   OsAccount that needs to be updated in the database.
	 *
	 * @return OsAccount Updated account.
	 *
	 * @throws TskCoreException
	 */
	OsAccount updateAccount(OsAccount osAccount, CaseDbConnection connection) throws TskCoreException {
		
		// do nothing if the account is not dirty.
		if (!osAccount.isDirty()) {
			return osAccount;
		}
		
		try {
			String updateSQL = "UPDATE tsk_os_accounts SET "
										+ "		login_name = ?, "	// 1
										+ "		unique_id = ?, "	// 2
										+ "		signature = "	// 3
										+ "       CASE WHEN db_status = " + OsAccount.OsAccountDbStatus.ACTIVE.getId() + " THEN ? ELSE signature END , "
										+ "		full_name = ?, "	// 4
										+ "		status = ?, "		// 5
										+ "		type = ?, "			// 6
										+ "		created_date = ? "	// 7
								+ " WHERE os_account_obj_id = ?";	// 8
>>>>>>> c4d0b529
			
			PreparedStatement preparedStatement = connection.getPreparedStatement(updateSQL, Statement.NO_GENERATED_KEYS);
			preparedStatement.clearParameters();

			preparedStatement.setString(1, osAccount.getLoginName().orElse(null));
			preparedStatement.setString(2, osAccount.getUniqueIdWithinRealm().orElse(null));
<<<<<<< HEAD

=======
			
			// If the account is merged or deleted this will not be set.
>>>>>>> c4d0b529
			preparedStatement.setString(3, osAccount.getSignature());

			preparedStatement.setString(4, osAccount.getFullName().orElse(null));

			preparedStatement.setInt(5, osAccount.getOsAccountStatus().getId());
			preparedStatement.setInt(6, osAccount.getOsAccountType().getId());
			Optional<Long> creationTime = osAccount.getCreationTime();
			if(creationTime.isPresent()) {
				preparedStatement.setLong(7, osAccount.getCreationTime().get());
			} else {
				preparedStatement.setNull(7, Types.NULL);
			}
			preparedStatement.setLong(8, osAccount.getId());
			connection.executeUpdate(preparedStatement);

			osAccount.resetDirty();
		} catch (SQLException ex) {
			throw new TskCoreException(String.format("Error updating account with unique id = %s, account id = %d", osAccount.getUniqueIdWithinRealm().orElse("Unknown"), osAccount.getId()), ex);
<<<<<<< HEAD
		} finally {
			db.releaseSingleUserCaseWriteLock();
=======
>>>>>>> c4d0b529
		}

		fireChangeEvent(osAccount);
		return osAccount;
	}

	/**
	 * Returns a list of hosts where the OsAccount has appeared.
	 *
	 * @param account OsAccount
	 *
	 * @return List of Hosts that reference the given OsAccount.
	 *
	 * @throws TskCoreException
	 */
	public List<Host> getHosts(OsAccount account) throws TskCoreException {
		List<Host> hostList = new ArrayList<>();
		String query = "SELECT tsk_hosts.id AS hostId, name, status FROM tsk_hosts JOIN tsk_os_account_instances ON tsk_hosts.id = host_id WHERE os_account_obj_id = " + account.getId();

		db.acquireSingleUserCaseReadLock();
		try (CaseDbConnection connection = db.getConnection();
				Statement s = connection.createStatement();
				ResultSet rs = connection.executeQuery(s, query)) {

			while (rs.next()) {
				hostList.add(new Host(rs.getLong("hostId"), rs.getString("name"), Host.HostStatus.fromID(rs.getInt("status"))));
			}

		} catch (SQLException ex) {
			throw new TskCoreException(String.format("Failed to get host list for os account %d", account.getId()), ex);
		} finally {
			db.releaseSingleUserCaseReadLock();
		}
		return hostList;
	}

	/**
	 * Takes in a result with a row from tsk_os_accounts table and creates an
	 * OsAccount.
	 *
	 * @param rs    ResultSet.
	 * @param realm Realm.
	 *
	 * @return OsAccount OS Account.
	 *
	 * @throws SQLException
	 */
	private OsAccount osAccountFromResultSet(ResultSet rs, OsAccountRealm realm) throws SQLException {
<<<<<<< HEAD

		OsAccount osAccount = new OsAccount(db, rs.getLong("os_account_obj_id"), realm, rs.getString("login_name"), rs.getString("unique_id"), rs.getString("signature"), OsAccount.OsAccountStatus.fromID(rs.getInt("status")));

=======
		
		OsAccount osAccount = new OsAccount(db, rs.getLong("os_account_obj_id"), realm, rs.getString("login_name"), rs.getString("unique_id"), 
				rs.getString("signature"), OsAccount.OsAccountStatus.fromID(rs.getInt("status")),
				OsAccount.OsAccountDbStatus.fromID(rs.getInt("db_status")));
		
>>>>>>> c4d0b529
		// set other optional fields
		String fullName = rs.getString("full_name");
		if (!rs.wasNull()) {
			osAccount.setFullName(fullName);
		}

		int type = rs.getInt("type");
		if (!rs.wasNull()) {
			osAccount.setOsAccountType(OsAccount.OsAccountType.fromID(type));
		}

		long creationTime = rs.getLong("created_date");
		if (!rs.wasNull()) {
			osAccount.setCreationTime(creationTime);
		}

		return osAccount;
	}

	/**
	 * Fires an OsAccountAddedEvent for the given OsAccount.
	 *
	 * @param account Newly created account.
	 */
	private void fireCreationEvent(OsAccount account) {
		db.fireTSKEvent(new OsAccountsCreationEvent(Collections.singletonList(account)));
	}

	/**
	 * Fires an OsAccountChangeEvent for the given OsAccount.
	 *
	 * @param account Updated account.
	 */
	private void fireChangeEvent(OsAccount account) {
		db.fireTSKEvent(new OsAccountsUpdateEvent(Collections.singletonList(account)));
	}

	/**
	 * Created an account signature for an OS Account. This signature is simply
	 * to prevent duplicate accounts from being created. Signature is set to:
	 * uniqueId: if the account has a uniqueId, otherwise loginName: if the
	 * account has a login name.
	 *
	 * @param uniqueId  Unique id.
	 * @param loginName Login name.
	 *
	 * @return Account signature.
	 */
	static String getAccountSignature(String uniqueId, String loginName) {
		// Create a signature. 
		String signature;
		if (Strings.isNullOrEmpty(uniqueId) == false) {
			signature = uniqueId;
		} else if (Strings.isNullOrEmpty(loginName) == false) {
			signature = loginName;
		} else {
			throw new IllegalArgumentException("OS Account must have either a uniqueID or a login name.");
		}
		return signature;
	}

	/**
	 * Event fired by OsAccountManager to indicate that a new OsAccount was
	 * created.
	 */
	public static final class OsAccountsCreationEvent {

		private final List<OsAccount> accountList;

		/**
		 * Constructs a new AddedEvent
		 *
		 * @param accountList List newly created accounts.
		 */
		OsAccountsCreationEvent(List<OsAccount> accountList) {
			this.accountList = accountList;
		}

		/**
		 * Returns a list of the added OsAccounts.
		 *
		 * @return List of OsAccounts.
		 */
		public List<OsAccount> getOsAcounts() {
			return Collections.unmodifiableList(accountList);
		}
	}

	/**
	 * Event fired by OsAccount Manager to indicate that an OsAccount was
	 * updated.
	 */
	public static final class OsAccountsUpdateEvent {

		private final List<OsAccount> accountList;

		/**
		 * Constructs a new ChangeEvent
		 *
		 * @param accountList List newly created accounts.
		 */
		OsAccountsUpdateEvent(List<OsAccount> accountList) {
			this.accountList = accountList;
		}

		/**
		 * Returns a list of the updated OsAccounts.
		 *
		 * @return List of OsAccounts.
		 */
		public List<OsAccount> getOsAcounts() {
			return Collections.unmodifiableList(accountList);
		}
	}
}<|MERGE_RESOLUTION|>--- conflicted
+++ resolved
@@ -173,16 +173,10 @@
 				}
 
 				// create failed for some other reason, throw an exception
-<<<<<<< HEAD
 				throw new TskCoreException(String.format("Error creating OsAccount with sid = %s, loginName = %s, realm = %s, referring host = %d",
 						(sid != null) ? sid : "Null", (loginName != null) ? loginName : "Null",
 						(realmName != null) ? realmName : "Null", referringHost), ex);
 
-=======
-				throw new TskCoreException(String.format("Error creating OsAccount with sid = %s, loginName = %s, realm = %s, referring host = %d", 
-															(sid != null) ? sid : "Null", (loginName != null) ? loginName : "Null", 
-															(realmName != null) ? realmName : "Null", referringHost), ex);
->>>>>>> c4d0b529
 			}
 		}
 	}
@@ -240,13 +234,8 @@
 
 			connection.executeUpdate(preparedStatement);
 
-<<<<<<< HEAD
-			account = new OsAccount(db, osAccountObjId, realm, loginName, uniqueId, signature, accountStatus);
-		} finally {
-=======
 			account = new OsAccount(db, osAccountObjId, realm, loginName, uniqueId, signature, accountStatus, OsAccount.OsAccountDbStatus.ACTIVE);
 		}  finally {
->>>>>>> c4d0b529
 			db.releaseSingleUserCaseWriteLock();
 		}
 		fireCreationEvent(account);
@@ -290,28 +279,16 @@
 				: " ( realms.scope_host_id = " + host.getId() + " OR realms.scope_host_id IS NULL) ";
 
 		String queryString = "SELECT accounts.os_account_obj_id as os_account_obj_id, accounts.login_name, accounts.full_name, "
-<<<<<<< HEAD
 				+ " accounts.realm_id, accounts.unique_id, accounts.signature, "
-				+ "	accounts.type, accounts.status, accounts.admin, accounts.created_date, "
-				+ " realms.realm_name as realm_name, realms.realm_addr as realm_addr, realms.realm_signature, realms.scope_host_id, realms.scope_confidence "
+				+ "	accounts.type, accounts.status, accounts.admin, accounts.created_date, accounts.db_status, "
+				+ " realms.realm_name as realm_name, realms.realm_addr as realm_addr, realms.realm_signature, realms.scope_host_id, realms.scope_confidence, realms.db_status as realm_db_status "
 				+ " FROM tsk_os_accounts as accounts"
 				+ "		LEFT JOIN tsk_os_account_realms as realms"
 				+ " ON accounts.realm_id = realms.id"
 				+ " WHERE " + whereHostClause
+				+ "     AND accounts.db_status = " + OsAccount.OsAccountDbStatus.ACTIVE.getId()
 				+ "		AND LOWER(accounts.unique_id) = LOWER('" + uniqueId + "')";
-
-=======
-								+ " accounts.realm_id, accounts.unique_id, accounts.signature, "
-								+ "	accounts.type, accounts.status, accounts.admin, accounts.created_date, accounts.db_status, "
-								+ " realms.realm_name as realm_name, realms.realm_addr as realm_addr, realms.realm_signature, realms.scope_host_id, realms.scope_confidence, realms.db_status as realm_db_status "
-							+ " FROM tsk_os_accounts as accounts"
-							+ "		LEFT JOIN tsk_os_account_realms as realms"
-							+ " ON accounts.realm_id = realms.id"
-							+ " WHERE " + whereHostClause
-							+ "     AND accounts.db_status = " + OsAccount.OsAccountDbStatus.ACTIVE.getId()
-							+ "		AND LOWER(accounts.unique_id) = LOWER('" + uniqueId + "')";
 		
->>>>>>> c4d0b529
 		db.acquireSingleUserCaseReadLock();
 		try (Statement s = connection.createStatement();
 				ResultSet rs = connection.executeQuery(s, queryString)) {
@@ -323,12 +300,8 @@
 				long realmId = rs.getLong("realm_id");
 				if (!rs.wasNull()) {
 					realm = new OsAccountRealm(realmId, rs.getString("realm_name"), rs.getString("realm_addr"), rs.getString("realm_signature"),
-<<<<<<< HEAD
-							host, OsAccountRealm.ScopeConfidence.fromID(rs.getInt("scope_confidence")));
-=======
 									host, OsAccountRealm.ScopeConfidence.fromID(rs.getInt("scope_confidence")),
 									OsAccountRealm.RealmDbStatus.fromID(rs.getInt("realm_db_status")));
->>>>>>> c4d0b529
 				}
 
 				return Optional.of(osAccountFromResultSet(rs, realm));
@@ -354,12 +327,8 @@
 	Optional<OsAccount> getOsAccountByUniqueId(String uniqueId, OsAccountRealm realm) throws TskCoreException {
 
 		String queryString = "SELECT * FROM tsk_os_accounts"
-<<<<<<< HEAD
-				+ " WHERE LOWER(unique_id) = LOWER('" + uniqueId + "')"
-=======
 				+ " WHERE LOWER(unique_id) = LOWER('" + uniqueId + "')" 
 				+ " AND db_status = " + OsAccount.OsAccountDbStatus.ACTIVE.getId()
->>>>>>> c4d0b529
 				+ " AND realm_id = " + realm.getId();
 
 		db.acquireSingleUserCaseReadLock();
@@ -393,12 +362,8 @@
 	Optional<OsAccount> getOsAccountByLoginName(String loginName, OsAccountRealm realm) throws TskCoreException {
 
 		String queryString = "SELECT * FROM tsk_os_accounts"
-<<<<<<< HEAD
-				+ " WHERE LOWER(login_name) = LOWER('" + loginName + "')"
-=======
 				+ " WHERE LOWER(login_name) = LOWER('" + loginName + "')" 
 				+ " AND db_status = " + OsAccount.OsAccountDbStatus.ACTIVE.getId()
->>>>>>> c4d0b529
 				+ " AND realm_id = " + realm.getId();
 
 		db.acquireSingleUserCaseReadLock();
@@ -576,14 +541,9 @@
 		String queryString = "SELECT * FROM tsk_os_accounts as accounts "
 				+ " JOIN tsk_os_account_instances as instances "
 				+ " ON instances.os_account_obj_id = accounts.os_account_obj_id "
-<<<<<<< HEAD
-				+ " WHERE instances.host_id = " + host.getId();
-
-=======
 				+ " WHERE instances.host_id = " + host.getId()
 				+ " AND accounts.db_status = " + OsAccount.OsAccountDbStatus.ACTIVE.getId();
 		
->>>>>>> c4d0b529
 		db.acquireSingleUserCaseReadLock();
 		try (CaseDbConnection connection = this.db.getConnection();
 				Statement s = connection.createStatement();
@@ -608,10 +568,6 @@
 	}
 
 	/**
-<<<<<<< HEAD
-	 * Get all accounts.
-	 *
-=======
 	 * Merge all OS accounts from sourceRealm into destRealm. 
 	 * After this call:
 	 * - sourceRealm's accounts will have been moved or merged
@@ -853,19 +809,13 @@
 	/**
 	 * Get all active accounts.
 	 * 
->>>>>>> c4d0b529
 	 * @return Set of OsAccounts, may be empty.
 	 *
 	 * @throws org.sleuthkit.datamodel.TskCoreException
 	 */
-<<<<<<< HEAD
-	public List<OsAccount> getAccounts() throws TskCoreException {
-		String queryString = "SELECT * FROM tsk_os_accounts";
-=======
 	public List<OsAccount> getAccounts() throws TskCoreException{
 		String queryString = "SELECT * FROM tsk_os_accounts"
 				+ " WHERE db_status = " + OsAccount.OsAccountDbStatus.ACTIVE.getId();
->>>>>>> c4d0b529
 
 		db.acquireSingleUserCaseReadLock();
 		try (CaseDbConnection connection = this.db.getConnection();
@@ -1142,17 +1092,6 @@
 
 		db.acquireSingleUserCaseWriteLock();
 		try (CaseDbConnection connection = db.getConnection()) {
-<<<<<<< HEAD
-			String updateSQL = "UPDATE tsk_os_accounts SET "
-					+ "		login_name = ?, " // 1
-					+ "		unique_id = ?, " // 2
-					+ "		signature = ?, " // 3
-					+ "		full_name = ?, " // 4
-					+ "		status = ?, " // 5
-					+ "		type = ?, " // 6
-					+ "		created_date = ? " // 7
-					+ " WHERE os_account_obj_id = ?";	// 8
-=======
 			return updateAccount(osAccount, connection);
 		} finally {
 			db.releaseSingleUserCaseWriteLock();
@@ -1186,19 +1125,14 @@
 										+ "		type = ?, "			// 6
 										+ "		created_date = ? "	// 7
 								+ " WHERE os_account_obj_id = ?";	// 8
->>>>>>> c4d0b529
 			
 			PreparedStatement preparedStatement = connection.getPreparedStatement(updateSQL, Statement.NO_GENERATED_KEYS);
 			preparedStatement.clearParameters();
 
 			preparedStatement.setString(1, osAccount.getLoginName().orElse(null));
 			preparedStatement.setString(2, osAccount.getUniqueIdWithinRealm().orElse(null));
-<<<<<<< HEAD
-
-=======
 			
 			// If the account is merged or deleted this will not be set.
->>>>>>> c4d0b529
 			preparedStatement.setString(3, osAccount.getSignature());
 
 			preparedStatement.setString(4, osAccount.getFullName().orElse(null));
@@ -1217,11 +1151,6 @@
 			osAccount.resetDirty();
 		} catch (SQLException ex) {
 			throw new TskCoreException(String.format("Error updating account with unique id = %s, account id = %d", osAccount.getUniqueIdWithinRealm().orElse("Unknown"), osAccount.getId()), ex);
-<<<<<<< HEAD
-		} finally {
-			db.releaseSingleUserCaseWriteLock();
-=======
->>>>>>> c4d0b529
 		}
 
 		fireChangeEvent(osAccount);
@@ -1239,7 +1168,7 @@
 	 */
 	public List<Host> getHosts(OsAccount account) throws TskCoreException {
 		List<Host> hostList = new ArrayList<>();
-		String query = "SELECT tsk_hosts.id AS hostId, name, status FROM tsk_hosts JOIN tsk_os_account_instances ON tsk_hosts.id = host_id WHERE os_account_obj_id = " + account.getId();
+		String query = "SELECT tsk_hosts.id AS hostId, name, db_status FROM tsk_hosts JOIN tsk_os_account_instances ON tsk_hosts.id = host_id WHERE os_account_obj_id = " + account.getId();
 
 		db.acquireSingleUserCaseReadLock();
 		try (CaseDbConnection connection = db.getConnection();
@@ -1247,7 +1176,7 @@
 				ResultSet rs = connection.executeQuery(s, query)) {
 
 			while (rs.next()) {
-				hostList.add(new Host(rs.getLong("hostId"), rs.getString("name"), Host.HostStatus.fromID(rs.getInt("status"))));
+				hostList.add(new Host(rs.getLong("hostId"), rs.getString("name"), Host.HostDbStatus.fromID(rs.getInt("db_status"))));
 			}
 
 		} catch (SQLException ex) {
@@ -1270,17 +1199,10 @@
 	 * @throws SQLException
 	 */
 	private OsAccount osAccountFromResultSet(ResultSet rs, OsAccountRealm realm) throws SQLException {
-<<<<<<< HEAD
-
-		OsAccount osAccount = new OsAccount(db, rs.getLong("os_account_obj_id"), realm, rs.getString("login_name"), rs.getString("unique_id"), rs.getString("signature"), OsAccount.OsAccountStatus.fromID(rs.getInt("status")));
-
-=======
-		
 		OsAccount osAccount = new OsAccount(db, rs.getLong("os_account_obj_id"), realm, rs.getString("login_name"), rs.getString("unique_id"), 
 				rs.getString("signature"), OsAccount.OsAccountStatus.fromID(rs.getInt("status")),
 				OsAccount.OsAccountDbStatus.fromID(rs.getInt("db_status")));
 		
->>>>>>> c4d0b529
 		// set other optional fields
 		String fullName = rs.getString("full_name");
 		if (!rs.wasNull()) {
