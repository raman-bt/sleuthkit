--- conflicted
+++ resolved
@@ -44,11 +44,7 @@
 	 * @param timezone 
 	 */	
 	
-<<<<<<< HEAD
-	protected Image(SleuthkitCase db, long obj_id, long type, long ssize, String name, String[] paths, String timezone) throws TskException {
-=======
 	protected Image(SleuthkitCase db, long obj_id, long type, long ssize, String name, String[] paths, String timezone) throws TskCoreException {
->>>>>>> 9d7a8898
 		super(db, obj_id, name);
 		this.type = type;
 		this.ssize = ssize;
@@ -60,11 +56,7 @@
 	 * get the handle to the sleuthkit image info object
 	 * @return the object pointer
 	 */
-<<<<<<< HEAD
-	public long getImageHandle() throws TskException {
-=======
 	public long getImageHandle() throws TskCoreException {
->>>>>>> 9d7a8898
 		if (imageHandle == 0) {
 			imageHandle = SleuthkitJNI.openImage(paths);
 	}
@@ -226,11 +218,7 @@
 	}
 
 	@Override
-<<<<<<< HEAD
-	public List<Content> getChildren() throws TskException {
-=======
 	public List<Content> getChildren() throws TskCoreException {
->>>>>>> 9d7a8898
 		return getSleuthkitCase().getImageChildren(this);
 	}
 	
