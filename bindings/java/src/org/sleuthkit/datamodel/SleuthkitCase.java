--- conflicted
+++ resolved
@@ -129,7 +129,6 @@
 	// understood. Note that the lock is contructed to use a fairness policy.
 	private final ReentrantReadWriteLock rwLock = new ReentrantReadWriteLock(true);
 
-<<<<<<< HEAD
 	private CommunicationsManager communicationsMgrInstance = null;
 
 	/**
@@ -201,8 +200,6 @@
 		}
 	}
 
-=======
->>>>>>> 1ff291f4
 	/**
 	 * Private constructor, clients must use newCase() or openCase() method to
 	 * create an instance of this class.
@@ -1117,11 +1114,7 @@
 			// Add artifact_obj_id column to blackboard_artifacts table, data conversion for old versions isn't necesarry.
 			statement.execute("ALTER TABLE blackboard_artifacts ADD COLUMN artifact_obj_id INTEGER NOT NULL DEFAULT -1");
 
-<<<<<<< HEAD
-			return 7;
-=======
 			return new CaseDbSchemaVersionNumber(7, 0);
->>>>>>> 1ff291f4
 
 		} finally {
 			closeResultSet(resultSet);
@@ -1199,82 +1192,9 @@
 	}
 
 	/**
-<<<<<<< HEAD
-	 * Returns case database schema version number.
-=======
-	 * Attempts to connect to the database with the passed in settings, throws
-	 * if the settings are not sufficient to connect to the database type
-	 * indicated. Only attempts to connect to remote databases.
-	 *
-	 * When issues occur, it attempts to diagnose them by looking at the
-	 * exception messages, returning the appropriate user-facing text for the
-	 * exception received. This method expects the Exceptions messages to be in
-	 * English and compares against English text.
-	 *
-	 * @param info The connection information
-	 *
-	 * @throws org.sleuthkit.datamodel.TskCoreException
-	 */
-	public static void tryConnect(CaseDbConnectionInfo info) throws TskCoreException {
-		// Check if we can talk to the database.
-		if (info.getHost() == null || info.getHost().isEmpty()) {
-			throw new TskCoreException(bundle.getString("DatabaseConnectionCheck.MissingHostname")); //NON-NLS
-		} else if (info.getPort() == null || info.getPort().isEmpty()) {
-			throw new TskCoreException(bundle.getString("DatabaseConnectionCheck.MissingPort")); //NON-NLS
-		} else if (info.getUserName() == null || info.getUserName().isEmpty()) {
-			throw new TskCoreException(bundle.getString("DatabaseConnectionCheck.MissingUsername")); //NON-NLS
-		} else if (info.getPassword() == null || info.getPassword().isEmpty()) {
-			throw new TskCoreException(bundle.getString("DatabaseConnectionCheck.MissingPassword")); //NON-NLS
-		}
-
-		try {
-			Class.forName("org.postgresql.Driver"); //NON-NLS
-			Connection conn = DriverManager.getConnection("jdbc:postgresql://" + info.getHost() + ":" + info.getPort() + "/postgres", info.getUserName(), info.getPassword()); //NON-NLS
-			if (conn != null) {
-				conn.close();
-			}
-		} catch (SQLException ex) {
-			String result;
-			String sqlState = ex.getSQLState().toLowerCase();
-			if (sqlState.startsWith(SQL_ERROR_CONNECTION_GROUP)) {
-				try {
-					if (InetAddress.getByName(info.getHost()).isReachable(IS_REACHABLE_TIMEOUT_MS)) {
-						// if we can reach the host, then it's probably port problem
-						result = bundle.getString("DatabaseConnectionCheck.Port"); //NON-NLS
-					} else {
-						result = bundle.getString("DatabaseConnectionCheck.HostnameOrPort"); //NON-NLS
-					}
-				} catch (IOException any) {
-					// it may be anything
-					result = bundle.getString("DatabaseConnectionCheck.Everything"); //NON-NLS
-				} catch (MissingResourceException any) {
-					// it may be anything
-					result = bundle.getString("DatabaseConnectionCheck.Everything"); //NON-NLS
-				}
-			} else if (sqlState.startsWith(SQL_ERROR_AUTHENTICATION_GROUP)) {
-				result = bundle.getString("DatabaseConnectionCheck.Authentication"); //NON-NLS
-			} else if (sqlState.startsWith(SQL_ERROR_PRIVILEGE_GROUP)) {
-				result = bundle.getString("DatabaseConnectionCheck.Access"); //NON-NLS
-			} else if (sqlState.startsWith(SQL_ERROR_RESOURCE_GROUP)) {
-				result = bundle.getString("DatabaseConnectionCheck.ServerDiskSpace"); //NON-NLS
-			} else if (sqlState.startsWith(SQL_ERROR_LIMIT_GROUP)) {
-				result = bundle.getString("DatabaseConnectionCheck.ServerRestart"); //NON-NLS
-			} else if (sqlState.startsWith(SQL_ERROR_INTERNAL_GROUP)) {
-				result = bundle.getString("DatabaseConnectionCheck.InternalServerIssue"); //NON-NLS
-			} else {
-				result = bundle.getString("DatabaseConnectionCheck.Connection"); //NON-NLS
-			}
-			throw new TskCoreException(result);
-		} catch (ClassNotFoundException ex) {
-			throw new TskCoreException(bundle.getString("DatabaseConnectionCheck.Installation")); //NON-NLS
-		}
-	}
-
-	/**
 	 * Returns case database schema version number. As of TSK 4.5.0 db schema
 	 * versions are two part Major.minor. This method only returns the major
 	 * part. Use getDBSchemaVersion() for the complete version.
->>>>>>> 1ff291f4
 	 *
 	 * @return The schema version number as an integer.
 	 *
