/*
 * SleuthKit Java Bindings
 *
 * Copyright 2011-2020 Basis Technology Corp.
 * Contact: carrier <at> sleuthkit <dot> org
 *
 * Licensed under the Apache License, Version 2.0 (the "License");
 * you may not use this file except in compliance with the License.
 * You may obtain a copy of the License at
 *
 *     http://www.apache.org/licenses/LICENSE-2.0
 *
 * Unless required by applicable law or agreed to in writing, software
 * distributed under the License is distributed on an "AS IS" BASIS,
 * WITHOUT WARRANTIES OR CONDITIONS OF ANY KIND, either express or implied.
 * See the License for the specific language governing permissions and
 * limitations under the License.
 */
package org.sleuthkit.datamodel;

import java.io.FileNotFoundException;
import java.io.IOException;
import java.io.RandomAccessFile;
import java.sql.SQLException;
import java.sql.Statement;
import java.text.MessageFormat;
import java.util.ArrayList;
import java.util.Collection;
import java.util.Collections;
import java.util.List;
import java.util.Objects;
import java.util.ResourceBundle;
import java.util.Set;
import java.util.SortedSet;
import java.util.TimeZone;
import java.util.concurrent.atomic.AtomicBoolean;
import java.util.logging.Level;
import java.util.logging.Logger;
import org.sleuthkit.datamodel.TskData.FileKnown;
import org.sleuthkit.datamodel.TskData.TSK_FS_META_FLAG_ENUM;
import org.sleuthkit.datamodel.TskData.TSK_FS_META_TYPE_ENUM;
import org.sleuthkit.datamodel.TskData.TSK_FS_NAME_FLAG_ENUM;
import org.sleuthkit.datamodel.TskData.TSK_FS_NAME_TYPE_ENUM;

/**
 * An abstract base class for classes that represent files that have been added
 * to the case.
 */
public abstract class AbstractFile extends AbstractContent {

	protected final TskData.TSK_DB_FILES_TYPE_ENUM fileType;
	protected final TSK_FS_NAME_TYPE_ENUM dirType;
	protected final TSK_FS_META_TYPE_ENUM metaType;
	protected final TSK_FS_NAME_FLAG_ENUM dirFlag;
	protected final Set<TSK_FS_META_FLAG_ENUM> metaFlags;
	protected long size;
	protected final long metaAddr, ctime, crtime, atime, mtime;
	protected final int metaSeq;
	protected final int uid, gid;
	protected final int attrId;
	protected final TskData.TSK_FS_ATTR_TYPE_ENUM attrType;
	protected final Set<TskData.TSK_FS_META_MODE_ENUM> modes;
	//local file support
	private boolean localPathSet = false; ///< if set by setLocalPath(), reads are done on local file 
	private String localPath; ///< local path as stored in db tsk_files_path, is relative to the db, 
	private String localAbsPath; ///< absolute path representation of the local path
	private volatile RandomAccessFile localFileHandle;
	private volatile java.io.File localFile;
	private TskData.EncodingType encodingType;
	//range support
	private List<TskFileRange> ranges;
	/*
	 * path of parent directory
	 */
	protected final String parentPath;
	/**
	 * knownState status in database
	 */
	protected TskData.FileKnown knownState;
	private boolean knownStateDirty = false;
	/*
	 * md5 hash
	 */
	protected String md5Hash;
	private boolean md5HashDirty = false;
	/*
	 * SHA-256 hash
	 */
	protected String sha256Hash;
	private boolean sha256HashDirty = false;
	private String mimeType;
	private boolean mimeTypeDirty = false;
	private static final Logger LOGGER = Logger.getLogger(AbstractFile.class.getName());
	private static final ResourceBundle BUNDLE = ResourceBundle.getBundle("org.sleuthkit.datamodel.Bundle");
	private long dataSourceObjectId;
	private final String extension;
	private final List<Attribute> fileAttributesCache = new ArrayList<Attribute>();
	private final AtomicBoolean loadedAttributesCacheFromDb = new AtomicBoolean(false);

	/**
	 * Initializes common fields used by AbstactFile implementations (objects in
	 * tsk_files table)
	 *
	 * @param db                 case / db handle where this file belongs to
	 * @param objId              object id in tsk_objects table
	 * @param dataSourceObjectId The object id of the root data source of this
	 *                           file.
	 * @param attrType
	 * @param attrId
	 * @param name               name field of the file
	 * @param fileType           type of the file
	 * @param metaAddr
	 * @param metaSeq
	 * @param dirType
	 * @param metaType
	 * @param dirFlag
	 * @param metaFlags
	 * @param size
	 * @param ctime
	 * @param crtime
	 * @param atime
	 * @param mtime
	 * @param modes
	 * @param uid
	 * @param gid
	 * @param md5Hash            md5sum of the file, or null or "NULL" if not
	 *                           present
	 * @param sha256Hash         sha256 hash of the file, or null or "NULL" if
	 *                           not present
	 * @param knownState         knownState status of the file, or null if
	 *                           unknown (default)
	 * @param parentPath
	 * @param mimeType           The MIME type of the file, can be null.
	 * @param extension		        The extension part of the file name (not
	 *                           including the '.'), can be null.
	 */
	AbstractFile(SleuthkitCase db,
			long objId,
			long dataSourceObjectId,
			TskData.TSK_FS_ATTR_TYPE_ENUM attrType, int attrId,
			String name,
			TskData.TSK_DB_FILES_TYPE_ENUM fileType,
			long metaAddr, int metaSeq,
			TSK_FS_NAME_TYPE_ENUM dirType, TSK_FS_META_TYPE_ENUM metaType,
			TSK_FS_NAME_FLAG_ENUM dirFlag, short metaFlags,
			long size,
			long ctime, long crtime, long atime, long mtime,
			short modes,
			int uid, int gid,
			String md5Hash, String sha256Hash, FileKnown knownState,
			String parentPath,
			String mimeType,
			String extension, 
			List<Attribute> fileAttributes) {
		super(db, objId, name);
		this.dataSourceObjectId = dataSourceObjectId;
		this.attrType = attrType;
		this.attrId = attrId;
		this.fileType = fileType;
		this.metaAddr = metaAddr;
		this.metaSeq = metaSeq;
		this.dirType = dirType;
		this.metaType = metaType;
		this.dirFlag = dirFlag;
		this.metaFlags = TSK_FS_META_FLAG_ENUM.valuesOf(metaFlags);
		this.size = size;
		this.ctime = ctime;
		this.crtime = crtime;
		this.atime = atime;
		this.mtime = mtime;
		this.uid = uid;
		this.gid = gid;
		this.modes = TskData.TSK_FS_META_MODE_ENUM.valuesOf(modes);

		this.md5Hash = md5Hash;
		this.sha256Hash = sha256Hash;
		if (knownState == null) {
			this.knownState = FileKnown.UNKNOWN;
		} else {
			this.knownState = knownState;
		}
		this.parentPath = parentPath;
		this.mimeType = mimeType;
		this.extension = extension == null ? "" : extension;
		this.encodingType = TskData.EncodingType.NONE;
		if (Objects.nonNull(fileAttributes) && !fileAttributes.isEmpty()) {
			this.fileAttributesCache.addAll(fileAttributes);
			loadedAttributesCacheFromDb.set(true);
		}
	}

	/**
	 * Gets type of the abstract file as defined in TSK_DB_FILES_TYPE_ENUM
	 *
	 * @return the type of the abstract file
	 */
	public TskData.TSK_DB_FILES_TYPE_ENUM getType() {
		return fileType;
	}

	/**
	 * Get the attribute type
	 *
	 * @return attribute type
	 */
	public TskData.TSK_FS_ATTR_TYPE_ENUM getAttrType() {
		return attrType;
	}

	/**
	 * Get the attribute id
	 *
	 * @return attribute id
	 */
	public int getAttributeId() {
		return attrId;
	}

	/**
	 * Get the change time
	 *
	 * @return change time
	 */
	public long getCtime() {
		return ctime;
	}

	/**
	 * Get the change time as Date (in local timezone)
	 *
	 * @return change time as Date
	 */
	public String getCtimeAsDate() {
		return epochToTime(ctime);
	}

	/**
	 * Get the creation time
	 *
	 * @return creation time
	 */
	public long getCrtime() {
		return crtime;
	}

	/**
	 * Get the creation time as Date (in local timezone)
	 *
	 * @return creation time as Date
	 */
	public String getCrtimeAsDate() {
		return epochToTime(crtime);
	}

	/**
	 * Get the access time
	 *
	 * @return access time
	 */
	public long getAtime() {
		return atime;
	}

	/**
	 * Get the access time as Date (in local timezone)
	 *
	 * @return access time as Date
	 */
	public String getAtimeAsDate() {
		return epochToTime(atime);
	}

	/**
	 * Get the modified time
	 *
	 * @return modified time
	 */
	public long getMtime() {
		return mtime;
	}

	/**
	 * Get the modified time as Date (in local timezone)
	 *
	 * @return modified time as Date
	 */
	public String getMtimeAsDate() {
		return epochToTime(mtime);
	}

	/**
	 * Get the user id
	 *
	 * @return user id
	 */
	public int getUid() {
		return uid;
	}

	/**
	 * Get the group id
	 *
	 * @return group id
	 */
	public int getGid() {
		return gid;
	}

	/**
	 * Get the file meta address
	 *
	 * @return Address of the meta data structure
	 */
	public long getMetaAddr() {
		return metaAddr;
	}

	/**
	 * Get the file meta address sequence. Only useful with NTFS. Incremented
	 * each time a structure is re-allocated.
	 *
	 * @return Address of the meta data structure sequence.
	 */
	public long getMetaSeq() {
		return metaSeq;
	}

	/**
	 * Get the file's mode as a user-displayable string
	 *
	 * @return formatted user-displayable string for mode
	 */
	public String getModesAsString() {
		int mode = TskData.TSK_FS_META_MODE_ENUM.toInt(modes);
		String result = "";

		short isuid = TskData.TSK_FS_META_MODE_ENUM.TSK_FS_META_MODE_ISUID.getMode();
		short isgid = TskData.TSK_FS_META_MODE_ENUM.TSK_FS_META_MODE_ISGID.getMode();
		short isvtx = TskData.TSK_FS_META_MODE_ENUM.TSK_FS_META_MODE_ISVTX.getMode();

		short irusr = TskData.TSK_FS_META_MODE_ENUM.TSK_FS_META_MODE_IRUSR.getMode();
		short iwusr = TskData.TSK_FS_META_MODE_ENUM.TSK_FS_META_MODE_IWUSR.getMode();
		short ixusr = TskData.TSK_FS_META_MODE_ENUM.TSK_FS_META_MODE_IXUSR.getMode();

		short irgrp = TskData.TSK_FS_META_MODE_ENUM.TSK_FS_META_MODE_IRGRP.getMode();
		short iwgrp = TskData.TSK_FS_META_MODE_ENUM.TSK_FS_META_MODE_IWGRP.getMode();
		short ixgrp = TskData.TSK_FS_META_MODE_ENUM.TSK_FS_META_MODE_IXGRP.getMode();

		short iroth = TskData.TSK_FS_META_MODE_ENUM.TSK_FS_META_MODE_IROTH.getMode();
		short iwoth = TskData.TSK_FS_META_MODE_ENUM.TSK_FS_META_MODE_IWOTH.getMode();
		short ixoth = TskData.TSK_FS_META_MODE_ENUM.TSK_FS_META_MODE_IXOTH.getMode();

		// first character = the Meta Type
		result += metaType.toString();

		// second and third characters = user permissions
		if ((mode & irusr) == irusr) {
			result += "r"; //NON-NLS
		} else {
			result += "-"; //NON-NLS
		}
		if ((mode & iwusr) == iwusr) {
			result += "w"; //NON-NLS
		} else {
			result += "-"; //NON-NLS
		}

		// fourth character = set uid
		if ((mode & isuid) == isuid) {
			if ((mode & ixusr) == ixusr) {
				result += "s"; //NON-NLS
			} else {
				result += "S"; //NON-NLS
			}
		} else {
			if ((mode & ixusr) == ixusr) {
				result += "x"; //NON-NLS
			} else {
				result += "-"; //NON-NLS
			}
		}

		// fifth and sixth characters = group permissions
		if ((mode & irgrp) == irgrp) {
			result += "r"; //NON-NLS
		} else {
			result += "-"; //NON-NLS
		}
		if ((mode & iwgrp) == iwgrp) {
			result += "w"; //NON-NLS
		} else {
			result += "-"; //NON-NLS
		}

		// seventh character = set gid
		if ((mode & isgid) == isgid) {
			if ((mode & ixgrp) == ixgrp) {
				result += "s"; //NON-NLS
			} else {
				result += "S"; //NON-NLS
			}
		} else {
			if ((mode & ixgrp) == ixgrp) {
				result += "x"; //NON-NLS
			} else {
				result += "-"; //NON-NLS
			}
		}

		// eighth and ninth character = other permissions
		if ((mode & iroth) == iroth) {
			result += "r"; //NON-NLS
		} else {
			result += "-"; //NON-NLS
		}
		if ((mode & iwoth) == iwoth) {
			result += "w"; //NON-NLS
		} else {
			result += "-"; //NON-NLS
		}

		// tenth character = sticky bit
		if ((mode & isvtx) == isvtx) {
			if ((mode & ixoth) == ixoth) {
				result += "t"; //NON-NLS
			} else {
				result += "T"; //NON-NLS
			}
		} else {
			if ((mode & ixoth) == ixoth) {
				result += "x"; //NON-NLS
			} else {
				result += "-"; //NON-NLS
			}
		}

		// check the result
		if (result.length() != 10) {
			// throw error here
			result = "ERROR"; //NON-NLS
		}
		return result;
	}

	/**
	 * Gets the MIME type of this file.
	 *
	 * @return The MIME type name or null if the MIME type has not been set.
	 */
	public String getMIMEType() {
		return mimeType;
	}

	/**
	 * Sets the MIME type for this file.
	 *
	 * IMPORTANT: The MIME type is set for this AbstractFile object, but it is
	 * not saved to the case database until AbstractFile.save is called.
	 *
	 * @param mimeType The MIME type of this file.
	 */
	public void setMIMEType(String mimeType) {
		this.mimeType = mimeType;
		this.mimeTypeDirty = true;
	}

	public boolean isModeSet(TskData.TSK_FS_META_MODE_ENUM mode) {
		return modes.contains(mode);
	}

	/**
	 * Sets the MD5 hash for this file.
	 *
	 * IMPORTANT: The MD5 hash is set for this AbstractFile object, but it is
	 * not saved to the case database until AbstractFile.save is called.
	 *
	 * @param md5Hash The MD5 hash of the file.
	 */
	public void setMd5Hash(String md5Hash) {
		this.md5Hash = md5Hash;
		this.md5HashDirty = true;
	}

	/**
	 * Get the md5 hash value as calculated, if present
	 *
	 * @return md5 hash string, if it is present or null if it is not
	 */
	public String getMd5Hash() {
		return this.md5Hash;
	}

	/**
	 * Sets the SHA-256 hash for this file.
	 *
	 * IMPORTANT: The SHA-256 hash is set for this AbstractFile object, but it
	 * is not saved to the case database until AbstractFile.save is called.
	 *
	 * @param sha256Hash The SHA-256 hash of the file.
	 */
	public void setSha256Hash(String sha256Hash) {
		this.sha256Hash = sha256Hash;
		this.sha256HashDirty = true;
	}

	/**
	 * Get the SHA-256 hash value as calculated, if present
	 *
	 * @return SHA-256 hash string, if it is present or null if it is not
	 */
	public String getSha256Hash() {
		return this.sha256Hash;
<<<<<<< HEAD
	}	
	
	/**
	 * Gets the attributes of this File
	 * @return
	 * @throws TskCoreException 
	 */
	public List<Attribute> getAttributes() throws TskCoreException {
		if (!loadedAttributesCacheFromDb.get()) {
			ArrayList<Attribute> attributes = getSleuthkitCase().getFileAttributes(this);
			fileAttributesCache.clear();
			fileAttributesCache.addAll(attributes);
			loadedAttributesCacheFromDb.set(true);
		}
		return Collections.unmodifiableList(fileAttributesCache);
	}

	/**
	 * Adds a collection of attributes to this file in a single operation 
	 * within a transaction supplied by the caller.
	 *
	 * @param attributes        The collection of attributes.
	 * @param caseDbTransaction The transaction in the scope of which the
	 *                          operation is to be performed, managed by the
	 *                          caller. if Null is passed in a local transaction
	 *							will be created and used. 
	 *
	 * @throws TskCoreException         If an error occurs and the attributes
	 *                                  were not added to the artifact.
	 * @throws IllegalArgumentException If <code>attributes</code> is
	 *                                  null or empty.
	 */
	public void addAttributes(Collection<Attribute> attributes, final SleuthkitCase.CaseDbTransaction caseDbTransaction) throws TskCoreException {

		if (Objects.isNull(attributes) || attributes.isEmpty()) {
			throw new IllegalArgumentException("null or empty attributes passed to addAttributes");
		}
		boolean isLocalTransaction = Objects.isNull(caseDbTransaction);
		SleuthkitCase.CaseDbTransaction localTransaction = isLocalTransaction ? getSleuthkitCase().beginTransaction() : null;		
		SleuthkitCase.CaseDbConnection connection = isLocalTransaction ? localTransaction.getConnection() : caseDbTransaction.getConnection();
		
		try {
			for (final Attribute attribute : attributes) {
				attribute.setAttributeOwnerId(getId()); 
				attribute.setCaseDatabase(getSleuthkitCase());
				getSleuthkitCase().addFileAttribute(attribute, connection);
			}
			
			if(isLocalTransaction) {
				localTransaction.commit();
				localTransaction = null;
			}
			// append the new attributes if cache is already loaded. 
			if (loadedAttributesCacheFromDb.get()) {
				fileAttributesCache.addAll(attributes);
			}
		} catch (SQLException ex) {
			throw new TskCoreException("Error adding file attributes", ex);
		} finally {
			if (isLocalTransaction && null != localTransaction) {
				try {
					localTransaction.rollback();
				} catch (TskCoreException ex2) {
					LOGGER.log(Level.SEVERE, "Failed to rollback transaction after exception", ex2);
				}
			}
		}
	}
	
	/**
	 * Sets the known state for this file.
	 * Passed in value will be ignored if it is "less" than the current
	 * state.  A NOTABLE file cannot be downgraded to KNOWN.
=======
	}

	/**
	 * Sets the known state for this file. Passed in value will be ignored if it
	 * is "less" than the current state. A NOTABLE file cannot be downgraded to
	 * KNOWN.
>>>>>>> 93ad724f
	 *
	 * IMPORTANT: The known state is set for this AbstractFile object, but it is
	 * not saved to the case database until AbstractFile.save is called.
	 *
	 * @param knownState The known state of the file.
	 */
	public void setKnown(TskData.FileKnown knownState) {
		// don't allow them to downgrade the known state
		if (this.knownState.compareTo(knownState) > 0) {
			// ideally we'd return some kind of error, but 
			// the API doesn't allow it
			return;
		}
		this.knownState = knownState;
		this.knownStateDirty = true;
	}

	/**
	 * Get "knownState" file status - after running a HashDB ingest on it As
	 * marked by a knownState file database, such as NSRL
	 *
	 * @return file knownState status enum value
	 */
	public TskData.FileKnown getKnown() {
		return knownState;
	}

	/**
	 * Get the extension part of the filename, if there is one. We assume that
	 * extensions only have ASCII alphanumeric chars
	 *
	 * @return The filename extension in lowercase (not including the period) or
	 *         empty string if there is no extension
	 */
	public String getNameExtension() {
		return extension;
	}

	/**
	 * Get size of the file
	 *
	 * @return file size in bytes
	 */
	@Override
	public long getSize() {
		return size;
	}

	/**
	 * Get path of the parent of this file
	 *
	 * @return path string of the parent
	 */
	public String getParentPath() {
		return parentPath;
	}

	/**
	 * Gets the data source for this file.
	 *
	 * @return The data source.
	 *
	 * @throws TskCoreException if there was an error querying the case
	 *                          database.
	 *
	 * To obtain the data source as a DataSource object, use:
	 * getSleuthkitCase().getDataSource(getDataSourceObjectId());
	 */
	@Override
	public Content getDataSource() throws TskCoreException {
		return getSleuthkitCase().getContentById(this.dataSourceObjectId);
	}

	/**
	 * Gets the object id of the data source for this file.
	 *
	 * @return The object id of the data source.
	 */
	public long getDataSourceObjectId() {
		return dataSourceObjectId;
	}

	/**
	 * Gets file ranges associated with the file. File ranges are objects in
	 * tsk_file_layout table Any file type (especially unallocated) may have 1
	 * or more block ranges associated with it
	 *
	 * @return list of file layout ranges
	 *
	 * @throws TskCoreException exception thrown if critical error occurred
	 *                          within tsk core
	 */
	public List<TskFileRange> getRanges() throws TskCoreException {
		if (ranges == null) {
			ranges = getSleuthkitCase().getFileRanges(this.getId());
		}
		return ranges;
	}

	/**
	 * Convert an internal offset to an image offset
	 *
	 * @param fileOffset the byte offset in this layout file to map
	 *
	 * @return the corresponding byte offset in the image where the file offset
	 *         is located, or -1 if the file has no range layout information or
	 *         if the fileOffset is larger than file size
	 *
	 * @throws TskCoreException exception thrown if critical error occurred
	 *                          within tsk core and offset could not be
	 *                          converted
	 */
	public long convertToImgOffset(long fileOffset) throws TskCoreException {
		long imgOffset = -1;
		for (TskFileRange byteRange : getRanges()) {

			// if fileOffset is within the current byteRange, calculate the image
			// offset and break
			long rangeLength = byteRange.getByteLen();
			if (fileOffset < rangeLength) {
				imgOffset = byteRange.getByteStart() + fileOffset;
				break;
			}

			// otherwise, decrement fileOffset by the length of the current
			// byte range and continue
			fileOffset -= rangeLength;
		}
		return imgOffset;
	}

	/**
	 * Converts a file offset and length into a series of TskFileRange objects
	 * whose offsets are relative to the image.  This method will only work on
	 * files with layout ranges.
	 *
	 * @param fileOffset The byte offset in this file to map.
	 * @param length     The length of bytes starting at fileOffset requested.
	 *
	 * @return The TskFileRange objects whose offsets are relative to the image.
	 *         The sum total of lengths in these ranges will equal the length
	 *         requested or will run until the end of this file.
	 *
	 * @throws TskCoreException
	 */
	public List<TskFileRange> convertToImgRanges(long fileOffset, long length) throws TskCoreException {
		if (fileOffset < 0 || length < 0) {
			throw new TskCoreException("fileOffset and length must be non-negative");
		}

		List<TskFileRange> thisRanges = getRanges();
		List<TskFileRange> toRet = new ArrayList<>();

		long requestedEnd = fileOffset + length;

		// the number of bytes counted from the beginning of this file
		long bytesCounted = 0;

		for (int curRangeIdx = 0; curRangeIdx < thisRanges.size(); curRangeIdx++) {
			// if we exceeded length of requested, then we are done
			if (bytesCounted >= requestedEnd) {
				break;
			}

			TskFileRange curRange = thisRanges.get(curRangeIdx);
			long curRangeLen = curRange.getByteLen();
			// the bytes counted when we reach the end of this range
			long curRangeEnd = bytesCounted + curRangeLen;

			// if fileOffset is less than current range's end and we have not 
			// gone past the end we requested, then grab at least part of this 
			// range.
			if (fileOffset < curRangeEnd) {
				// offset into range to be returned to user (0 if fileOffset <= bytesCounted)
				long rangeOffset = Math.max(0, fileOffset - bytesCounted);

				// calculate the new TskFileRange start by adding on the offset into the current range
				long newRangeStart = curRange.getByteStart() + rangeOffset;

				// how much this current range exceeds the length requested (or 0 if within the length requested)
				long rangeOvershoot = Math.max(0, curRangeEnd - requestedEnd);
				
				long newRangeLen = curRangeLen - rangeOffset - rangeOvershoot;
				toRet.add(new TskFileRange(newRangeStart, newRangeLen, toRet.size()));
			}

			bytesCounted = curRangeEnd;
		}

		return toRet;
	}

	/**
	 * is this a virtual file or directory that was created by The Sleuth Kit or
	 * Autopsy for general structure and organization.
	 *
	 * @return true if it's virtual, false otherwise
	 */
	public boolean isVirtual() {
		return fileType.equals(TskData.TSK_DB_FILES_TYPE_ENUM.VIRTUAL_DIR)
				|| dirType.equals(TskData.TSK_FS_NAME_TYPE_ENUM.VIRT)
				|| metaType.equals(TskData.TSK_FS_META_TYPE_ENUM.TSK_FS_META_TYPE_VIRT);
	}

	/**
	 * Is this object a file. Should return true for all types of files,
	 * including file system, logical, derived, layout, and slack space for
	 * files.
	 *
	 * @return true if a file, false otherwise
	 */
	public boolean isFile() {
		return metaType.equals(TSK_FS_META_TYPE_ENUM.TSK_FS_META_TYPE_REG)
				|| (metaType.equals(TSK_FS_META_TYPE_ENUM.TSK_FS_META_TYPE_UNDEF)
				&& dirType.equals(TSK_FS_NAME_TYPE_ENUM.REG));

	}

	/**
	 * Is this object a directory. Should return true for file system folders
	 * and virtual folders.
	 *
	 * @return true if directory, false otherwise
	 */
	public boolean isDir() {
		return (metaType.equals(TSK_FS_META_TYPE_ENUM.TSK_FS_META_TYPE_DIR)
				|| metaType.equals(TSK_FS_META_TYPE_ENUM.TSK_FS_META_TYPE_VIRT_DIR));
	}

	/**
	 * Is this a root of a file system
	 *
	 * @return true if root of a file system, false otherwise
	 */
	public abstract boolean isRoot();

	/**
	 * @param uniquePath the unique path to an AbstractFile (or subclass)
	 *                   usually obtained by a call to
	 *                   AbstractFile.getUniquePath.
	 *
	 * @return the path to to an AbstractFile (or subclass) with the image and
	 *         volume path segments removed.
	 */
	public static String createNonUniquePath(String uniquePath) {

		// split the path into parts
		String[] pathSegments = uniquePath.split("/");

		// see if uniquePath had an image and/or volume name
		int index = 0;
		if (pathSegments[0].startsWith("img_")) { //NON-NLS
			++index;
		}
		if (pathSegments[1].startsWith("vol_")) { //NON-NLS
			++index;
		}

		// Assemble the non-unique path (skipping over the image and volume
		// name, if they exist).
		StringBuilder strbuf = new StringBuilder();
		for (; index < pathSegments.length; ++index) {
			if (!pathSegments[index].isEmpty()) {
				strbuf.append("/").append(pathSegments[index]);
			}
		}

		return strbuf.toString();
	}

	/**
	 * @return a list of AbstractFiles that are the children of this Directory.
	 *         Only returns children of type TskData.TSK_DB_FILES_TYPE_ENUM.FS.
	 *
	 * @throws org.sleuthkit.datamodel.TskCoreException
	 */
	public List<AbstractFile> listFiles() throws TskCoreException {
		// first, get all children
		List<Content> children = getChildren();

		// only keep those that are of type AbstractFile
		List<AbstractFile> files = new ArrayList<AbstractFile>();
		for (Content child : children) {
			if (child instanceof AbstractFile) {
				AbstractFile afChild = (AbstractFile) child;
				files.add(afChild);
			}
		}
		return files;
	}

	/**
	 * Get the meta data type
	 *
	 * @return meta data type
	 */
	public TSK_FS_META_TYPE_ENUM getMetaType() {
		return metaType;
	}

	public String getMetaTypeAsString() {
		return metaType.toString();
	}

	/**
	 * Get the directory type id
	 *
	 * @return directory type id
	 */
	public TSK_FS_NAME_TYPE_ENUM getDirType() {
		return dirType;
	}

	public String getDirTypeAsString() {
		return dirType.toString();
	}

	/**
	 * @param flag the TSK_FS_NAME_FLAG_ENUM to check
	 *
	 * @return true if the given flag is set in this FsContent object.
	 */
	public boolean isDirNameFlagSet(TSK_FS_NAME_FLAG_ENUM flag) {
		return dirFlag == flag;
	}

	/**
	 * @return a string representation of the directory name flag (type
	 *         TSK_FS_NAME_FLAG_ENUM)
	 */
	public String getDirFlagAsString() {
		return dirFlag.toString();
	}

	/**
	 * @return a string representation of the meta flags
	 */
	public String getMetaFlagsAsString() {
		String str = "";
		if (metaFlags.contains(TSK_FS_META_FLAG_ENUM.ALLOC)) {
			str = TSK_FS_META_FLAG_ENUM.ALLOC.toString();
		} else if (metaFlags.contains(TSK_FS_META_FLAG_ENUM.UNALLOC)) {
			str = TSK_FS_META_FLAG_ENUM.UNALLOC.toString();
		}
		return str;
	}

	/**
	 * @param metaFlag the TSK_FS_META_FLAG_ENUM to check
	 *
	 * @return true if the given meta flag is set in this FsContent object.
	 */
	public boolean isMetaFlagSet(TSK_FS_META_FLAG_ENUM metaFlag) {
		return metaFlags.contains(metaFlag);
	}

	@Override
	public final int read(byte[] buf, long offset, long len) throws TskCoreException {
		//template method
		//if localPath is set, use local, otherwise, use readCustom() supplied by derived class
		if (localPathSet) {
			return readLocal(buf, offset, len);
		} else {
			return readInt(buf, offset, len);
		}

	}

	/**
	 * Internal custom read (non-local) method that child classes can implement
	 *
	 * @param buf    buffer to read into
	 * @param offset start reading position in the file
	 * @param len    number of bytes to read
	 *
	 * @return number of bytes read
	 *
	 * @throws TskCoreException exception thrown when file could not be read
	 */
	protected int readInt(byte[] buf, long offset, long len) throws TskCoreException {
		return 0;
	}

	/**
	 * Local file path read support
	 *
	 * @param buf    buffer to read into
	 * @param offset start reading position in the file
	 * @param len    number of bytes to read
	 *
	 * @return number of bytes read
	 *
	 * @throws TskCoreException exception thrown when file could not be read
	 */
	protected final int readLocal(byte[] buf, long offset, long len) throws TskCoreException {
		if (!localPathSet) {
			throw new TskCoreException(
					BUNDLE.getString("AbstractFile.readLocal.exception.msg1.text"));
		}

		if (isDir()) {
			return 0;
		}

		// If the file is empty, just return that zero bytes were read.
		if (getSize() == 0) {
			return 0;
		}

		loadLocalFile();
		if (!localFile.exists()) {
			throw new TskCoreException(
					MessageFormat.format(BUNDLE.getString("AbstractFile.readLocal.exception.msg2.text"), localAbsPath));
		}
		if (!localFile.canRead()) {
			throw new TskCoreException(
					MessageFormat.format(BUNDLE.getString("AbstractFile.readLocal.exception.msg3.text"), localAbsPath));
		}

		int bytesRead = 0;

		if (localFileHandle == null) {
			synchronized (this) {
				if (localFileHandle == null) {
					try {
						localFileHandle = new RandomAccessFile(localFile, "r");
					} catch (FileNotFoundException ex) {
						final String msg = MessageFormat.format(BUNDLE.getString(
								"AbstractFile.readLocal.exception.msg4.text"),
								localAbsPath);
						LOGGER.log(Level.SEVERE, msg, ex);
						//file could have been deleted or moved
						throw new TskCoreException(msg, ex);
					}
				}
			}
		}

		try {
			if (!encodingType.equals(TskData.EncodingType.NONE)) {
				// The file is encoded, so we need to alter the offset to read (since there's
				// a header on the encoded file) and then decode each byte
				long encodedOffset = offset + EncodedFileUtil.getHeaderLength();

				//move to the user request offset in the stream
				long curOffset = localFileHandle.getFilePointer();
				if (curOffset != encodedOffset) {
					localFileHandle.seek(encodedOffset);
				}
				bytesRead = localFileHandle.read(buf, 0, (int) len);
				for (int i = 0; i < bytesRead; i++) {
					buf[i] = EncodedFileUtil.decodeByte(buf[i], encodingType);
				}
				return bytesRead;
			} else {
				//move to the user request offset in the stream
				long curOffset = localFileHandle.getFilePointer();
				if (curOffset != offset) {
					localFileHandle.seek(offset);
				}
				//note, we are always writing at 0 offset of user buffer
				return localFileHandle.read(buf, 0, (int) len);
			}
		} catch (IOException ex) {
			final String msg = MessageFormat.format(BUNDLE.getString("AbstractFile.readLocal.exception.msg5.text"), localAbsPath);
			LOGGER.log(Level.SEVERE, msg, ex);
			//local file could have been deleted / moved
			throw new TskCoreException(msg, ex);
		}
	}

	/**
	 * Set local path for the file, as stored in db tsk_files_path, relative to
	 * the case db path or an absolute path. When set, subsequent invocations of
	 * read() will read the file in the local path.
	 *
	 * @param localPath local path to be set
	 */
	void setLocalFilePath(String localPath) {

		if (localPath == null || localPath.equals("")) {
			this.localPath = "";
			localAbsPath = null;
			localPathSet = false;
		} else {
			// It should always be the case that absolute paths start with slashes or a windows drive letter
			// and relative paths do not, but some older versions of modules created derived file paths
			// starting with slashes. So we first check if this file is a DerivedFile before looking at the path.
			this.localPath = localPath;
			if (this instanceof DerivedFile) {
				// DerivedFiles always have relative paths
				this.localAbsPath = getSleuthkitCase().getDbDirPath() + java.io.File.separator + localPath;
			} else {
				// If a path starts with a slash or with a Windows drive letter, then it is
				// absolute. Otherwise it is relative.
				if (localPath.startsWith("/") || localPath.startsWith("\\")
						|| localPath.matches("[A-Za-z]:[/\\\\].*")) {
					this.localAbsPath = localPath;
				} else {
					this.localAbsPath = getSleuthkitCase().getDbDirPath() + java.io.File.separator + localPath;
				}
			}
			this.localPathSet = true;
		}
	}

	/**
	 * Get local relative to case db path of the file
	 *
	 * @return local file path if set
	 */
	public String getLocalPath() {
		return localPath;
	}

	/**
	 * Get local absolute path of the file, if localPath has been set
	 *
	 * @return local absolute file path if local path has been set, or null
	 */
	public String getLocalAbsPath() {
		return localAbsPath;
	}

	/**
	 * Set the type of encoding used on the file (for local/derived files only)
	 *
	 * @param encodingType
	 */
	final void setEncodingType(TskData.EncodingType encodingType) {
		this.encodingType = encodingType;
	}

	/**
	 * Check if the file exists. If non-local always true, if local, checks if
	 * actual local path exists
	 *
	 * @return true if the file exists, false otherwise
	 */
	public boolean exists() {
		if (!localPathSet) {
			return true;
		} else {
			try {
				loadLocalFile();
				return localFile.exists();
			} catch (TskCoreException ex) {
				LOGGER.log(Level.SEVERE, ex.getMessage());
				return false;
			}
		}
	}

	/**
	 * Check if the file exists and is readable. If non-local (e.g. within an
	 * image), always true, if local, checks if actual local path exists and is
	 * readable
	 *
	 * @return true if the file is readable
	 */
	public boolean canRead() {
		if (!localPathSet) {
			return true;
		} else {
			try {
				loadLocalFile();
				return localFile.canRead();
			} catch (TskCoreException ex) {
				LOGGER.log(Level.SEVERE, ex.getMessage());
				return false;
			}
		}
	}

	/**
	 * Lazy load local file handle
	 *
	 * @throws org.sleuthkit.datamodel.TskCoreException If the local path is not
	 *                                                  set.
	 */
	private void loadLocalFile() throws TskCoreException {
		if (!localPathSet) {
			throw new TskCoreException(
					BUNDLE.getString("AbstractFile.readLocal.exception.msg1.text"));
		}

		// already been set
		if (localFile != null) {
			return;
		}

		synchronized (this) {
			if (localFile == null) {
				localFile = new java.io.File(localAbsPath);
			}
		}
	}

	@Override
	public void close() {

		//close local file handle if set
		if (localFileHandle != null) {
			synchronized (this) {
				if (localFileHandle != null) {
					try {
						localFileHandle.close();
					} catch (IOException ex) {
						LOGGER.log(Level.SEVERE, "Could not close file handle for file: " + getParentPath() + getName(), ex); //NON-NLS
					}
					localFileHandle = null;
				}
			}
		}

	}

	@Override
	protected void finalize() throws Throwable {
		try {
			close();
		} finally {
			super.finalize();
		}
	}

	@Override
	public String toString(boolean preserveState) {
		return super.toString(preserveState) + "AbstractFile [\t" //NON-NLS
				+ "\t" + "fileType " + fileType //NON-NLS
				+ "\tctime " + ctime //NON-NLS
				+ "\tcrtime " + crtime //NON-NLS
				+ "\t" + "mtime " + mtime + "\t" + "atime " + atime //NON-NLS
				+ "\t" + "attrId " + attrId //NON-NLS
				+ "\t" + "attrType " + attrType //NON-NLS
				+ "\t" + "dirFlag " + dirFlag + "\t" + "dirType " + dirType //NON-NLS
				+ "\t" + "uid " + uid //NON-NLS
				+ "\t" + "gid " + gid //NON-NLS
				+ "\t" + "metaAddr " + metaAddr + "\t" + "metaSeq " + metaSeq + "\t" + "metaFlags " + metaFlags //NON-NLS
				+ "\t" + "metaType " + metaType + "\t" + "modes " + modes //NON-NLS
				+ "\t" + "parentPath " + parentPath + "\t" + "size " + size //NON-NLS
				+ "\t" + "knownState " + knownState + "\t" + "md5Hash " + md5Hash + "\t" + "sha256Hash " + sha256Hash //NON-NLS
				+ "\t" + "localPathSet " + localPathSet + "\t" + "localPath " + localPath //NON-NLS
				+ "\t" + "localAbsPath " + localAbsPath + "\t" + "localFile " + localFile //NON-NLS
				+ "]\t";
	}

	/**
	 * Possible return values for comparing a file to a list of mime types
	 */
	public enum MimeMatchEnum {

		UNDEFINED, /// file does not have a defined mime time in blackboard
		TRUE, /// file has a defined mime type and it is one of the given ones
		FALSE /// file has a defined mime type and it is not one of the given ones.
	}

	/**
	 * Determines if this file's type is one of the ones passed in. Uses the
	 * blackboard attribute for file type.
	 *
	 * @param mimeTypes Set of file types to compare against
	 *
	 * @return
	 */
	public MimeMatchEnum isMimeType(SortedSet<String> mimeTypes) {
		if (this.mimeType == null) {
			return MimeMatchEnum.UNDEFINED;
		}
		if (mimeTypes.contains(this.mimeType)) {
			return MimeMatchEnum.TRUE;
		}
		return MimeMatchEnum.FALSE;
	}

	/**
	 * Saves the editable file properties of this file to the case database,
	 * e.g., the MIME type, MD5 hash, and known state.
	 *
	 * @throws TskCoreException if there is an error saving the editable file
	 *                          properties to the case database.
	 */
	public void save() throws TskCoreException {

		// No fields have been updated
		if (!(md5HashDirty || sha256HashDirty || mimeTypeDirty || knownStateDirty)) {
			return;
		}

		String queryStr = "";
		if (mimeTypeDirty) {
			queryStr = "mime_type = '" + this.getMIMEType() + "'";
		}
		if (md5HashDirty) {
			if (!queryStr.isEmpty()) {
				queryStr += ", ";
			}
			queryStr += "md5 = '" + this.getMd5Hash() + "'";
		}
		if (sha256HashDirty) {
			if (!queryStr.isEmpty()) {
				queryStr += ", ";
			}
			queryStr += "sha256 = '" + this.getSha256Hash() + "'";
		}
		if (knownStateDirty) {
			if (!queryStr.isEmpty()) {
				queryStr += ", ";
			}
			queryStr += "known = '" + this.getKnown().getFileKnownValue() + "'";
		}

		queryStr = "UPDATE tsk_files SET " + queryStr + " WHERE obj_id = " + this.getId();

		getSleuthkitCase().acquireSingleUserCaseWriteLock();
		try (SleuthkitCase.CaseDbConnection connection = getSleuthkitCase().getConnection();
				Statement statement = connection.createStatement();) {

			connection.executeUpdate(statement, queryStr);
			md5HashDirty = false;
			sha256HashDirty = false;
			mimeTypeDirty = false;
			knownStateDirty = false;
		} catch (SQLException ex) {
			throw new TskCoreException(String.format("Error saving properties for file (obj_id = %s)", this.getId()), ex);
		} finally {
			getSleuthkitCase().releaseSingleUserCaseWriteLock();
		}
	}

	@Override
	public BlackboardArtifact newArtifact(int artifactTypeID) throws TskCoreException {
		// don't let them make more than 1 GEN_INFO
		if (artifactTypeID == BlackboardArtifact.ARTIFACT_TYPE.TSK_GEN_INFO.getTypeID()) {
			return getGenInfoArtifact(true);
		}
		return getSleuthkitCase().newBlackboardArtifact(artifactTypeID, getId(), dataSourceObjectId);
	}

	/**
	 * Initializes common fields used by AbstactFile implementations (objects in
	 * tsk_files table)
	 *
	 * @param db         case / db handle where this file belongs to
	 * @param objId      object id in tsk_objects table
	 * @param attrType
	 * @param attrId
	 * @param name       name field of the file
	 * @param fileType   type of the file
	 * @param metaAddr
	 * @param metaSeq
	 * @param dirType
	 * @param metaType
	 * @param dirFlag
	 * @param metaFlags
	 * @param size
	 * @param ctime
	 * @param crtime
	 * @param atime
	 * @param mtime
	 * @param modes
	 * @param uid
	 * @param gid
	 * @param md5Hash    md5sum of the file, or null or "NULL" if not present
	 * @param knownState knownState status of the file, or null if unknown
	 *                   (default)
	 * @param parentPath
	 *
	 * @deprecated Do not make subclasses outside of this package.
	 */
	@Deprecated
	@SuppressWarnings("deprecation")
	protected AbstractFile(SleuthkitCase db, long objId, TskData.TSK_FS_ATTR_TYPE_ENUM attrType, short attrId,
			String name, TskData.TSK_DB_FILES_TYPE_ENUM fileType, long metaAddr, int metaSeq,
			TSK_FS_NAME_TYPE_ENUM dirType, TSK_FS_META_TYPE_ENUM metaType, TSK_FS_NAME_FLAG_ENUM dirFlag, short metaFlags,
			long size, long ctime, long crtime, long atime, long mtime, short modes, int uid, int gid, String md5Hash, FileKnown knownState,
			String parentPath) {
		this(db, objId, db.getDataSourceObjectId(objId), attrType, (int) attrId, name, fileType, metaAddr, metaSeq, dirType, metaType, dirFlag, metaFlags, size, ctime, crtime, atime, mtime, modes, uid, gid, md5Hash, null, knownState, parentPath, null, null, Collections.EMPTY_LIST);
	}

	/**
	 * Initializes common fields used by AbstactFile implementations (objects in
	 * tsk_files table). This deprecated version has attrId filed defined as a
	 * short which has since been changed to an int.
	 *
	 * @param db                 case / db handle where this file belongs to
	 * @param objId              object id in tsk_objects table
	 * @param dataSourceObjectId The object id of the root data source of this
	 *                           file.
	 * @param attrType
	 * @param attrId
	 * @param name               name field of the file
	 * @param fileType           type of the file
	 * @param metaAddr
	 * @param metaSeq
	 * @param dirType
	 * @param metaType
	 * @param dirFlag
	 * @param metaFlags
	 * @param size
	 * @param ctime
	 * @param crtime
	 * @param atime
	 * @param mtime
	 * @param modes
	 * @param uid
	 * @param gid
	 * @param md5Hash            md5sum of the file, or null or "NULL" if not
	 *                           present
	 * @param knownState         knownState status of the file, or null if
	 *                           unknown (default)
	 * @param parentPath
	 * @param mimeType           The MIME type of the file, can be null
	 *
	 * @deprecated Do not make subclasses outside of this package.
	 */
	@Deprecated
	@SuppressWarnings("deprecation")
	AbstractFile(SleuthkitCase db, long objId, long dataSourceObjectId, TskData.TSK_FS_ATTR_TYPE_ENUM attrType, short attrId,
			String name, TskData.TSK_DB_FILES_TYPE_ENUM fileType, long metaAddr, int metaSeq, TSK_FS_NAME_TYPE_ENUM dirType, TSK_FS_META_TYPE_ENUM metaType,
			TSK_FS_NAME_FLAG_ENUM dirFlag, short metaFlags, long size, long ctime, long crtime, long atime, long mtime, short modes,
			int uid, int gid, String md5Hash, FileKnown knownState, String parentPath, String mimeType) {
		this(db, objId, dataSourceObjectId, attrType, (int) attrId, name, fileType, metaAddr, metaSeq, dirType, metaType, dirFlag, metaFlags, size, ctime, crtime, atime, mtime, modes, uid, gid, md5Hash, null, knownState, parentPath, null, null, Collections.EMPTY_LIST);
	}

	/**
	 * Get the attribute id
	 *
	 * @return attribute id
	 *
	 * @deprecated Use getAttributeId() method instead as it returns integer
	 * instead of short.
	 */
	@Deprecated
	@SuppressWarnings("deprecation")
	public short getAttrId() {
		/*
		 * NOTE: previously attrId used to be stored in AbstractFile as (signed)
		 * short even though it is stored as uint16 in TSK. In extremely rare
		 * occurrences attrId can be larger than what a signed short can hold
		 * (2^15). Changes were made to AbstractFile to store attrId as integer.
		 * Therefore this method has been deprecated. For backwards
		 * compatibility, attribute ids that are larger than 32K are converted
		 * to a negative number.
		 */
		return (short) attrId;	// casting to signed short converts values over 32K to negative values
	}

	/**
	 * Set local path for the file, as stored in db tsk_files_path, relative to
	 * the case db path or an absolute path. When set, subsequent invocations of
	 * read() will read the file in the local path.
	 *
	 * @param localPath  local path to be set
	 * @param isAbsolute true if the path is absolute, false if relative to the
	 *                   case db
	 *
	 * @deprecated Do not make subclasses outside of this package.
	 */
	@Deprecated
	protected void setLocalPath(String localPath, boolean isAbsolute) {
		setLocalFilePath(localPath);
	}

	/*
	 * -------------------------------------------------------------------------
	 * Util methods to convert / map the data
	 * -------------------------------------------------------------------------
	 */
	/**
	 * Return the epoch into string in ISO 8601 dateTime format
	 *
	 * @param epoch time in seconds
	 *
	 * @return formatted date time string as "yyyy-MM-dd HH:mm:ss"
	 *
	 * @deprecated
	 */
	@Deprecated
	public static String epochToTime(long epoch) {
		return TimeUtilities.epochToTime(epoch);
	}

	/**
	 * Return the epoch into string in ISO 8601 dateTime format, in the given
	 * timezone
	 *
	 * @param epoch time in seconds
	 * @param tzone time zone
	 *
	 * @return formatted date time string as "yyyy-MM-dd HH:mm:ss"
	 *
	 * @deprecated
	 */
	@Deprecated
	public static String epochToTime(long epoch, TimeZone tzone) {
		return TimeUtilities.epochToTime(epoch, tzone);
	}

	/**
	 * Convert from ISO 8601 formatted date time string to epoch time in seconds
	 *
	 * @param time formatted date time string as "yyyy-MM-dd HH:mm:ss"
	 *
	 * @return epoch time in seconds
	 */
	@Deprecated
	public static long timeToEpoch(String time) {
		return TimeUtilities.timeToEpoch(time);
	}
}<|MERGE_RESOLUTION|>--- conflicted
+++ resolved
@@ -510,7 +510,6 @@
 	 */
 	public String getSha256Hash() {
 		return this.sha256Hash;
-<<<<<<< HEAD
 	}	
 	
 	/**
@@ -581,17 +580,9 @@
 	}
 	
 	/**
-	 * Sets the known state for this file.
-	 * Passed in value will be ignored if it is "less" than the current
-	 * state.  A NOTABLE file cannot be downgraded to KNOWN.
-=======
-	}
-
-	/**
 	 * Sets the known state for this file. Passed in value will be ignored if it
 	 * is "less" than the current state. A NOTABLE file cannot be downgraded to
 	 * KNOWN.
->>>>>>> 93ad724f
 	 *
 	 * IMPORTANT: The known state is set for this AbstractFile object, but it is
 	 * not saved to the case database until AbstractFile.save is called.
@@ -1369,7 +1360,7 @@
 			TSK_FS_NAME_TYPE_ENUM dirType, TSK_FS_META_TYPE_ENUM metaType, TSK_FS_NAME_FLAG_ENUM dirFlag, short metaFlags,
 			long size, long ctime, long crtime, long atime, long mtime, short modes, int uid, int gid, String md5Hash, FileKnown knownState,
 			String parentPath) {
-		this(db, objId, db.getDataSourceObjectId(objId), attrType, (int) attrId, name, fileType, metaAddr, metaSeq, dirType, metaType, dirFlag, metaFlags, size, ctime, crtime, atime, mtime, modes, uid, gid, md5Hash, null, knownState, parentPath, null, null, Collections.EMPTY_LIST);
+		this(db, objId, db.getDataSourceObjectId(objId), attrType, (int) attrId, name, fileType, metaAddr, metaSeq, dirType, metaType, dirFlag, metaFlags, size, ctime, crtime, atime, mtime, modes, uid, gid, md5Hash, null, knownState, parentPath, null, null, Collections.emptyList());
 	}
 
 	/**
@@ -1414,7 +1405,7 @@
 			String name, TskData.TSK_DB_FILES_TYPE_ENUM fileType, long metaAddr, int metaSeq, TSK_FS_NAME_TYPE_ENUM dirType, TSK_FS_META_TYPE_ENUM metaType,
 			TSK_FS_NAME_FLAG_ENUM dirFlag, short metaFlags, long size, long ctime, long crtime, long atime, long mtime, short modes,
 			int uid, int gid, String md5Hash, FileKnown knownState, String parentPath, String mimeType) {
-		this(db, objId, dataSourceObjectId, attrType, (int) attrId, name, fileType, metaAddr, metaSeq, dirType, metaType, dirFlag, metaFlags, size, ctime, crtime, atime, mtime, modes, uid, gid, md5Hash, null, knownState, parentPath, null, null, Collections.EMPTY_LIST);
+		this(db, objId, dataSourceObjectId, attrType, (int) attrId, name, fileType, metaAddr, metaSeq, dirType, metaType, dirFlag, metaFlags, size, ctime, crtime, atime, mtime, modes, uid, gid, md5Hash, null, knownState, parentPath, null, null, Collections.emptyList());
 	}
 
 	/**
