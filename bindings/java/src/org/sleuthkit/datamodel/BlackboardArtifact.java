--- conflicted
+++ resolved
@@ -1339,7 +1339,6 @@
 		 * Stores a role on a given domain.
 		 */
 		TSK_WEB_ACCOUNT_TYPE(59, "TSK_WEB_ACCOUNT_TYPE",
-<<<<<<< HEAD
 				bundle.getString("BlackboardArtifact.tskWebAccountType.text")),
 		
 		/**
@@ -1464,22 +1463,12 @@
 		 
 		
 		;
-		
-		
-        /* To developers: For each new artifact, ensure that:
-         * - The enum value has 1-line JavaDoc description
-         * - The artifact catalog (artifact_catalog.dox) is updated to reflect the attributes it uses
-         */
-
-
-=======
-				bundle.getString("BlackboardArtifact.tskWebAccountType.text"));
+				
 		/*
 		 * To developers: For each new artifact, ensure that: - The enum value
 		 * has 1-line JavaDoc description - The artifact catalog
 		 * (artifact_catalog.dox) is updated to reflect the attributes it uses
 		 */
->>>>>>> 12bbc0ad
 
 		private final String label;
 		private final int typeId;
